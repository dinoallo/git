--- conflicted
+++ resolved
@@ -61,11 +61,6 @@
 	-k|--k|--ke|--kee|--keep)
 		keep='-k -k'
 		;;
-<<<<<<< HEAD
-=======
-	--reflog-action=*)
-		rloga=`expr "z$1" : 'z-[^=]*=\(.*\)'`
-		;;
 	--depth=*)
 		shallow_depth="--depth=`expr "z$1" : 'z-[^=]*=\(.*\)'`"
 		;;
@@ -73,7 +68,6 @@
 		shift
 		shallow_depth="--depth=$1"
 		;;
->>>>>>> 37818d7d
 	-*)
 		usage
 		;;
