--- conflicted
+++ resolved
@@ -147,13 +147,8 @@
 	[ "$verbose" ] && echo >&2 "  $label_: $newshort_"
 	return 0
     fi
-<<<<<<< HEAD
-    oldshort_=$(git-rev-parse --short "$1" 2>/dev/null)
-    mkdir -p "$(dirname "$GIT_DIR/$1")"
-=======
     oldshort_=$(git show-ref --hash --abbrev "$1" 2>/dev/null)
 
->>>>>>> fbc72799
     case "$1" in
     refs/tags/*)
 	# Tags need not be pointing at commits so there
