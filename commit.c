--- conflicted
+++ resolved
@@ -973,7 +973,7 @@
 	}
 }
 
-int commit_tree(const char *msg, unsigned char *tree,
+int commit_tree(const struct strbuf *msg, unsigned char *tree,
 		struct commit_list *parents, unsigned char *ret,
 		const char *author)
 {
@@ -991,15 +991,9 @@
 "You may want to amend it after fixing the message, or set the config\n"
 "variable i18n.commitencoding to the encoding your project uses.\n";
 
-<<<<<<< HEAD
-int commit_tree_extended(const char *msg, unsigned char *tree,
+int commit_tree_extended(const struct strbuf *msg, unsigned char *tree,
 			 struct commit_list *parents, unsigned char *ret,
 			 const char *author, struct commit_extra_header *extra)
-=======
-int commit_tree(const struct strbuf *msg, unsigned char *tree,
-		struct commit_list *parents, unsigned char *ret,
-		const char *author)
->>>>>>> 37576c14
 {
 	int result;
 	int encoding_is_utf8;
