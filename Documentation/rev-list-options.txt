Commit Limiting
~~~~~~~~~~~~~~~

Besides specifying a range of commits that should be listed using the
special notations explained in the description, additional commit
limiting may be applied.

Using more options generally further limits the output (e.g.
`--since=<date1>` limits to commits newer than `<date1>`, and using it
with `--grep=<pattern>` further limits to commits whose log message
has a line that matches `<pattern>`), unless otherwise noted.

Note that these are applied before commit
ordering and formatting options, such as `--reverse`.

-<number>::
-n <number>::
--max-count=<number>::
	Limit the number of commits to output.

--skip=<number>::
	Skip 'number' commits before starting to show the commit output.

--since=<date>::
--after=<date>::
	Show commits more recent than a specific date.

--until=<date>::
--before=<date>::
	Show commits older than a specific date.

ifdef::git-rev-list[]
--max-age=<timestamp>::
--min-age=<timestamp>::
	Limit the commits output to specified time range.
endif::git-rev-list[]

--author=<pattern>::
--committer=<pattern>::
	Limit the commits output to ones with author/committer
	header lines that match the specified pattern (regular
	expression).  With more than one `--author=<pattern>`,
	commits whose author matches any of the given patterns are
	chosen (similarly for multiple `--committer=<pattern>`).

--grep-reflog=<pattern>::
	Limit the commits output to ones with reflog entries that
	match the specified pattern (regular expression). With
	more than one `--grep-reflog`, commits whose reflog message
	matches any of the given patterns are chosen.  It is an
	error to use this option unless `--walk-reflogs` is in use.

--grep=<pattern>::
	Limit the commits output to ones with log message that
	matches the specified pattern (regular expression).  With
	more than one `--grep=<pattern>`, commits whose message
	matches any of the given patterns are chosen (but see
	`--all-match`).
ifndef::git-rev-list[]
+
When `--show-notes` is in effect, the message from the notes is
matched as if it were part of the log message.
endif::git-rev-list[]

--all-match::
	Limit the commits output to ones that match all given `--grep`,
	instead of ones that match at least one.

--invert-grep::
	Limit the commits output to ones with log message that do not
	match the pattern specified with `--grep=<pattern>`.

-i::
--regexp-ignore-case::
	Match the regular expression limiting patterns without regard to letter
	case.

--basic-regexp::
	Consider the limiting patterns to be basic regular expressions;
	this is the default.

-E::
--extended-regexp::
	Consider the limiting patterns to be extended regular expressions
	instead of the default basic regular expressions.

-F::
--fixed-strings::
	Consider the limiting patterns to be fixed strings (don't interpret
	pattern as a regular expression).

-P::
--perl-regexp::
	Consider the limiting patterns to be Perl-compatible regular
	expressions.
+
Support for these types of regular expressions is an optional
compile-time dependency. If Git wasn't compiled with support for them
providing this option will cause it to die.

--remove-empty::
	Stop when a given path disappears from the tree.

--merges::
	Print only merge commits. This is exactly the same as `--min-parents=2`.

--no-merges::
	Do not print commits with more than one parent. This is
	exactly the same as `--max-parents=1`.

--min-parents=<number>::
--max-parents=<number>::
--no-min-parents::
--no-max-parents::
	Show only commits which have at least (or at most) that many parent
	commits. In particular, `--max-parents=1` is the same as `--no-merges`,
	`--min-parents=2` is the same as `--merges`.  `--max-parents=0`
	gives all root commits and `--min-parents=3` all octopus merges.
+
`--no-min-parents` and `--no-max-parents` reset these limits (to no limit)
again.  Equivalent forms are `--min-parents=0` (any commit has 0 or more
parents) and `--max-parents=-1` (negative numbers denote no upper limit).

--first-parent::
	Follow only the first parent commit upon seeing a merge
	commit.  This option can give a better overview when
	viewing the evolution of a particular topic branch,
	because merges into a topic branch tend to be only about
	adjusting to updated upstream from time to time, and
	this option allows you to ignore the individual commits
	brought in to your history by such a merge. Cannot be
	combined with --bisect.

--not::
	Reverses the meaning of the '{caret}' prefix (or lack thereof)
	for all following revision specifiers, up to the next `--not`.

--all::
	Pretend as if all the refs in `refs/`, along with `HEAD`, are
	listed on the command line as '<commit>'.

--branches[=<pattern>]::
	Pretend as if all the refs in `refs/heads` are listed
	on the command line as '<commit>'. If '<pattern>' is given, limit
	branches to ones matching given shell glob. If pattern lacks '?',
	'{asterisk}', or '[', '/{asterisk}' at the end is implied.

--tags[=<pattern>]::
	Pretend as if all the refs in `refs/tags` are listed
	on the command line as '<commit>'. If '<pattern>' is given, limit
	tags to ones matching given shell glob. If pattern lacks '?', '{asterisk}',
	or '[', '/{asterisk}' at the end is implied.

--remotes[=<pattern>]::
	Pretend as if all the refs in `refs/remotes` are listed
	on the command line as '<commit>'. If '<pattern>' is given, limit
	remote-tracking branches to ones matching given shell glob.
	If pattern lacks '?', '{asterisk}', or '[', '/{asterisk}' at the end is implied.

--glob=<glob-pattern>::
	Pretend as if all the refs matching shell glob '<glob-pattern>'
	are listed on the command line as '<commit>'. Leading 'refs/',
	is automatically prepended if missing. If pattern lacks '?', '{asterisk}',
	or '[', '/{asterisk}' at the end is implied.

--exclude=<glob-pattern>::

	Do not include refs matching '<glob-pattern>' that the next `--all`,
	`--branches`, `--tags`, `--remotes`, or `--glob` would otherwise
	consider. Repetitions of this option accumulate exclusion patterns
	up to the next `--all`, `--branches`, `--tags`, `--remotes`, or
	`--glob` option (other options or arguments do not clear
	accumulated patterns).
+
The patterns given should not begin with `refs/heads`, `refs/tags`, or
`refs/remotes` when applied to `--branches`, `--tags`, or `--remotes`,
respectively, and they must begin with `refs/` when applied to `--glob`
or `--all`. If a trailing '/{asterisk}' is intended, it must be given
explicitly.

--reflog::
	Pretend as if all objects mentioned by reflogs are listed on the
	command line as `<commit>`.

--single-worktree::
	By default, all working trees will be examined by the
	following options when there are more than one (see
	linkgit:git-worktree[1]): `--all`, `--reflog` and
	`--indexed-objects`.
	This option forces them to examine the current working tree
	only.

--ignore-missing::
	Upon seeing an invalid object name in the input, pretend as if
	the bad input was not given.

ifndef::git-rev-list[]
--bisect::
	Pretend as if the bad bisection ref `refs/bisect/bad`
	was listed and as if it was followed by `--not` and the good
	bisection refs `refs/bisect/good-*` on the command
	line. Cannot be combined with --first-parent.
endif::git-rev-list[]

--stdin::
	In addition to the '<commit>' listed on the command
	line, read them from the standard input. If a `--` separator is
	seen, stop reading commits and start reading paths to limit the
	result.

ifdef::git-rev-list[]
--quiet::
	Don't print anything to standard output.  This form
	is primarily meant to allow the caller to
	test the exit status to see if a range of objects is fully
	connected (or not).  It is faster than redirecting stdout
	to `/dev/null` as the output does not have to be formatted.
endif::git-rev-list[]

--cherry-mark::
	Like `--cherry-pick` (see below) but mark equivalent commits
	with `=` rather than omitting them, and inequivalent ones with `+`.

--cherry-pick::
	Omit any commit that introduces the same change as
	another commit on the ``other side'' when the set of
	commits are limited with symmetric difference.
+
For example, if you have two branches, `A` and `B`, a usual way
to list all commits on only one side of them is with
`--left-right` (see the example below in the description of
the `--left-right` option). However, it shows the commits that were
cherry-picked from the other branch (for example, ``3rd on b'' may be
cherry-picked from branch A). With this option, such pairs of commits are
excluded from the output.

--left-only::
--right-only::
	List only commits on the respective side of a symmetric difference,
	i.e. only those which would be marked `<` resp. `>` by
	`--left-right`.
+
For example, `--cherry-pick --right-only A...B` omits those
commits from `B` which are in `A` or are patch-equivalent to a commit in
`A`. In other words, this lists the `+` commits from `git cherry A B`.
More precisely, `--cherry-pick --right-only --no-merges` gives the exact
list.

--cherry::
	A synonym for `--right-only --cherry-mark --no-merges`; useful to
	limit the output to the commits on our side and mark those that
	have been applied to the other side of a forked history with
	`git log --cherry upstream...mybranch`, similar to
	`git cherry upstream mybranch`.

-g::
--walk-reflogs::
	Instead of walking the commit ancestry chain, walk
	reflog entries from the most recent one to older ones.
	When this option is used you cannot specify commits to
	exclude (that is, '{caret}commit', 'commit1..commit2',
	and 'commit1\...commit2' notations cannot be used).
+
With `--pretty` format other than `oneline` (for obvious reasons),
this causes the output to have two extra lines of information
taken from the reflog.  The reflog designator in the output may be shown
as `ref@{Nth}` (where `Nth` is the reverse-chronological index in the
reflog) or as `ref@{timestamp}` (with the timestamp for that entry),
depending on a few rules:
+
--
1. If the starting point is specified as `ref@{Nth}`, show the index
format.
+
2. If the starting point was specified as `ref@{now}`, show the
timestamp format.
+
3. If neither was used, but `--date` was given on the command line, show
the timestamp in the format requested by `--date`.
+
4. Otherwise, show the index format.
--
+
Under `--pretty=oneline`, the commit message is
prefixed with this information on the same line.
This option cannot be combined with `--reverse`.
See also linkgit:git-reflog[1].

--merge::
	After a failed merge, show refs that touch files having a
	conflict and don't exist on all heads to merge.

--boundary::
	Output excluded boundary commits. Boundary commits are
	prefixed with `-`.

ifdef::git-rev-list[]
--use-bitmap-index::

	Try to speed up the traversal using the pack bitmap index (if
	one is available). Note that when traversing with `--objects`,
	trees and blobs will not have their associated path printed.

--progress=<header>::
	Show progress reports on stderr as objects are considered. The
	`<header>` text will be printed with each progress update.
endif::git-rev-list[]

History Simplification
~~~~~~~~~~~~~~~~~~~~~~

Sometimes you are only interested in parts of the history, for example the
commits modifying a particular <path>. But there are two parts of
'History Simplification', one part is selecting the commits and the other
is how to do it, as there are various strategies to simplify the history.

The following options select the commits to be shown:

<paths>::
	Commits modifying the given <paths> are selected.

--simplify-by-decoration::
	Commits that are referred by some branch or tag are selected.

Note that extra commits can be shown to give a meaningful history.

The following options affect the way the simplification is performed:

Default mode::
	Simplifies the history to the simplest history explaining the
	final state of the tree. Simplest because it prunes some side
	branches if the end result is the same (i.e. merging branches
	with the same content)

--full-history::
	Same as the default mode, but does not prune some history.

--dense::
	Only the selected commits are shown, plus some to have a
	meaningful history.

--sparse::
	All commits in the simplified history are shown.

--simplify-merges::
	Additional option to `--full-history` to remove some needless
	merges from the resulting history, as there are no selected
	commits contributing to this merge.

--ancestry-path::
	When given a range of commits to display (e.g. 'commit1..commit2'
	or 'commit2 {caret}commit1'), only display commits that exist
	directly on the ancestry chain between the 'commit1' and
	'commit2', i.e. commits that are both descendants of 'commit1',
	and ancestors of 'commit2'.

A more detailed explanation follows.

Suppose you specified `foo` as the <paths>.  We shall call commits
that modify `foo` !TREESAME, and the rest TREESAME.  (In a diff
filtered for `foo`, they look different and equal, respectively.)

In the following, we will always refer to the same example history to
illustrate the differences between simplification settings.  We assume
that you are filtering for a file `foo` in this commit graph:
-----------------------------------------------------------------------
	  .-A---M---N---O---P---Q
	 /     /   /   /   /   /
	I     B   C   D   E   Y
	 \   /   /   /   /   /
	  `-------------'   X
-----------------------------------------------------------------------
The horizontal line of history A---Q is taken to be the first parent of
each merge.  The commits are:

* `I` is the initial commit, in which `foo` exists with contents
  ``asdf'', and a file `quux` exists with contents ``quux''. Initial
  commits are compared to an empty tree, so `I` is !TREESAME.

* In `A`, `foo` contains just ``foo''.

* `B` contains the same change as `A`.  Its merge `M` is trivial and
  hence TREESAME to all parents.

* `C` does not change `foo`, but its merge `N` changes it to ``foobar'',
  so it is not TREESAME to any parent.

* `D` sets `foo` to ``baz''. Its merge `O` combines the strings from
  `N` and `D` to ``foobarbaz''; i.e., it is not TREESAME to any parent.

* `E` changes `quux` to ``xyzzy'', and its merge `P` combines the
  strings to ``quux xyzzy''. `P` is TREESAME to `O`, but not to `E`.

* `X` is an independent root commit that added a new file `side`, and `Y`
  modified it. `Y` is TREESAME to `X`. Its merge `Q` added `side` to `P`, and
  `Q` is TREESAME to `P`, but not to `Y`.

`rev-list` walks backwards through history, including or excluding
commits based on whether `--full-history` and/or parent rewriting
(via `--parents` or `--children`) are used. The following settings
are available.

Default mode::
	Commits are included if they are not TREESAME to any parent
	(though this can be changed, see `--sparse` below).  If the
	commit was a merge, and it was TREESAME to one parent, follow
	only that parent.  (Even if there are several TREESAME
	parents, follow only one of them.)  Otherwise, follow all
	parents.
+
This results in:
+
-----------------------------------------------------------------------
	  .-A---N---O
	 /     /   /
	I---------D
-----------------------------------------------------------------------
+
Note how the rule to only follow the TREESAME parent, if one is
available, removed `B` from consideration entirely.  `C` was
considered via `N`, but is TREESAME.  Root commits are compared to an
empty tree, so `I` is !TREESAME.
+
Parent/child relations are only visible with `--parents`, but that does
not affect the commits selected in default mode, so we have shown the
parent lines.

--full-history without parent rewriting::
	This mode differs from the default in one point: always follow
	all parents of a merge, even if it is TREESAME to one of them.
	Even if more than one side of the merge has commits that are
	included, this does not imply that the merge itself is!  In
	the example, we get
+
-----------------------------------------------------------------------
	I  A  B  N  D  O  P  Q
-----------------------------------------------------------------------
+
`M` was excluded because it is TREESAME to both parents.  `E`,
`C` and `B` were all walked, but only `B` was !TREESAME, so the others
do not appear.
+
Note that without parent rewriting, it is not really possible to talk
about the parent/child relationships between the commits, so we show
them disconnected.

--full-history with parent rewriting::
	Ordinary commits are only included if they are !TREESAME
	(though this can be changed, see `--sparse` below).
+
Merges are always included.  However, their parent list is rewritten:
Along each parent, prune away commits that are not included
themselves.  This results in
+
-----------------------------------------------------------------------
	  .-A---M---N---O---P---Q
	 /     /   /   /   /
	I     B   /   D   /
	 \   /   /   /   /
	  `-------------'
-----------------------------------------------------------------------
+
Compare to `--full-history` without rewriting above.  Note that `E`
was pruned away because it is TREESAME, but the parent list of P was
rewritten to contain `E`'s parent `I`.  The same happened for `C` and
`N`, and `X`, `Y` and `Q`.

In addition to the above settings, you can change whether TREESAME
affects inclusion:

--dense::
	Commits that are walked are included if they are not TREESAME
	to any parent.

--sparse::
	All commits that are walked are included.
+
Note that without `--full-history`, this still simplifies merges: if
one of the parents is TREESAME, we follow only that one, so the other
sides of the merge are never walked.

--simplify-merges::
	First, build a history graph in the same way that
	`--full-history` with parent rewriting does (see above).
+
Then simplify each commit `C` to its replacement `C'` in the final
history according to the following rules:
+
--
* Set `C'` to `C`.
+
* Replace each parent `P` of `C'` with its simplification `P'`.  In
  the process, drop parents that are ancestors of other parents or that are
  root commits TREESAME to an empty tree, and remove duplicates, but take care
  to never drop all parents that we are TREESAME to.
+
* If after this parent rewriting, `C'` is a root or merge commit (has
  zero or >1 parents), a boundary commit, or !TREESAME, it remains.
  Otherwise, it is replaced with its only parent.
--
+
The effect of this is best shown by way of comparing to
`--full-history` with parent rewriting.  The example turns into:
+
-----------------------------------------------------------------------
	  .-A---M---N---O
	 /     /       /
	I     B       D
	 \   /       /
	  `---------'
-----------------------------------------------------------------------
+
Note the major differences in `N`, `P`, and `Q` over `--full-history`:
+
--
* `N`'s parent list had `I` removed, because it is an ancestor of the
  other parent `M`.  Still, `N` remained because it is !TREESAME.
+
* `P`'s parent list similarly had `I` removed.  `P` was then
  removed completely, because it had one parent and is TREESAME.
+
* `Q`'s parent list had `Y` simplified to `X`. `X` was then removed, because it
  was a TREESAME root. `Q` was then removed completely, because it had one
  parent and is TREESAME.
--

Finally, there is a fifth simplification mode available:

--ancestry-path::
	Limit the displayed commits to those directly on the ancestry
	chain between the ``from'' and ``to'' commits in the given commit
	range. I.e. only display commits that are ancestor of the ``to''
	commit and descendants of the ``from'' commit.
+
As an example use case, consider the following commit history:
+
-----------------------------------------------------------------------
	    D---E-------F
	   /     \       \
	  B---C---G---H---I---J
	 /                     \
	A-------K---------------L--M
-----------------------------------------------------------------------
+
A regular 'D..M' computes the set of commits that are ancestors of `M`,
but excludes the ones that are ancestors of `D`. This is useful to see
what happened to the history leading to `M` since `D`, in the sense
that ``what does `M` have that did not exist in `D`''. The result in this
example would be all the commits, except `A` and `B` (and `D` itself,
of course).
+
When we want to find out what commits in `M` are contaminated with the
bug introduced by `D` and need fixing, however, we might want to view
only the subset of 'D..M' that are actually descendants of `D`, i.e.
excluding `C` and `K`. This is exactly what the `--ancestry-path`
option does. Applied to the 'D..M' range, it results in:
+
-----------------------------------------------------------------------
		E-------F
		 \       \
		  G---H---I---J
			       \
				L--M
-----------------------------------------------------------------------

The `--simplify-by-decoration` option allows you to view only the
big picture of the topology of the history, by omitting commits
that are not referenced by tags.  Commits are marked as !TREESAME
(in other words, kept after history simplification rules described
above) if (1) they are referenced by tags, or (2) they change the
contents of the paths given on the command line.  All other
commits are marked as TREESAME (subject to be simplified away).

ifdef::git-rev-list[]
Bisection Helpers
~~~~~~~~~~~~~~~~~

--bisect::
	Limit output to the one commit object which is roughly halfway between
	included and excluded commits. Note that the bad bisection ref
	`refs/bisect/bad` is added to the included commits (if it
	exists) and the good bisection refs `refs/bisect/good-*` are
	added to the excluded commits (if they exist). Thus, supposing there
	are no refs in `refs/bisect/`, if
+
-----------------------------------------------------------------------
	$ git rev-list --bisect foo ^bar ^baz
-----------------------------------------------------------------------
+
outputs 'midpoint', the output of the two commands
+
-----------------------------------------------------------------------
	$ git rev-list foo ^midpoint
	$ git rev-list midpoint ^bar ^baz
-----------------------------------------------------------------------
+
would be of roughly the same length.  Finding the change which
introduces a regression is thus reduced to a binary search: repeatedly
generate and test new 'midpoint's until the commit chain is of length
one. Cannot be combined with --first-parent.

--bisect-vars::
	This calculates the same as `--bisect`, except that refs in
	`refs/bisect/` are not used, and except that this outputs
	text ready to be eval'ed by the shell. These lines will assign the
	name of the midpoint revision to the variable `bisect_rev`, and the
	expected number of commits to be tested after `bisect_rev` is tested
	to `bisect_nr`, the expected number of commits to be tested if
	`bisect_rev` turns out to be good to `bisect_good`, the expected
	number of commits to be tested if `bisect_rev` turns out to be bad to
	`bisect_bad`, and the number of commits we are bisecting right now to
	`bisect_all`.

--bisect-all::
	This outputs all the commit objects between the included and excluded
	commits, ordered by their distance to the included and excluded
	commits. Refs in `refs/bisect/` are not used. The farthest
	from them is displayed first. (This is the only one displayed by
	`--bisect`.)
+
This is useful because it makes it easy to choose a good commit to
test when you want to avoid to test some of them for some reason (they
may not compile for example).
+
This option can be used along with `--bisect-vars`, in this case,
after all the sorted commit objects, there will be the same text as if
`--bisect-vars` had been used alone.
endif::git-rev-list[]


Commit Ordering
~~~~~~~~~~~~~~~

By default, the commits are shown in reverse chronological order.

--date-order::
	Show no parents before all of its children are shown, but
	otherwise show commits in the commit timestamp order.

--author-date-order::
	Show no parents before all of its children are shown, but
	otherwise show commits in the author timestamp order.

--topo-order::
	Show no parents before all of its children are shown, and
	avoid showing commits on multiple lines of history
	intermixed.
+
For example, in a commit history like this:
+
----------------------------------------------------------------

    ---1----2----4----7
	\	       \
	 3----5----6----8---

----------------------------------------------------------------
+
where the numbers denote the order of commit timestamps, `git
rev-list` and friends with `--date-order` show the commits in the
timestamp order: 8 7 6 5 4 3 2 1.
+
With `--topo-order`, they would show 8 6 5 3 7 4 2 1 (or 8 7 4 2 6 5
3 1); some older commits are shown before newer ones in order to
avoid showing the commits from two parallel development track mixed
together.

--reverse::
	Output the commits chosen to be shown (see Commit Limiting
	section above) in reverse order. Cannot be combined with
	`--walk-reflogs`.

Object Traversal
~~~~~~~~~~~~~~~~

These options are mostly targeted for packing of Git repositories.

ifdef::git-rev-list[]
--objects::
	Print the object IDs of any object referenced by the listed
	commits.  `--objects foo ^bar` thus means ``send me
	all object IDs which I need to download if I have the commit
	object _bar_ but not _foo_''.

--in-commit-order::
	Print tree and blob ids in order of the commits. The tree
	and blob ids are printed after they are first referenced
	by a commit.

--objects-edge::
	Similar to `--objects`, but also print the IDs of excluded
	commits prefixed with a ``-'' character.  This is used by
	linkgit:git-pack-objects[1] to build a ``thin'' pack, which records
	objects in deltified form based on objects contained in these
	excluded commits to reduce network traffic.

--objects-edge-aggressive::
	Similar to `--objects-edge`, but it tries harder to find excluded
	commits at the cost of increased time.  This is used instead of
	`--objects-edge` to build ``thin'' packs for shallow repositories.

--indexed-objects::
	Pretend as if all trees and blobs used by the index are listed
	on the command line.  Note that you probably want to use
	`--objects`, too.

--unpacked::
	Only useful with `--objects`; print the object IDs that are not
	in packs.

--filter=<filter-spec>::
	Only useful with one of the `--objects*`; omits objects (usually
	blobs) from the list of printed objects.  The '<filter-spec>'
	may be one of the following:
+
The form '--filter=blob:none' omits all blobs.
+
The form '--filter=blob:limit=<n>[kmg]' omits blobs larger than n bytes
or units.  n may be zero.  The suffixes k, m, and g can be used to name
units in KiB, MiB, or GiB.  For example, 'blob:limit=1k' is the same
as 'blob:limit=1024'.
+
The form '--filter=sparse:oid=<blob-ish>' uses a sparse-checkout
specification contained in the blob (or blob-expression) '<blob-ish>'
to omit blobs that would not be not required for a sparse checkout on
the requested refs.
+
The form '--filter=sparse:path=<path>' similarly uses a sparse-checkout
specification contained in <path>.
+
The form '--filter=tree:<depth>' omits all blobs and trees whose depth
from the root tree is >= <depth> (minimum depth if an object is located
<<<<<<< HEAD
at multiple depths in the commits traversed). Currently, only <depth>=0
is supported, which omits all blobs and trees.
=======
at multiple depths in the commits traversed). <depth>=0 will not include
any trees or blobs unless included explicitly in the command-line (or
standard input when --stdin is used). <depth>=1 will include only the
tree and blobs which are referenced directly by a commit reachable from
<commit> or an explicitly-given object. <depth>=2 is like <depth>=1
while also including trees and blobs one more level removed from an
explicitly-given commit or tree.
>>>>>>> 87c2d9d3

--no-filter::
	Turn off any previous `--filter=` argument.

--filter-print-omitted::
	Only useful with `--filter=`; prints a list of the objects omitted
	by the filter.	Object IDs are prefixed with a ``~'' character.

--missing=<missing-action>::
	A debug option to help with future "partial clone" development.
	This option specifies how missing objects are handled.
+
The form '--missing=error' requests that rev-list stop with an error if
a missing object is encountered.  This is the default action.
+
The form '--missing=allow-any' will allow object traversal to continue
if a missing object is encountered.  Missing objects will silently be
omitted from the results.
+
The form '--missing=allow-promisor' is like 'allow-any', but will only
allow object traversal to continue for EXPECTED promisor missing objects.
Unexpected missing objects will raise an error.
+
The form '--missing=print' is like 'allow-any', but will also print a
list of the missing objects.  Object IDs are prefixed with a ``?'' character.

--exclude-promisor-objects::
	(For internal use only.)  Prefilter object traversal at
	promisor boundary.  This is used with partial clone.  This is
	stronger than `--missing=allow-promisor` because it limits the
	traversal, rather than just silencing errors about missing
	objects.
endif::git-rev-list[]

--no-walk[=(sorted|unsorted)]::
	Only show the given commits, but do not traverse their ancestors.
	This has no effect if a range is specified. If the argument
	`unsorted` is given, the commits are shown in the order they were
	given on the command line. Otherwise (if `sorted` or no argument
	was given), the commits are shown in reverse chronological order
	by commit time.
	Cannot be combined with `--graph`.

--do-walk::
	Overrides a previous `--no-walk`.

Commit Formatting
~~~~~~~~~~~~~~~~~

ifdef::git-rev-list[]
Using these options, linkgit:git-rev-list[1] will act similar to the
more specialized family of commit log tools: linkgit:git-log[1],
linkgit:git-show[1], and linkgit:git-whatchanged[1]
endif::git-rev-list[]

include::pretty-options.txt[]

--relative-date::
	Synonym for `--date=relative`.

--date=<format>::
	Only takes effect for dates shown in human-readable format, such
	as when using `--pretty`. `log.date` config variable sets a default
	value for the log command's `--date` option. By default, dates
	are shown in the original time zone (either committer's or
	author's). If `-local` is appended to the format (e.g.,
	`iso-local`), the user's local time zone is used instead.
+
`--date=relative` shows dates relative to the current time,
e.g. ``2 hours ago''. The `-local` option has no effect for
`--date=relative`.
+
`--date=local` is an alias for `--date=default-local`.
+
`--date=iso` (or `--date=iso8601`) shows timestamps in a ISO 8601-like format.
The differences to the strict ISO 8601 format are:

	- a space instead of the `T` date/time delimiter
	- a space between time and time zone
	- no colon between hours and minutes of the time zone

+
`--date=iso-strict` (or `--date=iso8601-strict`) shows timestamps in strict
ISO 8601 format.
+
`--date=rfc` (or `--date=rfc2822`) shows timestamps in RFC 2822
format, often found in email messages.
+
`--date=short` shows only the date, but not the time, in `YYYY-MM-DD` format.
+
`--date=raw` shows the date as seconds since the epoch (1970-01-01
00:00:00 UTC), followed by a space, and then the timezone as an offset
from UTC (a `+` or `-` with four digits; the first two are hours, and
the second two are minutes). I.e., as if the timestamp were formatted
with `strftime("%s %z")`).
Note that the `-local` option does not affect the seconds-since-epoch
value (which is always measured in UTC), but does switch the accompanying
timezone value.
+
`--date=unix` shows the date as a Unix epoch timestamp (seconds since
1970).  As with `--raw`, this is always in UTC and therefore `-local`
has no effect.
+
`--date=format:...` feeds the format `...` to your system `strftime`,
except for %z and %Z, which are handled internally.
Use `--date=format:%c` to show the date in your system locale's
preferred format.  See the `strftime` manual for a complete list of
format placeholders. When using `-local`, the correct syntax is
`--date=format-local:...`.
+
`--date=default` is the default format, and is similar to
`--date=rfc2822`, with a few exceptions:

	- there is no comma after the day-of-week

	- the time zone is omitted when the local time zone is used

ifdef::git-rev-list[]
--header::
	Print the contents of the commit in raw-format; each record is
	separated with a NUL character.
endif::git-rev-list[]

--parents::
	Print also the parents of the commit (in the form "commit parent...").
	Also enables parent rewriting, see 'History Simplification' above.

--children::
	Print also the children of the commit (in the form "commit child...").
	Also enables parent rewriting, see 'History Simplification' above.

ifdef::git-rev-list[]
--timestamp::
	Print the raw commit timestamp.
endif::git-rev-list[]

--left-right::
	Mark which side of a symmetric difference a commit is reachable from.
	Commits from the left side are prefixed with `<` and those from
	the right with `>`.  If combined with `--boundary`, those
	commits are prefixed with `-`.
+
For example, if you have this topology:
+
-----------------------------------------------------------------------
	     y---b---b  branch B
	    / \ /
	   /   .
	  /   / \
	 o---x---a---a  branch A
-----------------------------------------------------------------------
+
you would get an output like this:
+
-----------------------------------------------------------------------
	$ git rev-list --left-right --boundary --pretty=oneline A...B

	>bbbbbbb... 3rd on b
	>bbbbbbb... 2nd on b
	<aaaaaaa... 3rd on a
	<aaaaaaa... 2nd on a
	-yyyyyyy... 1st on b
	-xxxxxxx... 1st on a
-----------------------------------------------------------------------

--graph::
	Draw a text-based graphical representation of the commit history
	on the left hand side of the output.  This may cause extra lines
	to be printed in between commits, in order for the graph history
	to be drawn properly.
	Cannot be combined with `--no-walk`.
+
This enables parent rewriting, see 'History Simplification' above.
+
This implies the `--topo-order` option by default, but the
`--date-order` option may also be specified.

--show-linear-break[=<barrier>]::
	When --graph is not used, all history branches are flattened
	which can make it hard to see that the two consecutive commits
	do not belong to a linear branch. This option puts a barrier
	in between them in that case. If `<barrier>` is specified, it
	is the string that will be shown instead of the default one.

ifdef::git-rev-list[]
--count::
	Print a number stating how many commits would have been
	listed, and suppress all other output.  When used together
	with `--left-right`, instead print the counts for left and
	right commits, separated by a tab. When used together with
	`--cherry-mark`, omit patch equivalent commits from these
	counts and print the count for equivalent commits separated
	by a tab.
endif::git-rev-list[]

ifndef::git-rev-list[]
Diff Formatting
~~~~~~~~~~~~~~~

Listed below are options that control the formatting of diff output.
Some of them are specific to linkgit:git-rev-list[1], however other diff
options may be given. See linkgit:git-diff-files[1] for more options.

-c::
	With this option, diff output for a merge commit
	shows the differences from each of the parents to the merge result
	simultaneously instead of showing pairwise diff between a parent
	and the result one at a time. Furthermore, it lists only files
	which were modified from all parents.

--cc::
	This flag implies the `-c` option and further compresses the
	patch output by omitting uninteresting hunks whose contents in
	the parents have only two variants and the merge result picks
	one of them without modification.

-m::
	This flag makes the merge commits show the full diff like
	regular commits; for each merge parent, a separate log entry
	and diff is generated. An exception is that only diff against
	the first parent is shown when `--first-parent` option is given;
	in that case, the output represents the changes the merge
	brought _into_ the then-current branch.

-r::
	Show recursive diffs.

-t::
	Show the tree objects in the diff output. This implies `-r`.
endif::git-rev-list[]<|MERGE_RESOLUTION|>--- conflicted
+++ resolved
@@ -730,10 +730,6 @@
 +
 The form '--filter=tree:<depth>' omits all blobs and trees whose depth
 from the root tree is >= <depth> (minimum depth if an object is located
-<<<<<<< HEAD
-at multiple depths in the commits traversed). Currently, only <depth>=0
-is supported, which omits all blobs and trees.
-=======
 at multiple depths in the commits traversed). <depth>=0 will not include
 any trees or blobs unless included explicitly in the command-line (or
 standard input when --stdin is used). <depth>=1 will include only the
@@ -741,7 +737,6 @@
 <commit> or an explicitly-given object. <depth>=2 is like <depth>=1
 while also including trees and blobs one more level removed from an
 explicitly-given commit or tree.
->>>>>>> 87c2d9d3
 
 --no-filter::
 	Turn off any previous `--filter=` argument.
