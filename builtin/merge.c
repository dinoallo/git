/*
 * Builtin "git merge"
 *
 * Copyright (c) 2008 Miklos Vajna <vmiklos@frugalware.org>
 *
 * Based on git-merge.sh by Junio C Hamano.
 */

#include "cache.h"
#include "parse-options.h"
#include "builtin.h"
#include "run-command.h"
#include "diff.h"
#include "refs.h"
#include "commit.h"
#include "diffcore.h"
#include "revision.h"
#include "unpack-trees.h"
#include "cache-tree.h"
#include "dir.h"
#include "utf8.h"
#include "log-tree.h"
#include "color.h"
#include "rerere.h"
#include "help.h"
#include "merge-recursive.h"
#include "resolve-undo.h"
#include "remote.h"
#include "fmt-merge-msg.h"
#include "gpg-interface.h"

#define DEFAULT_TWOHEAD (1<<0)
#define DEFAULT_OCTOPUS (1<<1)
#define NO_FAST_FORWARD (1<<2)
#define NO_TRIVIAL      (1<<3)

struct strategy {
	const char *name;
	unsigned attr;
};

static const char * const builtin_merge_usage[] = {
	"git merge [options] [<commit>...]",
	"git merge [options] <msg> HEAD <commit>",
	"git merge --abort",
	NULL
};

static int show_diffstat = 1, shortlog_len = -1, squash;
static int option_commit = 1, allow_fast_forward = 1;
static int fast_forward_only, option_edit = -1;
static int allow_trivial = 1, have_message;
static int overwrite_ignore = 1;
static struct strbuf merge_msg = STRBUF_INIT;
static struct commit_list *remoteheads;
static struct strategy **use_strategies;
static size_t use_strategies_nr, use_strategies_alloc;
static const char **xopts;
static size_t xopts_nr, xopts_alloc;
static const char *branch;
static char *branch_mergeoptions;
static int option_renormalize;
static int verbosity;
static int allow_rerere_auto;
static int abort_current_merge;
static int show_progress = -1;
static int default_to_upstream;
static const char *sign_commit;

static struct strategy all_strategy[] = {
	{ "recursive",  DEFAULT_TWOHEAD | NO_TRIVIAL },
	{ "octopus",    DEFAULT_OCTOPUS },
	{ "resolve",    0 },
	{ "ours",       NO_FAST_FORWARD | NO_TRIVIAL },
	{ "subtree",    NO_FAST_FORWARD | NO_TRIVIAL },
};

static const char *pull_twohead, *pull_octopus;

static int option_parse_message(const struct option *opt,
				const char *arg, int unset)
{
	struct strbuf *buf = opt->value;

	if (unset)
		strbuf_setlen(buf, 0);
	else if (arg) {
		strbuf_addf(buf, "%s%s", buf->len ? "\n\n" : "", arg);
		have_message = 1;
	} else
		return error(_("switch `m' requires a value"));
	return 0;
}

static struct strategy *get_strategy(const char *name)
{
	int i;
	struct strategy *ret;
	static struct cmdnames main_cmds, other_cmds;
	static int loaded;

	if (!name)
		return NULL;

	for (i = 0; i < ARRAY_SIZE(all_strategy); i++)
		if (!strcmp(name, all_strategy[i].name))
			return &all_strategy[i];

	if (!loaded) {
		struct cmdnames not_strategies;
		loaded = 1;

		memset(&not_strategies, 0, sizeof(struct cmdnames));
		load_command_list("git-merge-", &main_cmds, &other_cmds);
		for (i = 0; i < main_cmds.cnt; i++) {
			int j, found = 0;
			struct cmdname *ent = main_cmds.names[i];
			for (j = 0; j < ARRAY_SIZE(all_strategy); j++)
				if (!strncmp(ent->name, all_strategy[j].name, ent->len)
						&& !all_strategy[j].name[ent->len])
					found = 1;
			if (!found)
				add_cmdname(&not_strategies, ent->name, ent->len);
		}
		exclude_cmds(&main_cmds, &not_strategies);
	}
	if (!is_in_cmdlist(&main_cmds, name) && !is_in_cmdlist(&other_cmds, name)) {
		fprintf(stderr, _("Could not find merge strategy '%s'.\n"), name);
		fprintf(stderr, _("Available strategies are:"));
		for (i = 0; i < main_cmds.cnt; i++)
			fprintf(stderr, " %s", main_cmds.names[i]->name);
		fprintf(stderr, ".\n");
		if (other_cmds.cnt) {
			fprintf(stderr, _("Available custom strategies are:"));
			for (i = 0; i < other_cmds.cnt; i++)
				fprintf(stderr, " %s", other_cmds.names[i]->name);
			fprintf(stderr, ".\n");
		}
		exit(1);
	}

	ret = xcalloc(1, sizeof(struct strategy));
	ret->name = xstrdup(name);
	ret->attr = NO_TRIVIAL;
	return ret;
}

static void append_strategy(struct strategy *s)
{
	ALLOC_GROW(use_strategies, use_strategies_nr + 1, use_strategies_alloc);
	use_strategies[use_strategies_nr++] = s;
}

static int option_parse_strategy(const struct option *opt,
				 const char *name, int unset)
{
	if (unset)
		return 0;

	append_strategy(get_strategy(name));
	return 0;
}

static int option_parse_x(const struct option *opt,
			  const char *arg, int unset)
{
	if (unset)
		return 0;

	ALLOC_GROW(xopts, xopts_nr + 1, xopts_alloc);
	xopts[xopts_nr++] = xstrdup(arg);
	return 0;
}

static int option_parse_n(const struct option *opt,
			  const char *arg, int unset)
{
	show_diffstat = unset;
	return 0;
}

static struct option builtin_merge_options[] = {
	{ OPTION_CALLBACK, 'n', NULL, NULL, NULL,
		"do not show a diffstat at the end of the merge",
		PARSE_OPT_NOARG, option_parse_n },
	OPT_BOOLEAN(0, "stat", &show_diffstat,
		"show a diffstat at the end of the merge"),
	OPT_BOOLEAN(0, "summary", &show_diffstat, "(synonym to --stat)"),
	{ OPTION_INTEGER, 0, "log", &shortlog_len, "n",
	  "add (at most <n>) entries from shortlog to merge commit message",
	  PARSE_OPT_OPTARG, NULL, DEFAULT_MERGE_LOG_LEN },
	OPT_BOOLEAN(0, "squash", &squash,
		"create a single commit instead of doing a merge"),
	OPT_BOOLEAN(0, "commit", &option_commit,
		"perform a commit if the merge succeeds (default)"),
	OPT_BOOL('e', "edit", &option_edit,
		"edit message before committing"),
	OPT_BOOLEAN(0, "ff", &allow_fast_forward,
		"allow fast-forward (default)"),
	OPT_BOOLEAN(0, "ff-only", &fast_forward_only,
		"abort if fast-forward is not possible"),
	OPT_RERERE_AUTOUPDATE(&allow_rerere_auto),
	OPT_CALLBACK('s', "strategy", &use_strategies, "strategy",
		"merge strategy to use", option_parse_strategy),
	OPT_CALLBACK('X', "strategy-option", &xopts, "option=value",
		"option for selected merge strategy", option_parse_x),
	OPT_CALLBACK('m', "message", &merge_msg, "message",
		"merge commit message (for a non-fast-forward merge)",
		option_parse_message),
	OPT__VERBOSITY(&verbosity),
	OPT_BOOLEAN(0, "abort", &abort_current_merge,
		"abort the current in-progress merge"),
	OPT_SET_INT(0, "progress", &show_progress, "force progress reporting", 1),
	{ OPTION_STRING, 'S', "gpg-sign", &sign_commit, "key id",
	  "GPG sign commit", PARSE_OPT_OPTARG, NULL, (intptr_t) "" },
	OPT_BOOLEAN(0, "overwrite-ignore", &overwrite_ignore, "update ignored files (default)"),
	OPT_END()
};

/* Cleans up metadata that is uninteresting after a succeeded merge. */
static void drop_save(void)
{
	unlink(git_path("MERGE_HEAD"));
	unlink(git_path("MERGE_MSG"));
	unlink(git_path("MERGE_MODE"));
}

static int save_state(unsigned char *stash)
{
	int len;
	struct child_process cp;
	struct strbuf buffer = STRBUF_INIT;
	const char *argv[] = {"stash", "create", NULL};

	memset(&cp, 0, sizeof(cp));
	cp.argv = argv;
	cp.out = -1;
	cp.git_cmd = 1;

	if (start_command(&cp))
		die(_("could not run stash."));
	len = strbuf_read(&buffer, cp.out, 1024);
	close(cp.out);

	if (finish_command(&cp) || len < 0)
		die(_("stash failed"));
	else if (!len)		/* no changes */
		return -1;
	strbuf_setlen(&buffer, buffer.len-1);
	if (get_sha1(buffer.buf, stash))
		die(_("not a valid object: %s"), buffer.buf);
	return 0;
}

static void read_empty(unsigned const char *sha1, int verbose)
{
	int i = 0;
	const char *args[7];

	args[i++] = "read-tree";
	if (verbose)
		args[i++] = "-v";
	args[i++] = "-m";
	args[i++] = "-u";
	args[i++] = EMPTY_TREE_SHA1_HEX;
	args[i++] = sha1_to_hex(sha1);
	args[i] = NULL;

	if (run_command_v_opt(args, RUN_GIT_CMD))
		die(_("read-tree failed"));
}

static void reset_hard(unsigned const char *sha1, int verbose)
{
	int i = 0;
	const char *args[6];

	args[i++] = "read-tree";
	if (verbose)
		args[i++] = "-v";
	args[i++] = "--reset";
	args[i++] = "-u";
	args[i++] = sha1_to_hex(sha1);
	args[i] = NULL;

	if (run_command_v_opt(args, RUN_GIT_CMD))
		die(_("read-tree failed"));
}

static void restore_state(const unsigned char *head,
			  const unsigned char *stash)
{
	struct strbuf sb = STRBUF_INIT;
	const char *args[] = { "stash", "apply", NULL, NULL };

	if (is_null_sha1(stash))
		return;

	reset_hard(head, 1);

	args[2] = sha1_to_hex(stash);

	/*
	 * It is OK to ignore error here, for example when there was
	 * nothing to restore.
	 */
	run_command_v_opt(args, RUN_GIT_CMD);

	strbuf_release(&sb);
	refresh_cache(REFRESH_QUIET);
}

/* This is called when no merge was necessary. */
static void finish_up_to_date(const char *msg)
{
	if (verbosity >= 0)
		printf("%s%s\n", squash ? _(" (nothing to squash)") : "", msg);
	drop_save();
}

static void squash_message(struct commit *commit)
{
	struct rev_info rev;
	struct strbuf out = STRBUF_INIT;
	struct commit_list *j;
	const char *filename;
	int fd;
	struct pretty_print_context ctx = {0};

	printf(_("Squash commit -- not updating HEAD\n"));
	filename = git_path("SQUASH_MSG");
	fd = open(filename, O_WRONLY | O_CREAT, 0666);
	if (fd < 0)
		die_errno(_("Could not write to '%s'"), filename);

	init_revisions(&rev, NULL);
	rev.ignore_merges = 1;
	rev.commit_format = CMIT_FMT_MEDIUM;

	commit->object.flags |= UNINTERESTING;
	add_pending_object(&rev, &commit->object, NULL);

	for (j = remoteheads; j; j = j->next)
		add_pending_object(&rev, &j->item->object, NULL);

	setup_revisions(0, NULL, &rev, NULL);
	if (prepare_revision_walk(&rev))
		die(_("revision walk setup failed"));

	ctx.abbrev = rev.abbrev;
	ctx.date_mode = rev.date_mode;
	ctx.fmt = rev.commit_format;

	strbuf_addstr(&out, "Squashed commit of the following:\n");
	while ((commit = get_revision(&rev)) != NULL) {
		strbuf_addch(&out, '\n');
		strbuf_addf(&out, "commit %s\n",
			sha1_to_hex(commit->object.sha1));
		pretty_print_commit(&ctx, commit, &out);
	}
	if (write(fd, out.buf, out.len) < 0)
		die_errno(_("Writing SQUASH_MSG"));
	if (close(fd))
		die_errno(_("Finishing SQUASH_MSG"));
	strbuf_release(&out);
}

static void finish(struct commit *head_commit,
		   const unsigned char *new_head, const char *msg)
{
	struct strbuf reflog_message = STRBUF_INIT;
	const unsigned char *head = head_commit->object.sha1;

	if (!msg)
		strbuf_addstr(&reflog_message, getenv("GIT_REFLOG_ACTION"));
	else {
		if (verbosity >= 0)
			printf("%s\n", msg);
		strbuf_addf(&reflog_message, "%s: %s",
			getenv("GIT_REFLOG_ACTION"), msg);
	}
	if (squash) {
		squash_message(head_commit);
	} else {
		if (verbosity >= 0 && !merge_msg.len)
			printf(_("No merge message -- not updating HEAD\n"));
		else {
			const char *argv_gc_auto[] = { "gc", "--auto", NULL };
			update_ref(reflog_message.buf, "HEAD",
				new_head, head, 0,
				DIE_ON_ERR);
			/*
			 * We ignore errors in 'gc --auto', since the
			 * user should see them.
			 */
			run_command_v_opt(argv_gc_auto, RUN_GIT_CMD);
		}
	}
	if (new_head && show_diffstat) {
		struct diff_options opts;
		diff_setup(&opts);
		opts.output_format |=
			DIFF_FORMAT_SUMMARY | DIFF_FORMAT_DIFFSTAT;
		opts.detect_rename = DIFF_DETECT_RENAME;
		if (diff_setup_done(&opts) < 0)
			die(_("diff_setup_done failed"));
		diff_tree_sha1(head, new_head, "", &opts);
		diffcore_std(&opts);
		diff_flush(&opts);
	}

	/* Run a post-merge hook */
	run_hook(NULL, "post-merge", squash ? "1" : "0", NULL);

	strbuf_release(&reflog_message);
}

/* Get the name for the merge commit's message. */
static void merge_name(const char *remote, struct strbuf *msg)
{
	struct commit *remote_head;
	unsigned char branch_head[20];
	struct strbuf buf = STRBUF_INIT;
	struct strbuf bname = STRBUF_INIT;
	const char *ptr;
	char *found_ref;
	int len, early;

	strbuf_branchname(&bname, remote);
	remote = bname.buf;

	memset(branch_head, 0, sizeof(branch_head));
	remote_head = get_merge_parent(remote);
	if (!remote_head)
		die(_("'%s' does not point to a commit"), remote);

	if (dwim_ref(remote, strlen(remote), branch_head, &found_ref) > 0) {
		if (!prefixcmp(found_ref, "refs/heads/")) {
			strbuf_addf(msg, "%s\t\tbranch '%s' of .\n",
				    sha1_to_hex(branch_head), remote);
			goto cleanup;
		}
		if (!prefixcmp(found_ref, "refs/tags/")) {
			strbuf_addf(msg, "%s\t\ttag '%s' of .\n",
				    sha1_to_hex(branch_head), remote);
			goto cleanup;
		}
		if (!prefixcmp(found_ref, "refs/remotes/")) {
			strbuf_addf(msg, "%s\t\tremote-tracking branch '%s' of .\n",
				    sha1_to_hex(branch_head), remote);
			goto cleanup;
		}
	}

	/* See if remote matches <name>^^^.. or <name>~<number> */
	for (len = 0, ptr = remote + strlen(remote);
	     remote < ptr && ptr[-1] == '^';
	     ptr--)
		len++;
	if (len)
		early = 1;
	else {
		early = 0;
		ptr = strrchr(remote, '~');
		if (ptr) {
			int seen_nonzero = 0;

			len++; /* count ~ */
			while (*++ptr && isdigit(*ptr)) {
				seen_nonzero |= (*ptr != '0');
				len++;
			}
			if (*ptr)
				len = 0; /* not ...~<number> */
			else if (seen_nonzero)
				early = 1;
			else if (len == 1)
				early = 1; /* "name~" is "name~1"! */
		}
	}
	if (len) {
		struct strbuf truname = STRBUF_INIT;
		strbuf_addstr(&truname, "refs/heads/");
		strbuf_addstr(&truname, remote);
		strbuf_setlen(&truname, truname.len - len);
		if (ref_exists(truname.buf)) {
			strbuf_addf(msg,
				    "%s\t\tbranch '%s'%s of .\n",
				    sha1_to_hex(remote_head->object.sha1),
				    truname.buf + 11,
				    (early ? " (early part)" : ""));
			strbuf_release(&truname);
			goto cleanup;
		}
	}

	if (!strcmp(remote, "FETCH_HEAD") &&
			!access(git_path("FETCH_HEAD"), R_OK)) {
		const char *filename;
		FILE *fp;
		struct strbuf line = STRBUF_INIT;
		char *ptr;

		filename = git_path("FETCH_HEAD");
		fp = fopen(filename, "r");
		if (!fp)
			die_errno(_("could not open '%s' for reading"),
				  filename);
		strbuf_getline(&line, fp, '\n');
		fclose(fp);
		ptr = strstr(line.buf, "\tnot-for-merge\t");
		if (ptr)
			strbuf_remove(&line, ptr-line.buf+1, 13);
		strbuf_addbuf(msg, &line);
		strbuf_release(&line);
		goto cleanup;
	}
	strbuf_addf(msg, "%s\t\tcommit '%s'\n",
		sha1_to_hex(remote_head->object.sha1), remote);
cleanup:
	strbuf_release(&buf);
	strbuf_release(&bname);
}

static void parse_branch_merge_options(char *bmo)
{
	const char **argv;
	int argc;

	if (!bmo)
		return;
	argc = split_cmdline(bmo, &argv);
	if (argc < 0)
		die(_("Bad branch.%s.mergeoptions string: %s"), branch,
		    split_cmdline_strerror(argc));
	argv = xrealloc(argv, sizeof(*argv) * (argc + 2));
	memmove(argv + 1, argv, sizeof(*argv) * (argc + 1));
	argc++;
	argv[0] = "branch.*.mergeoptions";
	parse_options(argc, argv, NULL, builtin_merge_options,
		      builtin_merge_usage, 0);
	free(argv);
}

static int git_merge_config(const char *k, const char *v, void *cb)
{
	int status;

	if (branch && !prefixcmp(k, "branch.") &&
		!prefixcmp(k + 7, branch) &&
		!strcmp(k + 7 + strlen(branch), ".mergeoptions")) {
		free(branch_mergeoptions);
		branch_mergeoptions = xstrdup(v);
		return 0;
	}

	if (!strcmp(k, "merge.diffstat") || !strcmp(k, "merge.stat"))
		show_diffstat = git_config_bool(k, v);
	else if (!strcmp(k, "pull.twohead"))
		return git_config_string(&pull_twohead, k, v);
	else if (!strcmp(k, "pull.octopus"))
		return git_config_string(&pull_octopus, k, v);
	else if (!strcmp(k, "merge.renormalize"))
		option_renormalize = git_config_bool(k, v);
	else if (!strcmp(k, "merge.ff")) {
		int boolval = git_config_maybe_bool(k, v);
		if (0 <= boolval) {
			allow_fast_forward = boolval;
		} else if (v && !strcmp(v, "only")) {
			allow_fast_forward = 1;
			fast_forward_only = 1;
		} /* do not barf on values from future versions of git */
		return 0;
	} else if (!strcmp(k, "merge.defaulttoupstream")) {
		default_to_upstream = git_config_bool(k, v);
		return 0;
	}

	status = fmt_merge_msg_config(k, v, cb);
	if (status)
		return status;
	status = git_gpg_config(k, v, NULL);
	if (status)
		return status;
	return git_diff_ui_config(k, v, cb);
}

static int read_tree_trivial(unsigned char *common, unsigned char *head,
			     unsigned char *one)
{
	int i, nr_trees = 0;
	struct tree *trees[MAX_UNPACK_TREES];
	struct tree_desc t[MAX_UNPACK_TREES];
	struct unpack_trees_options opts;

	memset(&opts, 0, sizeof(opts));
	opts.head_idx = 2;
	opts.src_index = &the_index;
	opts.dst_index = &the_index;
	opts.update = 1;
	opts.verbose_update = 1;
	opts.trivial_merges_only = 1;
	opts.merge = 1;
	trees[nr_trees] = parse_tree_indirect(common);
	if (!trees[nr_trees++])
		return -1;
	trees[nr_trees] = parse_tree_indirect(head);
	if (!trees[nr_trees++])
		return -1;
	trees[nr_trees] = parse_tree_indirect(one);
	if (!trees[nr_trees++])
		return -1;
	opts.fn = threeway_merge;
	cache_tree_free(&active_cache_tree);
	for (i = 0; i < nr_trees; i++) {
		parse_tree(trees[i]);
		init_tree_desc(t+i, trees[i]->buffer, trees[i]->size);
	}
	if (unpack_trees(nr_trees, t, &opts))
		return -1;
	return 0;
}

static void write_tree_trivial(unsigned char *sha1)
{
	if (write_cache_as_tree(sha1, 0, NULL))
		die(_("git write-tree failed to write a tree"));
}

static const char *merge_argument(struct commit *commit)
{
	if (commit)
		return sha1_to_hex(commit->object.sha1);
	else
		return EMPTY_TREE_SHA1_HEX;
}

int try_merge_command(const char *strategy, size_t xopts_nr,
		      const char **xopts, struct commit_list *common,
		      const char *head_arg, struct commit_list *remotes)
{
	const char **args;
	int i = 0, x = 0, ret;
	struct commit_list *j;
	struct strbuf buf = STRBUF_INIT;

	args = xmalloc((4 + xopts_nr + commit_list_count(common) +
			commit_list_count(remotes)) * sizeof(char *));
	strbuf_addf(&buf, "merge-%s", strategy);
	args[i++] = buf.buf;
	for (x = 0; x < xopts_nr; x++) {
		char *s = xmalloc(strlen(xopts[x])+2+1);
		strcpy(s, "--");
		strcpy(s+2, xopts[x]);
		args[i++] = s;
	}
	for (j = common; j; j = j->next)
		args[i++] = xstrdup(merge_argument(j->item));
	args[i++] = "--";
	args[i++] = head_arg;
	for (j = remotes; j; j = j->next)
		args[i++] = xstrdup(merge_argument(j->item));
	args[i] = NULL;
	ret = run_command_v_opt(args, RUN_GIT_CMD);
	strbuf_release(&buf);
	i = 1;
	for (x = 0; x < xopts_nr; x++)
		free((void *)args[i++]);
	for (j = common; j; j = j->next)
		free((void *)args[i++]);
	i += 2;
	for (j = remotes; j; j = j->next)
		free((void *)args[i++]);
	free(args);
	discard_cache();
	if (read_cache() < 0)
		die(_("failed to read the cache"));
	resolve_undo_clear();

	return ret;
}

static int try_merge_strategy(const char *strategy, struct commit_list *common,
			      struct commit *head, const char *head_arg)
{
	int index_fd;
	struct lock_file *lock = xcalloc(1, sizeof(struct lock_file));

	index_fd = hold_locked_index(lock, 1);
	refresh_cache(REFRESH_QUIET);
	if (active_cache_changed &&
			(write_cache(index_fd, active_cache, active_nr) ||
			 commit_locked_index(lock)))
		return error(_("Unable to write index."));
	rollback_lock_file(lock);

	if (!strcmp(strategy, "recursive") || !strcmp(strategy, "subtree")) {
		int clean, x;
		struct commit *result;
		struct lock_file *lock = xcalloc(1, sizeof(struct lock_file));
		int index_fd;
		struct commit_list *reversed = NULL;
		struct merge_options o;
		struct commit_list *j;

		if (remoteheads->next) {
			error(_("Not handling anything other than two heads merge."));
			return 2;
		}

		init_merge_options(&o);
		if (!strcmp(strategy, "subtree"))
			o.subtree_shift = "";

		o.renormalize = option_renormalize;
		o.show_rename_progress =
			show_progress == -1 ? isatty(2) : show_progress;

		for (x = 0; x < xopts_nr; x++)
			if (parse_merge_opt(&o, xopts[x]))
				die(_("Unknown option for merge-recursive: -X%s"), xopts[x]);

		o.branch1 = head_arg;
		o.branch2 = merge_remote_util(remoteheads->item)->name;

		for (j = common; j; j = j->next)
			commit_list_insert(j->item, &reversed);

		index_fd = hold_locked_index(lock, 1);
		clean = merge_recursive(&o, head,
				remoteheads->item, reversed, &result);
		if (active_cache_changed &&
				(write_cache(index_fd, active_cache, active_nr) ||
				 commit_locked_index(lock)))
			die (_("unable to write %s"), get_index_file());
		rollback_lock_file(lock);
		return clean ? 0 : 1;
	} else {
		return try_merge_command(strategy, xopts_nr, xopts,
						common, head_arg, remoteheads);
	}
}

static void count_diff_files(struct diff_queue_struct *q,
			     struct diff_options *opt, void *data)
{
	int *count = data;

	(*count) += q->nr;
}

static int count_unmerged_entries(void)
{
	int i, ret = 0;

	for (i = 0; i < active_nr; i++)
		if (ce_stage(active_cache[i]))
			ret++;

	return ret;
}

int checkout_fast_forward(const unsigned char *head, const unsigned char *remote)
{
	struct tree *trees[MAX_UNPACK_TREES];
	struct unpack_trees_options opts;
	struct tree_desc t[MAX_UNPACK_TREES];
	int i, fd, nr_trees = 0;
	struct dir_struct dir;
	struct lock_file *lock_file = xcalloc(1, sizeof(struct lock_file));

	refresh_cache(REFRESH_QUIET);

	fd = hold_locked_index(lock_file, 1);

	memset(&trees, 0, sizeof(trees));
	memset(&opts, 0, sizeof(opts));
	memset(&t, 0, sizeof(t));
	if (overwrite_ignore) {
		memset(&dir, 0, sizeof(dir));
		dir.flags |= DIR_SHOW_IGNORED;
		setup_standard_excludes(&dir);
		opts.dir = &dir;
	}

	opts.head_idx = 1;
	opts.src_index = &the_index;
	opts.dst_index = &the_index;
	opts.update = 1;
	opts.verbose_update = 1;
	opts.merge = 1;
	opts.fn = twoway_merge;
	setup_unpack_trees_porcelain(&opts, "merge");

	trees[nr_trees] = parse_tree_indirect(head);
	if (!trees[nr_trees++])
		return -1;
	trees[nr_trees] = parse_tree_indirect(remote);
	if (!trees[nr_trees++])
		return -1;
	for (i = 0; i < nr_trees; i++) {
		parse_tree(trees[i]);
		init_tree_desc(t+i, trees[i]->buffer, trees[i]->size);
	}
	if (unpack_trees(nr_trees, t, &opts))
		return -1;
	if (write_cache(fd, active_cache, active_nr) ||
		commit_locked_index(lock_file))
		die(_("unable to write new index file"));
	return 0;
}

static void split_merge_strategies(const char *string, struct strategy **list,
				   int *nr, int *alloc)
{
	char *p, *q, *buf;

	if (!string)
		return;

	buf = xstrdup(string);
	q = buf;
	for (;;) {
		p = strchr(q, ' ');
		if (!p) {
			ALLOC_GROW(*list, *nr + 1, *alloc);
			(*list)[(*nr)++].name = xstrdup(q);
			free(buf);
			return;
		} else {
			*p = '\0';
			ALLOC_GROW(*list, *nr + 1, *alloc);
			(*list)[(*nr)++].name = xstrdup(q);
			q = ++p;
		}
	}
}

static void add_strategies(const char *string, unsigned attr)
{
	struct strategy *list = NULL;
	int list_alloc = 0, list_nr = 0, i;

	memset(&list, 0, sizeof(list));
	split_merge_strategies(string, &list, &list_nr, &list_alloc);
	if (list) {
		for (i = 0; i < list_nr; i++)
			append_strategy(get_strategy(list[i].name));
		return;
	}
	for (i = 0; i < ARRAY_SIZE(all_strategy); i++)
		if (all_strategy[i].attr & attr)
			append_strategy(&all_strategy[i]);

}

static void write_merge_msg(struct strbuf *msg)
{
	const char *filename = git_path("MERGE_MSG");
	int fd = open(filename, O_WRONLY | O_CREAT, 0666);
	if (fd < 0)
		die_errno(_("Could not open '%s' for writing"),
			  filename);
	if (write_in_full(fd, msg->buf, msg->len) != msg->len)
		die_errno(_("Could not write to '%s'"), filename);
	close(fd);
}

static void read_merge_msg(struct strbuf *msg)
{
	const char *filename = git_path("MERGE_MSG");
	strbuf_reset(msg);
	if (strbuf_read_file(msg, filename, 0) < 0)
		die_errno(_("Could not read from '%s'"), filename);
}

static void write_merge_state(void);
static void abort_commit(const char *err_msg)
{
	if (err_msg)
		error("%s", err_msg);
	fprintf(stderr,
		_("Not committing merge; use 'git commit' to complete the merge.\n"));
	write_merge_state();
	exit(1);
}

static const char merge_editor_comment[] =
N_("Please enter a commit message to explain why this merge is necessary,\n"
   "especially if it merges an updated upstream into a topic branch.\n"
   "\n"
   "Lines starting with '#' will be ignored, and an empty message aborts\n"
   "the commit.\n");

static void prepare_to_commit(void)
{
	struct strbuf msg = STRBUF_INIT;
	const char *comment = _(merge_editor_comment);
	strbuf_addbuf(&msg, &merge_msg);
	strbuf_addch(&msg, '\n');
	if (0 < option_edit)
		strbuf_add_lines(&msg, "# ", comment, strlen(comment));
	write_merge_msg(&msg);
	run_hook(get_index_file(), "prepare-commit-msg",
		 git_path("MERGE_MSG"), "merge", NULL, NULL);
	if (0 < option_edit) {
		if (launch_editor(git_path("MERGE_MSG"), NULL, NULL))
			abort_commit(NULL);
	}
	read_merge_msg(&msg);
	stripspace(&msg, 0 < option_edit);
	if (!msg.len)
		abort_commit(_("Empty commit message."));
	strbuf_release(&merge_msg);
	strbuf_addbuf(&merge_msg, &msg);
	strbuf_release(&msg);
}

static int merge_trivial(struct commit *head)
{
	unsigned char result_tree[20], result_commit[20];
	struct commit_list *parent = xmalloc(sizeof(*parent));

	write_tree_trivial(result_tree);
	printf(_("Wonderful.\n"));
	parent->item = head;
	parent->next = xmalloc(sizeof(*parent->next));
	parent->next->item = remoteheads->item;
	parent->next->next = NULL;
	prepare_to_commit();
	if (commit_tree(&merge_msg, result_tree, parent, result_commit, NULL,
			sign_commit))
		die(_("failed to write commit object"));
	finish(head, result_commit, "In-index merge");
	drop_save();
	return 0;
}

static int finish_automerge(struct commit *head,
			    struct commit_list *common,
			    unsigned char *result_tree,
			    const char *wt_strategy)
{
	struct commit_list *parents = NULL, *j;
	struct strbuf buf = STRBUF_INIT;
	unsigned char result_commit[20];

	free_commit_list(common);
	if (allow_fast_forward) {
		parents = remoteheads;
		commit_list_insert(head, &parents);
		parents = reduce_heads(parents);
	} else {
		struct commit_list **pptr = &parents;

		pptr = &commit_list_insert(head,
				pptr)->next;
		for (j = remoteheads; j; j = j->next)
			pptr = &commit_list_insert(j->item, pptr)->next;
	}
	strbuf_addch(&merge_msg, '\n');
	prepare_to_commit();
	free_commit_list(remoteheads);
	if (commit_tree(&merge_msg, result_tree, parents, result_commit,
			NULL, sign_commit))
		die(_("failed to write commit object"));
	strbuf_addf(&buf, "Merge made by the '%s' strategy.", wt_strategy);
	finish(head, result_commit, buf.buf);
	strbuf_release(&buf);
	drop_save();
	return 0;
}

static int suggest_conflicts(int renormalizing)
{
	const char *filename;
	FILE *fp;
	int pos;

	filename = git_path("MERGE_MSG");
	fp = fopen(filename, "a");
	if (!fp)
		die_errno(_("Could not open '%s' for writing"), filename);
	fprintf(fp, "\nConflicts:\n");
	for (pos = 0; pos < active_nr; pos++) {
		struct cache_entry *ce = active_cache[pos];

		if (ce_stage(ce)) {
			fprintf(fp, "\t%s\n", ce->name);
			while (pos + 1 < active_nr &&
					!strcmp(ce->name,
						active_cache[pos + 1]->name))
				pos++;
		}
	}
	fclose(fp);
	rerere(allow_rerere_auto);
	printf(_("Automatic merge failed; "
			"fix conflicts and then commit the result.\n"));
	return 1;
}

static struct commit *is_old_style_invocation(int argc, const char **argv,
					      const unsigned char *head)
{
	struct commit *second_token = NULL;
	if (argc > 2) {
		unsigned char second_sha1[20];

		if (get_sha1(argv[1], second_sha1))
			return NULL;
		second_token = lookup_commit_reference_gently(second_sha1, 0);
		if (!second_token)
			die(_("'%s' is not a commit"), argv[1]);
		if (hashcmp(second_token->object.sha1, head))
			return NULL;
	}
	return second_token;
}

static int evaluate_result(void)
{
	int cnt = 0;
	struct rev_info rev;

	/* Check how many files differ. */
	init_revisions(&rev, "");
	setup_revisions(0, NULL, &rev, NULL);
	rev.diffopt.output_format |=
		DIFF_FORMAT_CALLBACK;
	rev.diffopt.format_callback = count_diff_files;
	rev.diffopt.format_callback_data = &cnt;
	run_diff_files(&rev, 0);

	/*
	 * Check how many unmerged entries are
	 * there.
	 */
	cnt += count_unmerged_entries();

	return cnt;
}

/*
 * Pretend as if the user told us to merge with the tracking
 * branch we have for the upstream of the current branch
 */
static int setup_with_upstream(const char ***argv)
{
	struct branch *branch = branch_get(NULL);
	int i;
	const char **args;

	if (!branch)
		die(_("No current branch."));
	if (!branch->remote)
		die(_("No remote for the current branch."));
	if (!branch->merge_nr)
		die(_("No default upstream defined for the current branch."));

	args = xcalloc(branch->merge_nr + 1, sizeof(char *));
	for (i = 0; i < branch->merge_nr; i++) {
		if (!branch->merge[i]->dst)
			die(_("No remote tracking branch for %s from %s"),
			    branch->merge[i]->src, branch->remote_name);
		args[i] = branch->merge[i]->dst;
	}
	args[i] = NULL;
	*argv = args;
	return i;
}

static void write_merge_state(void)
{
	const char *filename;
	int fd;
	struct commit_list *j;
	struct strbuf buf = STRBUF_INIT;

	for (j = remoteheads; j; j = j->next) {
		unsigned const char *sha1;
		struct commit *c = j->item;
		if (c->util && merge_remote_util(c)->obj) {
			sha1 = merge_remote_util(c)->obj->sha1;
		} else {
			sha1 = c->object.sha1;
		}
		strbuf_addf(&buf, "%s\n", sha1_to_hex(sha1));
	}
	filename = git_path("MERGE_HEAD");
	fd = open(filename, O_WRONLY | O_CREAT, 0666);
	if (fd < 0)
		die_errno(_("Could not open '%s' for writing"), filename);
	if (write_in_full(fd, buf.buf, buf.len) != buf.len)
		die_errno(_("Could not write to '%s'"), filename);
	close(fd);
	strbuf_addch(&merge_msg, '\n');
	write_merge_msg(&merge_msg);

	filename = git_path("MERGE_MODE");
	fd = open(filename, O_WRONLY | O_CREAT | O_TRUNC, 0666);
	if (fd < 0)
		die_errno(_("Could not open '%s' for writing"), filename);
	strbuf_reset(&buf);
	if (!allow_fast_forward)
		strbuf_addf(&buf, "no-ff");
	if (write_in_full(fd, buf.buf, buf.len) != buf.len)
		die_errno(_("Could not write to '%s'"), filename);
	close(fd);
}

static int default_edit_option(void)
{
	static const char name[] = "GIT_MERGE_AUTOEDIT";
	const char *e = getenv(name);
	struct stat st_stdin, st_stdout;

	if (have_message)
		/* an explicit -m msg without --[no-]edit */
		return 0;

	if (e) {
		int v = git_config_maybe_bool(name, e);
		if (v < 0)
			die("Bad value '%s' in environment '%s'", e, name);
		return v;
	}

	/* Use editor if stdin and stdout are the same and is a tty */
	return (!fstat(0, &st_stdin) &&
		!fstat(1, &st_stdout) &&
		isatty(0) &&
		st_stdin.st_dev == st_stdout.st_dev &&
		st_stdin.st_ino == st_stdout.st_ino &&
		st_stdin.st_mode == st_stdout.st_mode);
}


int cmd_merge(int argc, const char **argv, const char *prefix)
{
	unsigned char result_tree[20];
	unsigned char stash[20];
	unsigned char head_sha1[20];
	struct commit *head_commit;
	struct strbuf buf = STRBUF_INIT;
	const char *head_arg;
	int flag, i, ret = 0;
	int best_cnt = -1, merge_was_ok = 0, automerge_was_ok = 0;
	struct commit_list *common = NULL;
	const char *best_strategy = NULL, *wt_strategy = NULL;
	struct commit_list **remotes = &remoteheads;
	void *branch_to_free;

	if (argc == 2 && !strcmp(argv[1], "-h"))
		usage_with_options(builtin_merge_usage, builtin_merge_options);

	/*
	 * Check if we are _not_ on a detached HEAD, i.e. if there is a
	 * current branch.
	 */
	branch = branch_to_free = resolve_refdup("HEAD", head_sha1, 0, &flag);
	if (branch && !prefixcmp(branch, "refs/heads/"))
		branch += 11;
	if (!branch || is_null_sha1(head_sha1))
		head_commit = NULL;
	else
		head_commit = lookup_commit_or_die(head_sha1, "HEAD");

	git_config(git_merge_config, NULL);

	if (branch_mergeoptions)
		parse_branch_merge_options(branch_mergeoptions);
	argc = parse_options(argc, argv, prefix, builtin_merge_options,
			builtin_merge_usage, 0);
	if (shortlog_len < 0)
		shortlog_len = (merge_log_config > 0) ? merge_log_config : 0;

	if (verbosity < 0 && show_progress == -1)
		show_progress = 0;

	if (abort_current_merge) {
		int nargc = 2;
		const char *nargv[] = {"reset", "--merge", NULL};

		if (!file_exists(git_path("MERGE_HEAD")))
			die(_("There is no merge to abort (MERGE_HEAD missing)."));

		/* Invoke 'git reset --merge' */
		ret = cmd_reset(nargc, nargv, prefix);
		goto done;
	}

	if (read_cache_unmerged())
		die_resolve_conflict("merge");

	if (file_exists(git_path("MERGE_HEAD"))) {
		/*
		 * There is no unmerged entry, don't advise 'git
		 * add/rm <file>', just 'git commit'.
		 */
		if (advice_resolve_conflict)
			die(_("You have not concluded your merge (MERGE_HEAD exists).\n"
				  "Please, commit your changes before you can merge."));
		else
			die(_("You have not concluded your merge (MERGE_HEAD exists)."));
	}
	if (file_exists(git_path("CHERRY_PICK_HEAD"))) {
		if (advice_resolve_conflict)
			die(_("You have not concluded your cherry-pick (CHERRY_PICK_HEAD exists).\n"
			    "Please, commit your changes before you can merge."));
		else
			die(_("You have not concluded your cherry-pick (CHERRY_PICK_HEAD exists)."));
	}
	resolve_undo_clear();

	if (verbosity < 0)
		show_diffstat = 0;

	if (squash) {
		if (!allow_fast_forward)
			die(_("You cannot combine --squash with --no-ff."));
		option_commit = 0;
	}

	if (!allow_fast_forward && fast_forward_only)
		die(_("You cannot combine --no-ff with --ff-only."));

	if (!abort_current_merge) {
		if (!argc) {
			if (default_to_upstream)
				argc = setup_with_upstream(&argv);
			else
				die(_("No commit specified and merge.defaultToUpstream not set."));
		} else if (argc == 1 && !strcmp(argv[0], "-"))
			argv[0] = "@{-1}";
	}
	if (!argc)
		usage_with_options(builtin_merge_usage,
			builtin_merge_options);

	/*
	 * This could be traditional "merge <msg> HEAD <commit>..."  and
	 * the way we can tell it is to see if the second token is HEAD,
	 * but some people might have misused the interface and used a
	 * committish that is the same as HEAD there instead.
	 * Traditional format never would have "-m" so it is an
	 * additional safety measure to check for it.
	 */

	if (!have_message && head_commit &&
	    is_old_style_invocation(argc, argv, head_commit->object.sha1)) {
		strbuf_addstr(&merge_msg, argv[0]);
		head_arg = argv[1];
		argv += 2;
		argc -= 2;
	} else if (!head_commit) {
		struct commit *remote_head;
		/*
		 * If the merged head is a valid one there is no reason
		 * to forbid "git merge" into a branch yet to be born.
		 * We do the same for "git pull".
		 */
		if (argc != 1)
			die(_("Can merge only exactly one commit into "
				"empty head"));
		if (squash)
			die(_("Squash commit into empty head not supported yet"));
		if (!allow_fast_forward)
			die(_("Non-fast-forward commit does not make sense into "
			    "an empty head"));
		remote_head = get_merge_parent(argv[0]);
		if (!remote_head)
			die(_("%s - not something we can merge"), argv[0]);
		read_empty(remote_head->object.sha1, 0);
		update_ref("initial pull", "HEAD", remote_head->object.sha1,
			   NULL, 0, DIE_ON_ERR);
		goto done;
	} else {
		struct strbuf merge_names = STRBUF_INIT;

		/* We are invoked directly as the first-class UI. */
		head_arg = "HEAD";

		/*
		 * All the rest are the commits being merged; prepare
		 * the standard merge summary message to be appended
		 * to the given message.
		 */
		for (i = 0; i < argc; i++)
			merge_name(argv[i], &merge_names);

		if (!have_message || shortlog_len) {
			struct fmt_merge_msg_opts opts;
			memset(&opts, 0, sizeof(opts));
			opts.add_title = !have_message;
			opts.shortlog_len = shortlog_len;

			fmt_merge_msg(&merge_names, &merge_msg, &opts);
			if (merge_msg.len)
				strbuf_setlen(&merge_msg, merge_msg.len - 1);
		}
	}

	if (!head_commit || !argc)
		usage_with_options(builtin_merge_usage,
			builtin_merge_options);

	strbuf_addstr(&buf, "merge");
	for (i = 0; i < argc; i++)
		strbuf_addf(&buf, " %s", argv[i]);
	setenv("GIT_REFLOG_ACTION", buf.buf, 0);
	strbuf_reset(&buf);

	for (i = 0; i < argc; i++) {
		struct commit *commit = get_merge_parent(argv[i]);
		if (!commit)
			die(_("%s - not something we can merge"), argv[i]);
		remotes = &commit_list_insert(commit, remotes)->next;
		strbuf_addf(&buf, "GITHEAD_%s",
			    sha1_to_hex(commit->object.sha1));
		setenv(buf.buf, argv[i], 1);
		strbuf_reset(&buf);
		if (!fast_forward_only &&
		    merge_remote_util(commit) &&
		    merge_remote_util(commit)->obj &&
		    merge_remote_util(commit)->obj->type == OBJ_TAG) {
			if (option_edit < 0)
				option_edit = 1;
			allow_fast_forward = 0;
		}
	}

	if (option_edit < 0)
<<<<<<< HEAD
		option_edit = default_edit_option();
=======
		option_edit = 0;
>>>>>>> 3adab6f3

	if (!use_strategies) {
		if (!remoteheads->next)
			add_strategies(pull_twohead, DEFAULT_TWOHEAD);
		else
			add_strategies(pull_octopus, DEFAULT_OCTOPUS);
	}

	for (i = 0; i < use_strategies_nr; i++) {
		if (use_strategies[i]->attr & NO_FAST_FORWARD)
			allow_fast_forward = 0;
		if (use_strategies[i]->attr & NO_TRIVIAL)
			allow_trivial = 0;
	}

	if (!remoteheads->next)
		common = get_merge_bases(head_commit, remoteheads->item, 1);
	else {
		struct commit_list *list = remoteheads;
		commit_list_insert(head_commit, &list);
		common = get_octopus_merge_bases(list);
		free(list);
	}

	update_ref("updating ORIG_HEAD", "ORIG_HEAD", head_commit->object.sha1,
		   NULL, 0, DIE_ON_ERR);

	if (!common)
		; /* No common ancestors found. We need a real merge. */
	else if (!remoteheads->next && !common->next &&
			common->item == remoteheads->item) {
		/*
		 * If head can reach all the merge then we are up to date.
		 * but first the most common case of merging one remote.
		 */
		finish_up_to_date("Already up-to-date.");
		goto done;
	} else if (allow_fast_forward && !remoteheads->next &&
			!common->next &&
			!hashcmp(common->item->object.sha1, head_commit->object.sha1)) {
		/* Again the most common case of merging one remote. */
		struct strbuf msg = STRBUF_INIT;
		struct commit *commit;
		char hex[41];

		strcpy(hex, find_unique_abbrev(head_commit->object.sha1, DEFAULT_ABBREV));

		if (verbosity >= 0)
			printf(_("Updating %s..%s\n"),
				hex,
				find_unique_abbrev(remoteheads->item->object.sha1,
				DEFAULT_ABBREV));
		strbuf_addstr(&msg, "Fast-forward");
		if (have_message)
			strbuf_addstr(&msg,
				" (no commit created; -m option ignored)");
		commit = remoteheads->item;
		if (!commit) {
			ret = 1;
			goto done;
		}

		if (checkout_fast_forward(head_commit->object.sha1,
					  commit->object.sha1)) {
			ret = 1;
			goto done;
		}

		finish(head_commit, commit->object.sha1, msg.buf);
		drop_save();
		goto done;
	} else if (!remoteheads->next && common->next)
		;
		/*
		 * We are not doing octopus and not fast-forward.  Need
		 * a real merge.
		 */
	else if (!remoteheads->next && !common->next && option_commit) {
		/*
		 * We are not doing octopus, not fast-forward, and have
		 * only one common.
		 */
		refresh_cache(REFRESH_QUIET);
		if (allow_trivial && !fast_forward_only) {
			/* See if it is really trivial. */
			git_committer_info(IDENT_ERROR_ON_NO_NAME);
			printf(_("Trying really trivial in-index merge...\n"));
			if (!read_tree_trivial(common->item->object.sha1,
					       head_commit->object.sha1,
					       remoteheads->item->object.sha1)) {
				ret = merge_trivial(head_commit);
				goto done;
			}
			printf(_("Nope.\n"));
		}
	} else {
		/*
		 * An octopus.  If we can reach all the remote we are up
		 * to date.
		 */
		int up_to_date = 1;
		struct commit_list *j;

		for (j = remoteheads; j; j = j->next) {
			struct commit_list *common_one;

			/*
			 * Here we *have* to calculate the individual
			 * merge_bases again, otherwise "git merge HEAD^
			 * HEAD^^" would be missed.
			 */
			common_one = get_merge_bases(head_commit, j->item, 1);
			if (hashcmp(common_one->item->object.sha1,
				j->item->object.sha1)) {
				up_to_date = 0;
				break;
			}
		}
		if (up_to_date) {
			finish_up_to_date("Already up-to-date. Yeeah!");
			goto done;
		}
	}

	if (fast_forward_only)
		die(_("Not possible to fast-forward, aborting."));

	/* We are going to make a new commit. */
	git_committer_info(IDENT_ERROR_ON_NO_NAME);

	/*
	 * At this point, we need a real merge.  No matter what strategy
	 * we use, it would operate on the index, possibly affecting the
	 * working tree, and when resolved cleanly, have the desired
	 * tree in the index -- this means that the index must be in
	 * sync with the head commit.  The strategies are responsible
	 * to ensure this.
	 */
	if (use_strategies_nr == 1 ||
	    /*
	     * Stash away the local changes so that we can try more than one.
	     */
	    save_state(stash))
		hashcpy(stash, null_sha1);

	for (i = 0; i < use_strategies_nr; i++) {
		int ret;
		if (i) {
			printf(_("Rewinding the tree to pristine...\n"));
			restore_state(head_commit->object.sha1, stash);
		}
		if (use_strategies_nr != 1)
			printf(_("Trying merge strategy %s...\n"),
				use_strategies[i]->name);
		/*
		 * Remember which strategy left the state in the working
		 * tree.
		 */
		wt_strategy = use_strategies[i]->name;

		ret = try_merge_strategy(use_strategies[i]->name,
					 common, head_commit, head_arg);
		if (!option_commit && !ret) {
			merge_was_ok = 1;
			/*
			 * This is necessary here just to avoid writing
			 * the tree, but later we will *not* exit with
			 * status code 1 because merge_was_ok is set.
			 */
			ret = 1;
		}

		if (ret) {
			/*
			 * The backend exits with 1 when conflicts are
			 * left to be resolved, with 2 when it does not
			 * handle the given merge at all.
			 */
			if (ret == 1) {
				int cnt = evaluate_result();

				if (best_cnt <= 0 || cnt <= best_cnt) {
					best_strategy = use_strategies[i]->name;
					best_cnt = cnt;
				}
			}
			if (merge_was_ok)
				break;
			else
				continue;
		}

		/* Automerge succeeded. */
		write_tree_trivial(result_tree);
		automerge_was_ok = 1;
		break;
	}

	/*
	 * If we have a resulting tree, that means the strategy module
	 * auto resolved the merge cleanly.
	 */
	if (automerge_was_ok) {
		ret = finish_automerge(head_commit, common, result_tree,
				       wt_strategy);
		goto done;
	}

	/*
	 * Pick the result from the best strategy and have the user fix
	 * it up.
	 */
	if (!best_strategy) {
		restore_state(head_commit->object.sha1, stash);
		if (use_strategies_nr > 1)
			fprintf(stderr,
				_("No merge strategy handled the merge.\n"));
		else
			fprintf(stderr, _("Merge with strategy %s failed.\n"),
				use_strategies[0]->name);
		ret = 2;
		goto done;
	} else if (best_strategy == wt_strategy)
		; /* We already have its result in the working tree. */
	else {
		printf(_("Rewinding the tree to pristine...\n"));
		restore_state(head_commit->object.sha1, stash);
		printf(_("Using the %s to prepare resolving by hand.\n"),
			best_strategy);
		try_merge_strategy(best_strategy, common, head_commit, head_arg);
	}

	if (squash)
		finish(head_commit, NULL, NULL);
	else
		write_merge_state();

	if (merge_was_ok)
		fprintf(stderr, _("Automatic merge went well; "
			"stopped before committing as requested\n"));
	else
		ret = suggest_conflicts(option_renormalize);

done:
	free(branch_to_free);
	return ret;
}<|MERGE_RESOLUTION|>--- conflicted
+++ resolved
@@ -1331,11 +1331,7 @@
 	}
 
 	if (option_edit < 0)
-<<<<<<< HEAD
 		option_edit = default_edit_option();
-=======
-		option_edit = 0;
->>>>>>> 3adab6f3
 
 	if (!use_strategies) {
 		if (!remoteheads->next)
