/*
 * Builtin "git merge"
 *
 * Copyright (c) 2008 Miklos Vajna <vmiklos@frugalware.org>
 *
 * Based on git-merge.sh by Junio C Hamano.
 */

#include "cache.h"
#include "config.h"
#include "parse-options.h"
#include "builtin.h"
#include "lockfile.h"
#include "run-command.h"
#include "diff.h"
#include "refs.h"
#include "refspec.h"
#include "commit.h"
#include "diffcore.h"
#include "revision.h"
#include "unpack-trees.h"
#include "cache-tree.h"
#include "dir.h"
#include "utf8.h"
#include "log-tree.h"
#include "color.h"
#include "rerere.h"
#include "help.h"
#include "merge-recursive.h"
#include "resolve-undo.h"
#include "remote.h"
#include "fmt-merge-msg.h"
#include "gpg-interface.h"
#include "sequencer.h"
#include "string-list.h"
#include "packfile.h"
#include "tag.h"
#include "alias.h"
<<<<<<< HEAD
#include "commit-reach.h"
=======
#include "wt-status.h"
>>>>>>> 58dd792e

#define DEFAULT_TWOHEAD (1<<0)
#define DEFAULT_OCTOPUS (1<<1)
#define NO_FAST_FORWARD (1<<2)
#define NO_TRIVIAL      (1<<3)

struct strategy {
	const char *name;
	unsigned attr;
};

static const char * const builtin_merge_usage[] = {
	N_("git merge [<options>] [<commit>...]"),
	N_("git merge --abort"),
	N_("git merge --continue"),
	NULL
};

static int show_diffstat = 1, shortlog_len = -1, squash;
static int option_commit = 1;
static int option_edit = -1;
static int allow_trivial = 1, have_message, verify_signatures;
static int overwrite_ignore = 1;
static struct strbuf merge_msg = STRBUF_INIT;
static struct strategy **use_strategies;
static size_t use_strategies_nr, use_strategies_alloc;
static const char **xopts;
static size_t xopts_nr, xopts_alloc;
static const char *branch;
static char *branch_mergeoptions;
static int option_renormalize;
static int verbosity;
static int allow_rerere_auto;
static int abort_current_merge;
static int continue_current_merge;
static int allow_unrelated_histories;
static int show_progress = -1;
static int default_to_upstream = 1;
static int signoff;
static const char *sign_commit;
static int verify_msg = 1;

static struct strategy all_strategy[] = {
	{ "recursive",  DEFAULT_TWOHEAD | NO_TRIVIAL },
	{ "octopus",    DEFAULT_OCTOPUS },
	{ "resolve",    0 },
	{ "ours",       NO_FAST_FORWARD | NO_TRIVIAL },
	{ "subtree",    NO_FAST_FORWARD | NO_TRIVIAL },
};

static const char *pull_twohead, *pull_octopus;

enum ff_type {
	FF_NO,
	FF_ALLOW,
	FF_ONLY
};

static enum ff_type fast_forward = FF_ALLOW;

static const char *cleanup_arg;
static enum commit_msg_cleanup_mode cleanup_mode;

static int option_parse_message(const struct option *opt,
				const char *arg, int unset)
{
	struct strbuf *buf = opt->value;

	if (unset)
		strbuf_setlen(buf, 0);
	else if (arg) {
		strbuf_addf(buf, "%s%s", buf->len ? "\n\n" : "", arg);
		have_message = 1;
	} else
		return error(_("switch `m' requires a value"));
	return 0;
}

static int option_read_message(struct parse_opt_ctx_t *ctx,
			       const struct option *opt, int unset)
{
	struct strbuf *buf = opt->value;
	const char *arg;

	if (unset)
		BUG("-F cannot be negated");

	if (ctx->opt) {
		arg = ctx->opt;
		ctx->opt = NULL;
	} else if (ctx->argc > 1) {
		ctx->argc--;
		arg = *++ctx->argv;
	} else
		return error(_("option `%s' requires a value"), opt->long_name);

	if (buf->len)
		strbuf_addch(buf, '\n');
	if (ctx->prefix && !is_absolute_path(arg))
		arg = prefix_filename(ctx->prefix, arg);
	if (strbuf_read_file(buf, arg, 0) < 0)
		return error(_("could not read file '%s'"), arg);
	have_message = 1;

	return 0;
}

static struct strategy *get_strategy(const char *name)
{
	int i;
	struct strategy *ret;
	static struct cmdnames main_cmds, other_cmds;
	static int loaded;

	if (!name)
		return NULL;

	for (i = 0; i < ARRAY_SIZE(all_strategy); i++)
		if (!strcmp(name, all_strategy[i].name))
			return &all_strategy[i];

	if (!loaded) {
		struct cmdnames not_strategies;
		loaded = 1;

		memset(&not_strategies, 0, sizeof(struct cmdnames));
		load_command_list("git-merge-", &main_cmds, &other_cmds);
		for (i = 0; i < main_cmds.cnt; i++) {
			int j, found = 0;
			struct cmdname *ent = main_cmds.names[i];
			for (j = 0; j < ARRAY_SIZE(all_strategy); j++)
				if (!strncmp(ent->name, all_strategy[j].name, ent->len)
						&& !all_strategy[j].name[ent->len])
					found = 1;
			if (!found)
				add_cmdname(&not_strategies, ent->name, ent->len);
		}
		exclude_cmds(&main_cmds, &not_strategies);
	}
	if (!is_in_cmdlist(&main_cmds, name) && !is_in_cmdlist(&other_cmds, name)) {
		fprintf(stderr, _("Could not find merge strategy '%s'.\n"), name);
		fprintf(stderr, _("Available strategies are:"));
		for (i = 0; i < main_cmds.cnt; i++)
			fprintf(stderr, " %s", main_cmds.names[i]->name);
		fprintf(stderr, ".\n");
		if (other_cmds.cnt) {
			fprintf(stderr, _("Available custom strategies are:"));
			for (i = 0; i < other_cmds.cnt; i++)
				fprintf(stderr, " %s", other_cmds.names[i]->name);
			fprintf(stderr, ".\n");
		}
		exit(1);
	}

	ret = xcalloc(1, sizeof(struct strategy));
	ret->name = xstrdup(name);
	ret->attr = NO_TRIVIAL;
	return ret;
}

static void append_strategy(struct strategy *s)
{
	ALLOC_GROW(use_strategies, use_strategies_nr + 1, use_strategies_alloc);
	use_strategies[use_strategies_nr++] = s;
}

static int option_parse_strategy(const struct option *opt,
				 const char *name, int unset)
{
	if (unset)
		return 0;

	append_strategy(get_strategy(name));
	return 0;
}

static int option_parse_x(const struct option *opt,
			  const char *arg, int unset)
{
	if (unset)
		return 0;

	ALLOC_GROW(xopts, xopts_nr + 1, xopts_alloc);
	xopts[xopts_nr++] = xstrdup(arg);
	return 0;
}

static int option_parse_n(const struct option *opt,
			  const char *arg, int unset)
{
	BUG_ON_OPT_ARG(arg);
	show_diffstat = unset;
	return 0;
}

static struct option builtin_merge_options[] = {
	{ OPTION_CALLBACK, 'n', NULL, NULL, NULL,
		N_("do not show a diffstat at the end of the merge"),
		PARSE_OPT_NOARG, option_parse_n },
	OPT_BOOL(0, "stat", &show_diffstat,
		N_("show a diffstat at the end of the merge")),
	OPT_BOOL(0, "summary", &show_diffstat, N_("(synonym to --stat)")),
	{ OPTION_INTEGER, 0, "log", &shortlog_len, N_("n"),
	  N_("add (at most <n>) entries from shortlog to merge commit message"),
	  PARSE_OPT_OPTARG, NULL, DEFAULT_MERGE_LOG_LEN },
	OPT_BOOL(0, "squash", &squash,
		N_("create a single commit instead of doing a merge")),
	OPT_BOOL(0, "commit", &option_commit,
		N_("perform a commit if the merge succeeds (default)")),
	OPT_BOOL('e', "edit", &option_edit,
		N_("edit message before committing")),
	OPT_STRING(0, "cleanup", &cleanup_arg, N_("default"), N_("how to strip spaces and #comments from message")),
	OPT_SET_INT(0, "ff", &fast_forward, N_("allow fast-forward (default)"), FF_ALLOW),
	OPT_SET_INT_F(0, "ff-only", &fast_forward,
		      N_("abort if fast-forward is not possible"),
		      FF_ONLY, PARSE_OPT_NONEG),
	OPT_RERERE_AUTOUPDATE(&allow_rerere_auto),
	OPT_BOOL(0, "verify-signatures", &verify_signatures,
		N_("verify that the named commit has a valid GPG signature")),
	OPT_CALLBACK('s', "strategy", &use_strategies, N_("strategy"),
		N_("merge strategy to use"), option_parse_strategy),
	OPT_CALLBACK('X', "strategy-option", &xopts, N_("option=value"),
		N_("option for selected merge strategy"), option_parse_x),
	OPT_CALLBACK('m', "message", &merge_msg, N_("message"),
		N_("merge commit message (for a non-fast-forward merge)"),
		option_parse_message),
	{ OPTION_LOWLEVEL_CALLBACK, 'F', "file", &merge_msg, N_("path"),
		N_("read message from file"), PARSE_OPT_NONEG,
		(parse_opt_cb *) option_read_message },
	OPT__VERBOSITY(&verbosity),
	OPT_BOOL(0, "abort", &abort_current_merge,
		N_("abort the current in-progress merge")),
	OPT_BOOL(0, "continue", &continue_current_merge,
		N_("continue the current in-progress merge")),
	OPT_BOOL(0, "allow-unrelated-histories", &allow_unrelated_histories,
		 N_("allow merging unrelated histories")),
	OPT_SET_INT(0, "progress", &show_progress, N_("force progress reporting"), 1),
	{ OPTION_STRING, 'S', "gpg-sign", &sign_commit, N_("key-id"),
	  N_("GPG sign commit"), PARSE_OPT_OPTARG, NULL, (intptr_t) "" },
	OPT_BOOL(0, "overwrite-ignore", &overwrite_ignore, N_("update ignored files (default)")),
	OPT_BOOL(0, "signoff", &signoff, N_("add Signed-off-by:")),
	OPT_BOOL(0, "verify", &verify_msg, N_("verify commit-msg hook")),
	OPT_END()
};

/* Cleans up metadata that is uninteresting after a succeeded merge. */
static void drop_save(void)
{
	unlink(git_path_merge_head(the_repository));
	unlink(git_path_merge_msg(the_repository));
	unlink(git_path_merge_mode(the_repository));
}

static int save_state(struct object_id *stash)
{
	int len;
	struct child_process cp = CHILD_PROCESS_INIT;
	struct strbuf buffer = STRBUF_INIT;
	const char *argv[] = {"stash", "create", NULL};
	int rc = -1;

	cp.argv = argv;
	cp.out = -1;
	cp.git_cmd = 1;

	if (start_command(&cp))
		die(_("could not run stash."));
	len = strbuf_read(&buffer, cp.out, 1024);
	close(cp.out);

	if (finish_command(&cp) || len < 0)
		die(_("stash failed"));
	else if (!len)		/* no changes */
		goto out;
	strbuf_setlen(&buffer, buffer.len-1);
	if (get_oid(buffer.buf, stash))
		die(_("not a valid object: %s"), buffer.buf);
	rc = 0;
out:
	strbuf_release(&buffer);
	return rc;
}

static void read_empty(const struct object_id *oid, int verbose)
{
	int i = 0;
	const char *args[7];

	args[i++] = "read-tree";
	if (verbose)
		args[i++] = "-v";
	args[i++] = "-m";
	args[i++] = "-u";
	args[i++] = empty_tree_oid_hex();
	args[i++] = oid_to_hex(oid);
	args[i] = NULL;

	if (run_command_v_opt(args, RUN_GIT_CMD))
		die(_("read-tree failed"));
}

static void reset_hard(const struct object_id *oid, int verbose)
{
	int i = 0;
	const char *args[6];

	args[i++] = "read-tree";
	if (verbose)
		args[i++] = "-v";
	args[i++] = "--reset";
	args[i++] = "-u";
	args[i++] = oid_to_hex(oid);
	args[i] = NULL;

	if (run_command_v_opt(args, RUN_GIT_CMD))
		die(_("read-tree failed"));
}

static void restore_state(const struct object_id *head,
			  const struct object_id *stash)
{
	struct strbuf sb = STRBUF_INIT;
	const char *args[] = { "stash", "apply", NULL, NULL };

	if (is_null_oid(stash))
		return;

	reset_hard(head, 1);

	args[2] = oid_to_hex(stash);

	/*
	 * It is OK to ignore error here, for example when there was
	 * nothing to restore.
	 */
	run_command_v_opt(args, RUN_GIT_CMD);

	strbuf_release(&sb);
	refresh_cache(REFRESH_QUIET);
}

/* This is called when no merge was necessary. */
static void finish_up_to_date(const char *msg)
{
	if (verbosity >= 0)
		printf("%s%s\n", squash ? _(" (nothing to squash)") : "", msg);
	drop_save();
}

static void squash_message(struct commit *commit, struct commit_list *remoteheads)
{
	struct rev_info rev;
	struct strbuf out = STRBUF_INIT;
	struct commit_list *j;
	struct pretty_print_context ctx = {0};

	printf(_("Squash commit -- not updating HEAD\n"));

	repo_init_revisions(the_repository, &rev, NULL);
	rev.ignore_merges = 1;
	rev.commit_format = CMIT_FMT_MEDIUM;

	commit->object.flags |= UNINTERESTING;
	add_pending_object(&rev, &commit->object, NULL);

	for (j = remoteheads; j; j = j->next)
		add_pending_object(&rev, &j->item->object, NULL);

	setup_revisions(0, NULL, &rev, NULL);
	if (prepare_revision_walk(&rev))
		die(_("revision walk setup failed"));

	ctx.abbrev = rev.abbrev;
	ctx.date_mode = rev.date_mode;
	ctx.fmt = rev.commit_format;

	strbuf_addstr(&out, "Squashed commit of the following:\n");
	while ((commit = get_revision(&rev)) != NULL) {
		strbuf_addch(&out, '\n');
		strbuf_addf(&out, "commit %s\n",
			oid_to_hex(&commit->object.oid));
		pretty_print_commit(&ctx, commit, &out);
	}
	write_file_buf(git_path_squash_msg(the_repository), out.buf, out.len);
	strbuf_release(&out);
}

static void finish(struct commit *head_commit,
		   struct commit_list *remoteheads,
		   const struct object_id *new_head, const char *msg)
{
	struct strbuf reflog_message = STRBUF_INIT;
	const struct object_id *head = &head_commit->object.oid;

	if (!msg)
		strbuf_addstr(&reflog_message, getenv("GIT_REFLOG_ACTION"));
	else {
		if (verbosity >= 0)
			printf("%s\n", msg);
		strbuf_addf(&reflog_message, "%s: %s",
			getenv("GIT_REFLOG_ACTION"), msg);
	}
	if (squash) {
		squash_message(head_commit, remoteheads);
	} else {
		if (verbosity >= 0 && !merge_msg.len)
			printf(_("No merge message -- not updating HEAD\n"));
		else {
			const char *argv_gc_auto[] = { "gc", "--auto", NULL };
			update_ref(reflog_message.buf, "HEAD", new_head, head,
				   0, UPDATE_REFS_DIE_ON_ERR);
			/*
			 * We ignore errors in 'gc --auto', since the
			 * user should see them.
			 */
			close_all_packs(the_repository->objects);
			run_command_v_opt(argv_gc_auto, RUN_GIT_CMD);
		}
	}
	if (new_head && show_diffstat) {
		struct diff_options opts;
		repo_diff_setup(the_repository, &opts);
		opts.stat_width = -1; /* use full terminal width */
		opts.stat_graph_width = -1; /* respect statGraphWidth config */
		opts.output_format |=
			DIFF_FORMAT_SUMMARY | DIFF_FORMAT_DIFFSTAT;
		opts.detect_rename = DIFF_DETECT_RENAME;
		diff_setup_done(&opts);
		diff_tree_oid(head, new_head, "", &opts);
		diffcore_std(&opts);
		diff_flush(&opts);
	}

	/* Run a post-merge hook */
	run_hook_le(NULL, "post-merge", squash ? "1" : "0", NULL);

	strbuf_release(&reflog_message);
}

/* Get the name for the merge commit's message. */
static void merge_name(const char *remote, struct strbuf *msg)
{
	struct commit *remote_head;
	struct object_id branch_head;
	struct strbuf buf = STRBUF_INIT;
	struct strbuf bname = STRBUF_INIT;
	struct merge_remote_desc *desc;
	const char *ptr;
	char *found_ref;
	int len, early;

	strbuf_branchname(&bname, remote, 0);
	remote = bname.buf;

	oidclr(&branch_head);
	remote_head = get_merge_parent(remote);
	if (!remote_head)
		die(_("'%s' does not point to a commit"), remote);

	if (dwim_ref(remote, strlen(remote), &branch_head, &found_ref) > 0) {
		if (starts_with(found_ref, "refs/heads/")) {
			strbuf_addf(msg, "%s\t\tbranch '%s' of .\n",
				    oid_to_hex(&branch_head), remote);
			goto cleanup;
		}
		if (starts_with(found_ref, "refs/tags/")) {
			strbuf_addf(msg, "%s\t\ttag '%s' of .\n",
				    oid_to_hex(&branch_head), remote);
			goto cleanup;
		}
		if (starts_with(found_ref, "refs/remotes/")) {
			strbuf_addf(msg, "%s\t\tremote-tracking branch '%s' of .\n",
				    oid_to_hex(&branch_head), remote);
			goto cleanup;
		}
	}

	/* See if remote matches <name>^^^.. or <name>~<number> */
	for (len = 0, ptr = remote + strlen(remote);
	     remote < ptr && ptr[-1] == '^';
	     ptr--)
		len++;
	if (len)
		early = 1;
	else {
		early = 0;
		ptr = strrchr(remote, '~');
		if (ptr) {
			int seen_nonzero = 0;

			len++; /* count ~ */
			while (*++ptr && isdigit(*ptr)) {
				seen_nonzero |= (*ptr != '0');
				len++;
			}
			if (*ptr)
				len = 0; /* not ...~<number> */
			else if (seen_nonzero)
				early = 1;
			else if (len == 1)
				early = 1; /* "name~" is "name~1"! */
		}
	}
	if (len) {
		struct strbuf truname = STRBUF_INIT;
		strbuf_addf(&truname, "refs/heads/%s", remote);
		strbuf_setlen(&truname, truname.len - len);
		if (ref_exists(truname.buf)) {
			strbuf_addf(msg,
				    "%s\t\tbranch '%s'%s of .\n",
				    oid_to_hex(&remote_head->object.oid),
				    truname.buf + 11,
				    (early ? " (early part)" : ""));
			strbuf_release(&truname);
			goto cleanup;
		}
		strbuf_release(&truname);
	}

	desc = merge_remote_util(remote_head);
	if (desc && desc->obj && desc->obj->type == OBJ_TAG) {
		strbuf_addf(msg, "%s\t\t%s '%s'\n",
			    oid_to_hex(&desc->obj->oid),
			    type_name(desc->obj->type),
			    remote);
		goto cleanup;
	}

	strbuf_addf(msg, "%s\t\tcommit '%s'\n",
		oid_to_hex(&remote_head->object.oid), remote);
cleanup:
	strbuf_release(&buf);
	strbuf_release(&bname);
}

static void parse_branch_merge_options(char *bmo)
{
	const char **argv;
	int argc;

	if (!bmo)
		return;
	argc = split_cmdline(bmo, &argv);
	if (argc < 0)
		die(_("Bad branch.%s.mergeoptions string: %s"), branch,
		    _(split_cmdline_strerror(argc)));
	REALLOC_ARRAY(argv, argc + 2);
	MOVE_ARRAY(argv + 1, argv, argc + 1);
	argc++;
	argv[0] = "branch.*.mergeoptions";
	parse_options(argc, argv, NULL, builtin_merge_options,
		      builtin_merge_usage, 0);
	free(argv);
}

static int git_merge_config(const char *k, const char *v, void *cb)
{
	int status;

	if (branch && starts_with(k, "branch.") &&
		starts_with(k + 7, branch) &&
		!strcmp(k + 7 + strlen(branch), ".mergeoptions")) {
		free(branch_mergeoptions);
		branch_mergeoptions = xstrdup(v);
		return 0;
	}

	if (!strcmp(k, "merge.diffstat") || !strcmp(k, "merge.stat"))
		show_diffstat = git_config_bool(k, v);
	else if (!strcmp(k, "merge.verifysignatures"))
		verify_signatures = git_config_bool(k, v);
	else if (!strcmp(k, "pull.twohead"))
		return git_config_string(&pull_twohead, k, v);
	else if (!strcmp(k, "pull.octopus"))
		return git_config_string(&pull_octopus, k, v);
	else if (!strcmp(k, "commit.cleanup"))
		return git_config_string(&cleanup_arg, k, v);
	else if (!strcmp(k, "merge.renormalize"))
		option_renormalize = git_config_bool(k, v);
	else if (!strcmp(k, "merge.ff")) {
		int boolval = git_parse_maybe_bool(v);
		if (0 <= boolval) {
			fast_forward = boolval ? FF_ALLOW : FF_NO;
		} else if (v && !strcmp(v, "only")) {
			fast_forward = FF_ONLY;
		} /* do not barf on values from future versions of git */
		return 0;
	} else if (!strcmp(k, "merge.defaulttoupstream")) {
		default_to_upstream = git_config_bool(k, v);
		return 0;
	} else if (!strcmp(k, "commit.gpgsign")) {
		sign_commit = git_config_bool(k, v) ? "" : NULL;
		return 0;
	}

	status = fmt_merge_msg_config(k, v, cb);
	if (status)
		return status;
	status = git_gpg_config(k, v, NULL);
	if (status)
		return status;
	return git_diff_ui_config(k, v, cb);
}

static int read_tree_trivial(struct object_id *common, struct object_id *head,
			     struct object_id *one)
{
	int i, nr_trees = 0;
	struct tree *trees[MAX_UNPACK_TREES];
	struct tree_desc t[MAX_UNPACK_TREES];
	struct unpack_trees_options opts;

	memset(&opts, 0, sizeof(opts));
	opts.head_idx = 2;
	opts.src_index = &the_index;
	opts.dst_index = &the_index;
	opts.update = 1;
	opts.verbose_update = 1;
	opts.trivial_merges_only = 1;
	opts.merge = 1;
	trees[nr_trees] = parse_tree_indirect(common);
	if (!trees[nr_trees++])
		return -1;
	trees[nr_trees] = parse_tree_indirect(head);
	if (!trees[nr_trees++])
		return -1;
	trees[nr_trees] = parse_tree_indirect(one);
	if (!trees[nr_trees++])
		return -1;
	opts.fn = threeway_merge;
	cache_tree_free(&active_cache_tree);
	for (i = 0; i < nr_trees; i++) {
		parse_tree(trees[i]);
		init_tree_desc(t+i, trees[i]->buffer, trees[i]->size);
	}
	if (unpack_trees(nr_trees, t, &opts))
		return -1;
	return 0;
}

static void write_tree_trivial(struct object_id *oid)
{
	if (write_cache_as_tree(oid, 0, NULL))
		die(_("git write-tree failed to write a tree"));
}

static int try_merge_strategy(const char *strategy, struct commit_list *common,
			      struct commit_list *remoteheads,
			      struct commit *head)
{
	struct lock_file lock = LOCK_INIT;
	const char *head_arg = "HEAD";

	hold_locked_index(&lock, LOCK_DIE_ON_ERROR);
	refresh_cache(REFRESH_QUIET);
	if (write_locked_index(&the_index, &lock,
			       COMMIT_LOCK | SKIP_IF_UNCHANGED))
		return error(_("Unable to write index."));

	if (!strcmp(strategy, "recursive") || !strcmp(strategy, "subtree")) {
		int clean, x;
		struct commit *result;
		struct commit_list *reversed = NULL;
		struct merge_options o;
		struct commit_list *j;

		if (remoteheads->next) {
			error(_("Not handling anything other than two heads merge."));
			return 2;
		}

		init_merge_options(&o);
		if (!strcmp(strategy, "subtree"))
			o.subtree_shift = "";

		o.renormalize = option_renormalize;
		o.show_rename_progress =
			show_progress == -1 ? isatty(2) : show_progress;

		for (x = 0; x < xopts_nr; x++)
			if (parse_merge_opt(&o, xopts[x]))
				die(_("Unknown option for merge-recursive: -X%s"), xopts[x]);

		o.branch1 = head_arg;
		o.branch2 = merge_remote_util(remoteheads->item)->name;

		for (j = common; j; j = j->next)
			commit_list_insert(j->item, &reversed);

		hold_locked_index(&lock, LOCK_DIE_ON_ERROR);
		clean = merge_recursive(&o, head,
				remoteheads->item, reversed, &result);
		if (clean < 0)
			exit(128);
		if (write_locked_index(&the_index, &lock,
				       COMMIT_LOCK | SKIP_IF_UNCHANGED))
			die(_("unable to write %s"), get_index_file());
		return clean ? 0 : 1;
	} else {
		return try_merge_command(the_repository,
					 strategy, xopts_nr, xopts,
					 common, head_arg, remoteheads);
	}
}

static void count_diff_files(struct diff_queue_struct *q,
			     struct diff_options *opt, void *data)
{
	int *count = data;

	(*count) += q->nr;
}

static int count_unmerged_entries(void)
{
	int i, ret = 0;

	for (i = 0; i < active_nr; i++)
		if (ce_stage(active_cache[i]))
			ret++;

	return ret;
}

static void add_strategies(const char *string, unsigned attr)
{
	int i;

	if (string) {
		struct string_list list = STRING_LIST_INIT_DUP;
		struct string_list_item *item;
		string_list_split(&list, string, ' ', -1);
		for_each_string_list_item(item, &list)
			append_strategy(get_strategy(item->string));
		string_list_clear(&list, 0);
		return;
	}
	for (i = 0; i < ARRAY_SIZE(all_strategy); i++)
		if (all_strategy[i].attr & attr)
			append_strategy(&all_strategy[i]);

}

static void read_merge_msg(struct strbuf *msg)
{
	const char *filename = git_path_merge_msg(the_repository);
	strbuf_reset(msg);
	if (strbuf_read_file(msg, filename, 0) < 0)
		die_errno(_("Could not read from '%s'"), filename);
}

static void write_merge_state(struct commit_list *);
static void abort_commit(struct commit_list *remoteheads, const char *err_msg)
{
	if (err_msg)
		error("%s", err_msg);
	fprintf(stderr,
		_("Not committing merge; use 'git commit' to complete the merge.\n"));
	write_merge_state(remoteheads);
	exit(1);
}

static const char comment_line_explanation[] =
N_("Lines starting with '%c' will be ignored.\n");

static const char merge_editor_comment[] =
N_("Please enter a commit message to explain why this merge is necessary,\n"
   "especially if it merges an updated upstream into a topic branch.\n"
   "\n"
   "An empty message aborts the commit.\n");

static void write_merge_heads(struct commit_list *);
static void prepare_to_commit(struct commit_list *remoteheads)
{
	struct strbuf msg = STRBUF_INIT;
	strbuf_addbuf(&msg, &merge_msg);
	if (squash)
		BUG("the control must not reach here under --squash");
	if (0 < option_edit) {
		strbuf_addch(&msg, '\n');
		if (cleanup_mode == COMMIT_MSG_CLEANUP_SCISSORS)
			wt_status_append_cut_line(&msg);
		else
			strbuf_commented_addf(&msg, _(comment_line_explanation), comment_line_char);

		strbuf_commented_addf(&msg, "\n");
		strbuf_commented_addf(&msg, _(merge_editor_comment));
	}
	if (signoff)
		append_signoff(&msg, ignore_non_trailer(msg.buf, msg.len), 0);
	write_merge_heads(remoteheads);
	write_file_buf(git_path_merge_msg(the_repository), msg.buf, msg.len);
	if (run_commit_hook(0 < option_edit, get_index_file(), "prepare-commit-msg",
			    git_path_merge_msg(the_repository), "merge", NULL))
		abort_commit(remoteheads, NULL);
	if (0 < option_edit) {
		if (launch_editor(git_path_merge_msg(the_repository), NULL, NULL))
			abort_commit(remoteheads, NULL);
	}

	if (verify_msg && run_commit_hook(0 < option_edit, get_index_file(),
					  "commit-msg",
					  git_path_merge_msg(the_repository), NULL))
		abort_commit(remoteheads, NULL);

	read_merge_msg(&msg);
	cleanup_message(&msg, cleanup_mode, 0);
	if (!msg.len)
		abort_commit(remoteheads, _("Empty commit message."));
	strbuf_release(&merge_msg);
	strbuf_addbuf(&merge_msg, &msg);
	strbuf_release(&msg);
}

static int merge_trivial(struct commit *head, struct commit_list *remoteheads)
{
	struct object_id result_tree, result_commit;
	struct commit_list *parents, **pptr = &parents;
	struct lock_file lock = LOCK_INIT;

	hold_locked_index(&lock, LOCK_DIE_ON_ERROR);
	refresh_cache(REFRESH_QUIET);
	if (write_locked_index(&the_index, &lock,
			       COMMIT_LOCK | SKIP_IF_UNCHANGED))
		return error(_("Unable to write index."));

	write_tree_trivial(&result_tree);
	printf(_("Wonderful.\n"));
	pptr = commit_list_append(head, pptr);
	pptr = commit_list_append(remoteheads->item, pptr);
	prepare_to_commit(remoteheads);
	if (commit_tree(merge_msg.buf, merge_msg.len, &result_tree, parents,
			&result_commit, NULL, sign_commit))
		die(_("failed to write commit object"));
	finish(head, remoteheads, &result_commit, "In-index merge");
	drop_save();
	return 0;
}

static int finish_automerge(struct commit *head,
			    int head_subsumed,
			    struct commit_list *common,
			    struct commit_list *remoteheads,
			    struct object_id *result_tree,
			    const char *wt_strategy)
{
	struct commit_list *parents = NULL;
	struct strbuf buf = STRBUF_INIT;
	struct object_id result_commit;

	free_commit_list(common);
	parents = remoteheads;
	if (!head_subsumed || fast_forward == FF_NO)
		commit_list_insert(head, &parents);
	prepare_to_commit(remoteheads);
	if (commit_tree(merge_msg.buf, merge_msg.len, result_tree, parents,
			&result_commit, NULL, sign_commit))
		die(_("failed to write commit object"));
	strbuf_addf(&buf, "Merge made by the '%s' strategy.", wt_strategy);
	finish(head, remoteheads, &result_commit, buf.buf);
	strbuf_release(&buf);
	drop_save();
	return 0;
}

static int suggest_conflicts(void)
{
	const char *filename;
	FILE *fp;
	struct strbuf msgbuf = STRBUF_INIT;

	filename = git_path_merge_msg(the_repository);
	fp = xfopen(filename, "a");

<<<<<<< HEAD
	append_conflicts_hint(&the_index, &msgbuf);
=======
	/*
	 * We can't use cleanup_mode because if we're not using the editor,
	 * get_cleanup_mode will return COMMIT_MSG_CLEANUP_SPACE instead, even
	 * though the message is meant to be processed later by git-commit.
	 * Thus, we will get the cleanup mode is returned we _are_ using an
	 * editor.
	 */
	if (get_cleanup_mode(cleanup_arg, 1) == COMMIT_MSG_CLEANUP_SCISSORS) {
	    fputc('\n', fp);
	    wt_status_add_cut_line(fp);
	    /* comments out the newline from append_conflicts_hint */
	    fputc(comment_line_char, fp);
	}

	append_conflicts_hint(&msgbuf);
>>>>>>> 58dd792e
	fputs(msgbuf.buf, fp);
	strbuf_release(&msgbuf);
	fclose(fp);
	repo_rerere(the_repository, allow_rerere_auto);
	printf(_("Automatic merge failed; "
			"fix conflicts and then commit the result.\n"));
	return 1;
}

static int evaluate_result(void)
{
	int cnt = 0;
	struct rev_info rev;

	/* Check how many files differ. */
	repo_init_revisions(the_repository, &rev, "");
	setup_revisions(0, NULL, &rev, NULL);
	rev.diffopt.output_format |=
		DIFF_FORMAT_CALLBACK;
	rev.diffopt.format_callback = count_diff_files;
	rev.diffopt.format_callback_data = &cnt;
	run_diff_files(&rev, 0);

	/*
	 * Check how many unmerged entries are
	 * there.
	 */
	cnt += count_unmerged_entries();

	return cnt;
}

/*
 * Pretend as if the user told us to merge with the remote-tracking
 * branch we have for the upstream of the current branch
 */
static int setup_with_upstream(const char ***argv)
{
	struct branch *branch = branch_get(NULL);
	int i;
	const char **args;

	if (!branch)
		die(_("No current branch."));
	if (!branch->remote_name)
		die(_("No remote for the current branch."));
	if (!branch->merge_nr)
		die(_("No default upstream defined for the current branch."));

	args = xcalloc(st_add(branch->merge_nr, 1), sizeof(char *));
	for (i = 0; i < branch->merge_nr; i++) {
		if (!branch->merge[i]->dst)
			die(_("No remote-tracking branch for %s from %s"),
			    branch->merge[i]->src, branch->remote_name);
		args[i] = branch->merge[i]->dst;
	}
	args[i] = NULL;
	*argv = args;
	return i;
}

static void write_merge_heads(struct commit_list *remoteheads)
{
	struct commit_list *j;
	struct strbuf buf = STRBUF_INIT;

	for (j = remoteheads; j; j = j->next) {
		struct object_id *oid;
		struct commit *c = j->item;
		struct merge_remote_desc *desc;

		desc = merge_remote_util(c);
		if (desc && desc->obj) {
			oid = &desc->obj->oid;
		} else {
			oid = &c->object.oid;
		}
		strbuf_addf(&buf, "%s\n", oid_to_hex(oid));
	}
	write_file_buf(git_path_merge_head(the_repository), buf.buf, buf.len);

	strbuf_reset(&buf);
	if (fast_forward == FF_NO)
		strbuf_addstr(&buf, "no-ff");
	write_file_buf(git_path_merge_mode(the_repository), buf.buf, buf.len);
	strbuf_release(&buf);
}

static void write_merge_state(struct commit_list *remoteheads)
{
	write_merge_heads(remoteheads);
	strbuf_addch(&merge_msg, '\n');
	write_file_buf(git_path_merge_msg(the_repository), merge_msg.buf,
		       merge_msg.len);
}

static int default_edit_option(void)
{
	static const char name[] = "GIT_MERGE_AUTOEDIT";
	const char *e = getenv(name);
	struct stat st_stdin, st_stdout;

	if (have_message)
		/* an explicit -m msg without --[no-]edit */
		return 0;

	if (e) {
		int v = git_parse_maybe_bool(e);
		if (v < 0)
			die(_("Bad value '%s' in environment '%s'"), e, name);
		return v;
	}

	/* Use editor if stdin and stdout are the same and is a tty */
	return (!fstat(0, &st_stdin) &&
		!fstat(1, &st_stdout) &&
		isatty(0) && isatty(1) &&
		st_stdin.st_dev == st_stdout.st_dev &&
		st_stdin.st_ino == st_stdout.st_ino &&
		st_stdin.st_mode == st_stdout.st_mode);
}

static struct commit_list *reduce_parents(struct commit *head_commit,
					  int *head_subsumed,
					  struct commit_list *remoteheads)
{
	struct commit_list *parents, **remotes;

	/*
	 * Is the current HEAD reachable from another commit being
	 * merged?  If so we do not want to record it as a parent of
	 * the resulting merge, unless --no-ff is given.  We will flip
	 * this variable to 0 when we find HEAD among the independent
	 * tips being merged.
	 */
	*head_subsumed = 1;

	/* Find what parents to record by checking independent ones. */
	parents = reduce_heads(remoteheads);
	free_commit_list(remoteheads);

	remoteheads = NULL;
	remotes = &remoteheads;
	while (parents) {
		struct commit *commit = pop_commit(&parents);
		if (commit == head_commit)
			*head_subsumed = 0;
		else
			remotes = &commit_list_insert(commit, remotes)->next;
	}
	return remoteheads;
}

static void prepare_merge_message(struct strbuf *merge_names, struct strbuf *merge_msg)
{
	struct fmt_merge_msg_opts opts;

	memset(&opts, 0, sizeof(opts));
	opts.add_title = !have_message;
	opts.shortlog_len = shortlog_len;
	opts.credit_people = (0 < option_edit);

	fmt_merge_msg(merge_names, merge_msg, &opts);
	if (merge_msg->len)
		strbuf_setlen(merge_msg, merge_msg->len - 1);
}

static void handle_fetch_head(struct commit_list **remotes, struct strbuf *merge_names)
{
	const char *filename;
	int fd, pos, npos;
	struct strbuf fetch_head_file = STRBUF_INIT;
	const unsigned hexsz = the_hash_algo->hexsz;

	if (!merge_names)
		merge_names = &fetch_head_file;

	filename = git_path_fetch_head(the_repository);
	fd = open(filename, O_RDONLY);
	if (fd < 0)
		die_errno(_("could not open '%s' for reading"), filename);

	if (strbuf_read(merge_names, fd, 0) < 0)
		die_errno(_("could not read '%s'"), filename);
	if (close(fd) < 0)
		die_errno(_("could not close '%s'"), filename);

	for (pos = 0; pos < merge_names->len; pos = npos) {
		struct object_id oid;
		char *ptr;
		struct commit *commit;

		ptr = strchr(merge_names->buf + pos, '\n');
		if (ptr)
			npos = ptr - merge_names->buf + 1;
		else
			npos = merge_names->len;

		if (npos - pos < hexsz + 2 ||
		    get_oid_hex(merge_names->buf + pos, &oid))
			commit = NULL; /* bad */
		else if (memcmp(merge_names->buf + pos + hexsz, "\t\t", 2))
			continue; /* not-for-merge */
		else {
			char saved = merge_names->buf[pos + hexsz];
			merge_names->buf[pos + hexsz] = '\0';
			commit = get_merge_parent(merge_names->buf + pos);
			merge_names->buf[pos + hexsz] = saved;
		}
		if (!commit) {
			if (ptr)
				*ptr = '\0';
			die(_("not something we can merge in %s: %s"),
			    filename, merge_names->buf + pos);
		}
		remotes = &commit_list_insert(commit, remotes)->next;
	}

	if (merge_names == &fetch_head_file)
		strbuf_release(&fetch_head_file);
}

static struct commit_list *collect_parents(struct commit *head_commit,
					   int *head_subsumed,
					   int argc, const char **argv,
					   struct strbuf *merge_msg)
{
	int i;
	struct commit_list *remoteheads = NULL;
	struct commit_list **remotes = &remoteheads;
	struct strbuf merge_names = STRBUF_INIT, *autogen = NULL;

	if (merge_msg && (!have_message || shortlog_len))
		autogen = &merge_names;

	if (head_commit)
		remotes = &commit_list_insert(head_commit, remotes)->next;

	if (argc == 1 && !strcmp(argv[0], "FETCH_HEAD")) {
		handle_fetch_head(remotes, autogen);
		remoteheads = reduce_parents(head_commit, head_subsumed, remoteheads);
	} else {
		for (i = 0; i < argc; i++) {
			struct commit *commit = get_merge_parent(argv[i]);
			if (!commit)
				help_unknown_ref(argv[i], "merge",
						 _("not something we can merge"));
			remotes = &commit_list_insert(commit, remotes)->next;
		}
		remoteheads = reduce_parents(head_commit, head_subsumed, remoteheads);
		if (autogen) {
			struct commit_list *p;
			for (p = remoteheads; p; p = p->next)
				merge_name(merge_remote_util(p->item)->name, autogen);
		}
	}

	if (autogen) {
		prepare_merge_message(autogen, merge_msg);
		strbuf_release(autogen);
	}

	return remoteheads;
}

static int merging_a_throwaway_tag(struct commit *commit)
{
	char *tag_ref;
	struct object_id oid;
	int is_throwaway_tag = 0;

	/* Are we merging a tag? */
	if (!merge_remote_util(commit) ||
	    !merge_remote_util(commit)->obj ||
	    merge_remote_util(commit)->obj->type != OBJ_TAG)
		return is_throwaway_tag;

	/*
	 * Now we know we are merging a tag object.  Are we downstream
	 * and following the tags from upstream?  If so, we must have
	 * the tag object pointed at by "refs/tags/$T" where $T is the
	 * tagname recorded in the tag object.  We want to allow such
	 * a "just to catch up" merge to fast-forward.
	 *
	 * Otherwise, we are playing an integrator's role, making a
	 * merge with a throw-away tag from a contributor with
	 * something like "git pull $contributor $signed_tag".
	 * We want to forbid such a merge from fast-forwarding
	 * by default; otherwise we would not keep the signature
	 * anywhere.
	 */
	tag_ref = xstrfmt("refs/tags/%s",
			  ((struct tag *)merge_remote_util(commit)->obj)->tag);
	if (!read_ref(tag_ref, &oid) &&
	    oideq(&oid, &merge_remote_util(commit)->obj->oid))
		is_throwaway_tag = 0;
	else
		is_throwaway_tag = 1;
	free(tag_ref);
	return is_throwaway_tag;
}

int cmd_merge(int argc, const char **argv, const char *prefix)
{
	struct object_id result_tree, stash, head_oid;
	struct commit *head_commit;
	struct strbuf buf = STRBUF_INIT;
	int i, ret = 0, head_subsumed;
	int best_cnt = -1, merge_was_ok = 0, automerge_was_ok = 0;
	struct commit_list *common = NULL;
	const char *best_strategy = NULL, *wt_strategy = NULL;
	struct commit_list *remoteheads, *p;
	void *branch_to_free;
	int orig_argc = argc;

	if (argc == 2 && !strcmp(argv[1], "-h"))
		usage_with_options(builtin_merge_usage, builtin_merge_options);

	/*
	 * Check if we are _not_ on a detached HEAD, i.e. if there is a
	 * current branch.
	 */
	branch = branch_to_free = resolve_refdup("HEAD", 0, &head_oid, NULL);
	if (branch)
		skip_prefix(branch, "refs/heads/", &branch);

	init_diff_ui_defaults();
	git_config(git_merge_config, NULL);

	if (!branch || is_null_oid(&head_oid))
		head_commit = NULL;
	else
		head_commit = lookup_commit_or_die(&head_oid, "HEAD");

	if (branch_mergeoptions)
		parse_branch_merge_options(branch_mergeoptions);
	argc = parse_options(argc, argv, prefix, builtin_merge_options,
			builtin_merge_usage, 0);
	if (shortlog_len < 0)
		shortlog_len = (merge_log_config > 0) ? merge_log_config : 0;

	if (verbosity < 0 && show_progress == -1)
		show_progress = 0;

	if (abort_current_merge) {
		int nargc = 2;
		const char *nargv[] = {"reset", "--merge", NULL};

		if (orig_argc != 2)
			usage_msg_opt(_("--abort expects no arguments"),
			      builtin_merge_usage, builtin_merge_options);

		if (!file_exists(git_path_merge_head(the_repository)))
			die(_("There is no merge to abort (MERGE_HEAD missing)."));

		/* Invoke 'git reset --merge' */
		ret = cmd_reset(nargc, nargv, prefix);
		goto done;
	}

	if (continue_current_merge) {
		int nargc = 1;
		const char *nargv[] = {"commit", NULL};

		if (orig_argc != 2)
			usage_msg_opt(_("--continue expects no arguments"),
			      builtin_merge_usage, builtin_merge_options);

		if (!file_exists(git_path_merge_head(the_repository)))
			die(_("There is no merge in progress (MERGE_HEAD missing)."));

		/* Invoke 'git commit' */
		ret = cmd_commit(nargc, nargv, prefix);
		goto done;
	}

	if (read_cache_unmerged())
		die_resolve_conflict("merge");

	if (file_exists(git_path_merge_head(the_repository))) {
		/*
		 * There is no unmerged entry, don't advise 'git
		 * add/rm <file>', just 'git commit'.
		 */
		if (advice_resolve_conflict)
			die(_("You have not concluded your merge (MERGE_HEAD exists).\n"
				  "Please, commit your changes before you merge."));
		else
			die(_("You have not concluded your merge (MERGE_HEAD exists)."));
	}
	if (file_exists(git_path_cherry_pick_head(the_repository))) {
		if (advice_resolve_conflict)
			die(_("You have not concluded your cherry-pick (CHERRY_PICK_HEAD exists).\n"
			    "Please, commit your changes before you merge."));
		else
			die(_("You have not concluded your cherry-pick (CHERRY_PICK_HEAD exists)."));
	}
	resolve_undo_clear();

	if (verbosity < 0)
		show_diffstat = 0;

	if (squash) {
		if (fast_forward == FF_NO)
			die(_("You cannot combine --squash with --no-ff."));
		option_commit = 0;
	}

	if (!argc) {
		if (default_to_upstream)
			argc = setup_with_upstream(&argv);
		else
			die(_("No commit specified and merge.defaultToUpstream not set."));
	} else if (argc == 1 && !strcmp(argv[0], "-")) {
		argv[0] = "@{-1}";
	}

	if (!argc)
		usage_with_options(builtin_merge_usage,
			builtin_merge_options);

	if (!head_commit) {
		/*
		 * If the merged head is a valid one there is no reason
		 * to forbid "git merge" into a branch yet to be born.
		 * We do the same for "git pull".
		 */
		struct object_id *remote_head_oid;
		if (squash)
			die(_("Squash commit into empty head not supported yet"));
		if (fast_forward == FF_NO)
			die(_("Non-fast-forward commit does not make sense into "
			    "an empty head"));
		remoteheads = collect_parents(head_commit, &head_subsumed,
					      argc, argv, NULL);
		if (!remoteheads)
			die(_("%s - not something we can merge"), argv[0]);
		if (remoteheads->next)
			die(_("Can merge only exactly one commit into empty head"));

		if (verify_signatures)
			verify_merge_signature(remoteheads->item, verbosity);

		remote_head_oid = &remoteheads->item->object.oid;
		read_empty(remote_head_oid, 0);
		update_ref("initial pull", "HEAD", remote_head_oid, NULL, 0,
			   UPDATE_REFS_DIE_ON_ERR);
		goto done;
	}

	/*
	 * All the rest are the commits being merged; prepare
	 * the standard merge summary message to be appended
	 * to the given message.
	 */
	remoteheads = collect_parents(head_commit, &head_subsumed,
				      argc, argv, &merge_msg);

	if (!head_commit || !argc)
		usage_with_options(builtin_merge_usage,
			builtin_merge_options);

	if (verify_signatures) {
		for (p = remoteheads; p; p = p->next) {
			verify_merge_signature(p->item, verbosity);
		}
	}

	strbuf_addstr(&buf, "merge");
	for (p = remoteheads; p; p = p->next)
		strbuf_addf(&buf, " %s", merge_remote_util(p->item)->name);
	setenv("GIT_REFLOG_ACTION", buf.buf, 0);
	strbuf_reset(&buf);

	for (p = remoteheads; p; p = p->next) {
		struct commit *commit = p->item;
		strbuf_addf(&buf, "GITHEAD_%s",
			    oid_to_hex(&commit->object.oid));
		setenv(buf.buf, merge_remote_util(commit)->name, 1);
		strbuf_reset(&buf);
		if (fast_forward != FF_ONLY && merging_a_throwaway_tag(commit))
			fast_forward = FF_NO;
	}

	if (option_edit < 0)
		option_edit = default_edit_option();

	cleanup_mode = get_cleanup_mode(cleanup_arg, 0 < option_edit);

	if (!use_strategies) {
		if (!remoteheads)
			; /* already up-to-date */
		else if (!remoteheads->next)
			add_strategies(pull_twohead, DEFAULT_TWOHEAD);
		else
			add_strategies(pull_octopus, DEFAULT_OCTOPUS);
	}

	for (i = 0; i < use_strategies_nr; i++) {
		if (use_strategies[i]->attr & NO_FAST_FORWARD)
			fast_forward = FF_NO;
		if (use_strategies[i]->attr & NO_TRIVIAL)
			allow_trivial = 0;
	}

	if (!remoteheads)
		; /* already up-to-date */
	else if (!remoteheads->next)
		common = get_merge_bases(head_commit, remoteheads->item);
	else {
		struct commit_list *list = remoteheads;
		commit_list_insert(head_commit, &list);
		common = get_octopus_merge_bases(list);
		free(list);
	}

	update_ref("updating ORIG_HEAD", "ORIG_HEAD",
		   &head_commit->object.oid, NULL, 0, UPDATE_REFS_DIE_ON_ERR);

	if (remoteheads && !common) {
		/* No common ancestors found. */
		if (!allow_unrelated_histories)
			die(_("refusing to merge unrelated histories"));
		/* otherwise, we need a real merge. */
	} else if (!remoteheads ||
		 (!remoteheads->next && !common->next &&
		  common->item == remoteheads->item)) {
		/*
		 * If head can reach all the merge then we are up to date.
		 * but first the most common case of merging one remote.
		 */
		finish_up_to_date(_("Already up to date."));
		goto done;
	} else if (fast_forward != FF_NO && !remoteheads->next &&
			!common->next &&
			oideq(&common->item->object.oid, &head_commit->object.oid)) {
		/* Again the most common case of merging one remote. */
		struct strbuf msg = STRBUF_INIT;
		struct commit *commit;

		if (verbosity >= 0) {
			printf(_("Updating %s..%s\n"),
			       find_unique_abbrev(&head_commit->object.oid,
						  DEFAULT_ABBREV),
			       find_unique_abbrev(&remoteheads->item->object.oid,
						  DEFAULT_ABBREV));
		}
		strbuf_addstr(&msg, "Fast-forward");
		if (have_message)
			strbuf_addstr(&msg,
				" (no commit created; -m option ignored)");
		commit = remoteheads->item;
		if (!commit) {
			ret = 1;
			goto done;
		}

		if (checkout_fast_forward(the_repository,
					  &head_commit->object.oid,
					  &commit->object.oid,
					  overwrite_ignore)) {
			ret = 1;
			goto done;
		}

		finish(head_commit, remoteheads, &commit->object.oid, msg.buf);
		drop_save();
		goto done;
	} else if (!remoteheads->next && common->next)
		;
		/*
		 * We are not doing octopus and not fast-forward.  Need
		 * a real merge.
		 */
	else if (!remoteheads->next && !common->next && option_commit) {
		/*
		 * We are not doing octopus, not fast-forward, and have
		 * only one common.
		 */
		refresh_cache(REFRESH_QUIET);
		if (allow_trivial && fast_forward != FF_ONLY) {
			/* See if it is really trivial. */
			git_committer_info(IDENT_STRICT);
			printf(_("Trying really trivial in-index merge...\n"));
			if (!read_tree_trivial(&common->item->object.oid,
					       &head_commit->object.oid,
					       &remoteheads->item->object.oid)) {
				ret = merge_trivial(head_commit, remoteheads);
				goto done;
			}
			printf(_("Nope.\n"));
		}
	} else {
		/*
		 * An octopus.  If we can reach all the remote we are up
		 * to date.
		 */
		int up_to_date = 1;
		struct commit_list *j;

		for (j = remoteheads; j; j = j->next) {
			struct commit_list *common_one;

			/*
			 * Here we *have* to calculate the individual
			 * merge_bases again, otherwise "git merge HEAD^
			 * HEAD^^" would be missed.
			 */
			common_one = get_merge_bases(head_commit, j->item);
			if (!oideq(&common_one->item->object.oid, &j->item->object.oid)) {
				up_to_date = 0;
				break;
			}
		}
		if (up_to_date) {
			finish_up_to_date(_("Already up to date. Yeeah!"));
			goto done;
		}
	}

	if (fast_forward == FF_ONLY)
		die(_("Not possible to fast-forward, aborting."));

	/* We are going to make a new commit. */
	git_committer_info(IDENT_STRICT);

	/*
	 * At this point, we need a real merge.  No matter what strategy
	 * we use, it would operate on the index, possibly affecting the
	 * working tree, and when resolved cleanly, have the desired
	 * tree in the index -- this means that the index must be in
	 * sync with the head commit.  The strategies are responsible
	 * to ensure this.
	 */
	if (use_strategies_nr == 1 ||
	    /*
	     * Stash away the local changes so that we can try more than one.
	     */
	    save_state(&stash))
		oidclr(&stash);

	for (i = 0; i < use_strategies_nr; i++) {
		int ret;
		if (i) {
			printf(_("Rewinding the tree to pristine...\n"));
			restore_state(&head_commit->object.oid, &stash);
		}
		if (use_strategies_nr != 1)
			printf(_("Trying merge strategy %s...\n"),
				use_strategies[i]->name);
		/*
		 * Remember which strategy left the state in the working
		 * tree.
		 */
		wt_strategy = use_strategies[i]->name;

		ret = try_merge_strategy(use_strategies[i]->name,
					 common, remoteheads,
					 head_commit);
		if (!option_commit && !ret) {
			merge_was_ok = 1;
			/*
			 * This is necessary here just to avoid writing
			 * the tree, but later we will *not* exit with
			 * status code 1 because merge_was_ok is set.
			 */
			ret = 1;
		}

		if (ret) {
			/*
			 * The backend exits with 1 when conflicts are
			 * left to be resolved, with 2 when it does not
			 * handle the given merge at all.
			 */
			if (ret == 1) {
				int cnt = evaluate_result();

				if (best_cnt <= 0 || cnt <= best_cnt) {
					best_strategy = use_strategies[i]->name;
					best_cnt = cnt;
				}
			}
			if (merge_was_ok)
				break;
			else
				continue;
		}

		/* Automerge succeeded. */
		write_tree_trivial(&result_tree);
		automerge_was_ok = 1;
		break;
	}

	/*
	 * If we have a resulting tree, that means the strategy module
	 * auto resolved the merge cleanly.
	 */
	if (automerge_was_ok) {
		ret = finish_automerge(head_commit, head_subsumed,
				       common, remoteheads,
				       &result_tree, wt_strategy);
		goto done;
	}

	/*
	 * Pick the result from the best strategy and have the user fix
	 * it up.
	 */
	if (!best_strategy) {
		restore_state(&head_commit->object.oid, &stash);
		if (use_strategies_nr > 1)
			fprintf(stderr,
				_("No merge strategy handled the merge.\n"));
		else
			fprintf(stderr, _("Merge with strategy %s failed.\n"),
				use_strategies[0]->name);
		ret = 2;
		goto done;
	} else if (best_strategy == wt_strategy)
		; /* We already have its result in the working tree. */
	else {
		printf(_("Rewinding the tree to pristine...\n"));
		restore_state(&head_commit->object.oid, &stash);
		printf(_("Using the %s to prepare resolving by hand.\n"),
			best_strategy);
		try_merge_strategy(best_strategy, common, remoteheads,
				   head_commit);
	}

	if (squash)
		finish(head_commit, remoteheads, NULL, NULL);
	else
		write_merge_state(remoteheads);

	if (merge_was_ok)
		fprintf(stderr, _("Automatic merge went well; "
			"stopped before committing as requested\n"));
	else
		ret = suggest_conflicts();

done:
	free(branch_to_free);
	return ret;
}<|MERGE_RESOLUTION|>--- conflicted
+++ resolved
@@ -36,11 +36,8 @@
 #include "packfile.h"
 #include "tag.h"
 #include "alias.h"
-<<<<<<< HEAD
 #include "commit-reach.h"
-=======
 #include "wt-status.h"
->>>>>>> 58dd792e
 
 #define DEFAULT_TWOHEAD (1<<0)
 #define DEFAULT_OCTOPUS (1<<1)
@@ -915,9 +912,6 @@
 	filename = git_path_merge_msg(the_repository);
 	fp = xfopen(filename, "a");
 
-<<<<<<< HEAD
-	append_conflicts_hint(&the_index, &msgbuf);
-=======
 	/*
 	 * We can't use cleanup_mode because if we're not using the editor,
 	 * get_cleanup_mode will return COMMIT_MSG_CLEANUP_SPACE instead, even
@@ -932,8 +926,7 @@
 	    fputc(comment_line_char, fp);
 	}
 
-	append_conflicts_hint(&msgbuf);
->>>>>>> 58dd792e
+	append_conflicts_hint(&the_index, &msgbuf);
 	fputs(msgbuf.buf, fp);
 	strbuf_release(&msgbuf);
 	fclose(fp);
