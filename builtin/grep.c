/*
 * Builtin "git grep"
 *
 * Copyright (c) 2006 Junio C Hamano
 */
#include "cache.h"
#include "blob.h"
#include "tree.h"
#include "commit.h"
#include "tag.h"
#include "tree-walk.h"
#include "builtin.h"
#include "parse-options.h"
#include "string-list.h"
#include "run-command.h"
#include "userdiff.h"
#include "grep.h"
#include "quote.h"
#include "dir.h"
#include "thread-utils.h"

static char const * const grep_usage[] = {
	"git grep [options] [-e] <pattern> [<rev>...] [[--] <path>...]",
	NULL
};

static int use_threads = 1;

#ifndef NO_PTHREADS
#define THREADS 8
static pthread_t threads[THREADS];

static void *load_sha1(const unsigned char *sha1, unsigned long *size,
		       const char *name);
static void *load_file(const char *filename, size_t *sz);

enum work_type {WORK_SHA1, WORK_FILE};

/* We use one producer thread and THREADS consumer
 * threads. The producer adds struct work_items to 'todo' and the
 * consumers pick work items from the same array.
 */
struct work_item {
	enum work_type type;
	char *name;

	/* if type == WORK_SHA1, then 'identifier' is a SHA1,
	 * otherwise type == WORK_FILE, and 'identifier' is a NUL
	 * terminated filename.
	 */
	void *identifier;
	char done;
	struct strbuf out;
};

/* In the range [todo_done, todo_start) in 'todo' we have work_items
 * that have been or are processed by a consumer thread. We haven't
 * written the result for these to stdout yet.
 *
 * The work_items in [todo_start, todo_end) are waiting to be picked
 * up by a consumer thread.
 *
 * The ranges are modulo TODO_SIZE.
 */
#define TODO_SIZE 128
static struct work_item todo[TODO_SIZE];
static int todo_start;
static int todo_end;
static int todo_done;

/* Has all work items been added? */
static int all_work_added;

/* This lock protects all the variables above. */
static pthread_mutex_t grep_mutex;

/* Used to serialize calls to read_sha1_file. */
static pthread_mutex_t read_sha1_mutex;

#define grep_lock() pthread_mutex_lock(&grep_mutex)
#define grep_unlock() pthread_mutex_unlock(&grep_mutex)
#define read_sha1_lock() pthread_mutex_lock(&read_sha1_mutex)
#define read_sha1_unlock() pthread_mutex_unlock(&read_sha1_mutex)

/* Signalled when a new work_item is added to todo. */
static pthread_cond_t cond_add;

/* Signalled when the result from one work_item is written to
 * stdout.
 */
static pthread_cond_t cond_write;

/* Signalled when we are finished with everything. */
static pthread_cond_t cond_result;

static int print_hunk_marks_between_files;
static int printed_something;

static void add_work(enum work_type type, char *name, void *id)
{
	grep_lock();

	while ((todo_end+1) % ARRAY_SIZE(todo) == todo_done) {
		pthread_cond_wait(&cond_write, &grep_mutex);
	}

	todo[todo_end].type = type;
	todo[todo_end].name = name;
	todo[todo_end].identifier = id;
	todo[todo_end].done = 0;
	strbuf_reset(&todo[todo_end].out);
	todo_end = (todo_end + 1) % ARRAY_SIZE(todo);

	pthread_cond_signal(&cond_add);
	grep_unlock();
}

static struct work_item *get_work(void)
{
	struct work_item *ret;

	grep_lock();
	while (todo_start == todo_end && !all_work_added) {
		pthread_cond_wait(&cond_add, &grep_mutex);
	}

	if (todo_start == todo_end && all_work_added) {
		ret = NULL;
	} else {
		ret = &todo[todo_start];
		todo_start = (todo_start + 1) % ARRAY_SIZE(todo);
	}
	grep_unlock();
	return ret;
}

static void grep_sha1_async(struct grep_opt *opt, char *name,
			    const unsigned char *sha1)
{
	unsigned char *s;
	s = xmalloc(20);
	memcpy(s, sha1, 20);
	add_work(WORK_SHA1, name, s);
}

static void grep_file_async(struct grep_opt *opt, char *name,
			    const char *filename)
{
	add_work(WORK_FILE, name, xstrdup(filename));
}

static void work_done(struct work_item *w)
{
	int old_done;

	grep_lock();
	w->done = 1;
	old_done = todo_done;
	for(; todo[todo_done].done && todo_done != todo_start;
	    todo_done = (todo_done+1) % ARRAY_SIZE(todo)) {
		w = &todo[todo_done];
		if (w->out.len) {
			if (print_hunk_marks_between_files && printed_something)
				write_or_die(1, "--\n", 3);
			write_or_die(1, w->out.buf, w->out.len);
			printed_something = 1;
		}
		free(w->name);
		free(w->identifier);
	}

	if (old_done != todo_done)
		pthread_cond_signal(&cond_write);

	if (all_work_added && todo_done == todo_end)
		pthread_cond_signal(&cond_result);

	grep_unlock();
}

static void *run(void *arg)
{
	int hit = 0;
	struct grep_opt *opt = arg;

	while (1) {
		struct work_item *w = get_work();
		if (!w)
			break;

		opt->output_priv = w;
		if (w->type == WORK_SHA1) {
			unsigned long sz;
			void* data = load_sha1(w->identifier, &sz, w->name);

			if (data) {
				hit |= grep_buffer(opt, w->name, data, sz);
				free(data);
			}
		} else if (w->type == WORK_FILE) {
			size_t sz;
			void* data = load_file(w->identifier, &sz);
			if (data) {
				hit |= grep_buffer(opt, w->name, data, sz);
				free(data);
			}
		} else {
			assert(0);
		}

		work_done(w);
	}
	free_grep_patterns(arg);
	free(arg);

	return (void*) (intptr_t) hit;
}

static void strbuf_out(struct grep_opt *opt, const void *buf, size_t size)
{
	struct work_item *w = opt->output_priv;
	strbuf_add(&w->out, buf, size);
}

static void start_threads(struct grep_opt *opt)
{
	int i;

	pthread_mutex_init(&grep_mutex, NULL);
	pthread_mutex_init(&read_sha1_mutex, NULL);
	pthread_cond_init(&cond_add, NULL);
	pthread_cond_init(&cond_write, NULL);
	pthread_cond_init(&cond_result, NULL);

	for (i = 0; i < ARRAY_SIZE(todo); i++) {
		strbuf_init(&todo[i].out, 0);
	}

	for (i = 0; i < ARRAY_SIZE(threads); i++) {
		int err;
		struct grep_opt *o = grep_opt_dup(opt);
		o->output = strbuf_out;
		compile_grep_patterns(o);
		err = pthread_create(&threads[i], NULL, run, o);

		if (err)
			die(_("grep: failed to create thread: %s"),
			    strerror(err));
	}
}

static int wait_all(void)
{
	int hit = 0;
	int i;

	grep_lock();
	all_work_added = 1;

	/* Wait until all work is done. */
	while (todo_done != todo_end)
		pthread_cond_wait(&cond_result, &grep_mutex);

	/* Wake up all the consumer threads so they can see that there
	 * is no more work to do.
	 */
	pthread_cond_broadcast(&cond_add);
	grep_unlock();

	for (i = 0; i < ARRAY_SIZE(threads); i++) {
		void *h;
		pthread_join(threads[i], &h);
		hit |= (int) (intptr_t) h;
	}

	pthread_mutex_destroy(&grep_mutex);
	pthread_mutex_destroy(&read_sha1_mutex);
	pthread_cond_destroy(&cond_add);
	pthread_cond_destroy(&cond_write);
	pthread_cond_destroy(&cond_result);

	return hit;
}
#else /* !NO_PTHREADS */
#define read_sha1_lock()
#define read_sha1_unlock()

static int wait_all(void)
{
	return 0;
}
#endif

static int grep_config(const char *var, const char *value, void *cb)
{
	struct grep_opt *opt = cb;
	char *color = NULL;

	switch (userdiff_config(var, value)) {
	case 0: break;
	case -1: return -1;
	default: return 0;
	}

	if (!strcmp(var, "color.grep"))
		opt->color = git_config_colorbool(var, value, -1);
	else if (!strcmp(var, "color.grep.context"))
		color = opt->color_context;
	else if (!strcmp(var, "color.grep.filename"))
		color = opt->color_filename;
	else if (!strcmp(var, "color.grep.function"))
		color = opt->color_function;
	else if (!strcmp(var, "color.grep.linenumber"))
		color = opt->color_lineno;
	else if (!strcmp(var, "color.grep.match"))
		color = opt->color_match;
	else if (!strcmp(var, "color.grep.selected"))
		color = opt->color_selected;
	else if (!strcmp(var, "color.grep.separator"))
		color = opt->color_sep;
	else
		return git_color_default_config(var, value, cb);
	if (color) {
		if (!value)
			return config_error_nonbool(var);
		color_parse(value, var, color);
	}
	return 0;
}

static void *lock_and_read_sha1_file(const unsigned char *sha1, enum object_type *type, unsigned long *size)
{
	void *data;

	if (use_threads) {
		read_sha1_lock();
		data = read_sha1_file(sha1, type, size);
		read_sha1_unlock();
	} else {
		data = read_sha1_file(sha1, type, size);
	}
	return data;
}

static void *load_sha1(const unsigned char *sha1, unsigned long *size,
		       const char *name)
{
	enum object_type type;
	void *data = lock_and_read_sha1_file(sha1, &type, size);

	if (!data)
		error(_("'%s': unable to read %s"), name, sha1_to_hex(sha1));

	return data;
}

static int grep_sha1(struct grep_opt *opt, const unsigned char *sha1,
		     const char *filename, int tree_name_len)
{
	struct strbuf pathbuf = STRBUF_INIT;
	char *name;

	if (opt->relative && opt->prefix_length) {
		quote_path_relative(filename + tree_name_len, -1, &pathbuf,
				    opt->prefix);
		strbuf_insert(&pathbuf, 0, filename, tree_name_len);
	} else {
		strbuf_addstr(&pathbuf, filename);
	}

	name = strbuf_detach(&pathbuf, NULL);

#ifndef NO_PTHREADS
	if (use_threads) {
		grep_sha1_async(opt, name, sha1);
		return 0;
	} else
#endif
	{
		int hit;
		unsigned long sz;
		void *data = load_sha1(sha1, &sz, name);
		if (!data)
			hit = 0;
		else
			hit = grep_buffer(opt, name, data, sz);

		free(data);
		free(name);
		return hit;
	}
}

static void *load_file(const char *filename, size_t *sz)
{
	struct stat st;
	char *data;
	int i;

	if (lstat(filename, &st) < 0) {
	err_ret:
		if (errno != ENOENT)
			error(_("'%s': %s"), filename, strerror(errno));
		return 0;
	}
	if (!S_ISREG(st.st_mode))
		return 0;
	*sz = xsize_t(st.st_size);
	i = open(filename, O_RDONLY);
	if (i < 0)
		goto err_ret;
	data = xmalloc(*sz + 1);
	if (st.st_size != read_in_full(i, data, *sz)) {
		error(_("'%s': short read %s"), filename, strerror(errno));
		close(i);
		free(data);
		return 0;
	}
	close(i);
	data[*sz] = 0;
	return data;
}

static int grep_file(struct grep_opt *opt, const char *filename)
{
	struct strbuf buf = STRBUF_INIT;
	char *name;

	if (opt->relative && opt->prefix_length)
		quote_path_relative(filename, -1, &buf, opt->prefix);
	else
		strbuf_addstr(&buf, filename);
	name = strbuf_detach(&buf, NULL);

#ifndef NO_PTHREADS
	if (use_threads) {
		grep_file_async(opt, name, filename);
		return 0;
	} else
#endif
	{
		int hit;
		size_t sz;
		void *data = load_file(filename, &sz);
		if (!data)
			hit = 0;
		else
			hit = grep_buffer(opt, name, data, sz);

		free(data);
		free(name);
		return hit;
	}
}

static void append_path(struct grep_opt *opt, const void *data, size_t len)
{
	struct string_list *path_list = opt->output_priv;

	if (len == 1 && *(const char *)data == '\0')
		return;
	string_list_append(path_list, xstrndup(data, len));
}

static void run_pager(struct grep_opt *opt, const char *prefix)
{
	struct string_list *path_list = opt->output_priv;
	const char **argv = xmalloc(sizeof(const char *) * (path_list->nr + 1));
	int i, status;

	for (i = 0; i < path_list->nr; i++)
		argv[i] = path_list->items[i].string;
	argv[path_list->nr] = NULL;

	if (prefix && chdir(prefix))
		die(_("Failed to chdir: %s"), prefix);
	status = run_command_v_opt(argv, RUN_USING_SHELL);
	if (status)
		exit(status);
	free(argv);
}

static int grep_cache(struct grep_opt *opt, const struct pathspec *pathspec, int cached)
{
	int hit = 0;
	int nr;
	read_cache();

	for (nr = 0; nr < active_nr; nr++) {
		struct cache_entry *ce = active_cache[nr];
		if (!S_ISREG(ce->ce_mode))
			continue;
		if (!match_pathspec_depth(pathspec, ce->name, ce_namelen(ce), 0, NULL))
			continue;
		/*
		 * If CE_VALID is on, we assume worktree file and its cache entry
		 * are identical, even if worktree file has been modified, so use
		 * cache version instead
		 */
		if (cached || (ce->ce_flags & CE_VALID) || ce_skip_worktree(ce)) {
			if (ce_stage(ce))
				continue;
			hit |= grep_sha1(opt, ce->sha1, ce->name, 0);
		}
		else
			hit |= grep_file(opt, ce->name);
		if (ce_stage(ce)) {
			do {
				nr++;
			} while (nr < active_nr &&
				 !strcmp(ce->name, active_cache[nr]->name));
			nr--; /* compensate for loop control */
		}
		if (hit && opt->status_only)
			break;
	}
	return hit;
}

static int grep_tree(struct grep_opt *opt, const struct pathspec *pathspec,
		     struct tree_desc *tree, struct strbuf *base, int tn_len)
{
	int hit = 0, matched = 0;
	struct name_entry entry;
	int old_baselen = base->len;

	while (tree_entry(tree, &entry)) {
		int te_len = tree_entry_len(entry.path, entry.sha1);

		if (matched != 2) {
			matched = tree_entry_interesting(&entry, base, tn_len, pathspec);
			if (matched == -1)
				break; /* no more matches */
			if (!matched)
				continue;
		}

		strbuf_add(base, entry.path, te_len);

		if (S_ISREG(entry.mode)) {
			hit |= grep_sha1(opt, entry.sha1, base->buf, tn_len);
		}
		else if (S_ISDIR(entry.mode)) {
			enum object_type type;
			struct tree_desc sub;
			void *data;
			unsigned long size;

			data = lock_and_read_sha1_file(entry.sha1, &type, &size);
			if (!data)
				die(_("unable to read tree (%s)"),
				    sha1_to_hex(entry.sha1));

			strbuf_addch(base, '/');
			init_tree_desc(&sub, data, size);
			hit |= grep_tree(opt, pathspec, &sub, base, tn_len);
			free(data);
		}
		strbuf_setlen(base, old_baselen);

		if (hit && opt->status_only)
			break;
	}
	return hit;
}

static int grep_object(struct grep_opt *opt, const struct pathspec *pathspec,
		       struct object *obj, const char *name)
{
	if (obj->type == OBJ_BLOB)
		return grep_sha1(opt, obj->sha1, name, 0);
	if (obj->type == OBJ_COMMIT || obj->type == OBJ_TREE) {
		struct tree_desc tree;
		void *data;
		unsigned long size;
		struct strbuf base;
		int hit, len;

		data = read_object_with_reference(obj->sha1, tree_type,
						  &size, NULL);
		if (!data)
<<<<<<< HEAD
			die("unable to read tree (%s)", sha1_to_hex(obj->sha1));

		len = name ? strlen(name) : 0;
		strbuf_init(&base, PATH_MAX + len + 1);
		if (len) {
			strbuf_add(&base, name, len);
			strbuf_addch(&base, ':');
		}
=======
			die(_("unable to read tree (%s)"), sha1_to_hex(obj->sha1));
>>>>>>> ab8b53bb
		init_tree_desc(&tree, data, size);
		hit = grep_tree(opt, pathspec, &tree, &base, base.len);
		strbuf_release(&base);
		free(data);
		return hit;
	}
	die(_("unable to grep from object of type %s"), typename(obj->type));
}

static int grep_objects(struct grep_opt *opt, const struct pathspec *pathspec,
			const struct object_array *list)
{
	unsigned int i;
	int hit = 0;
	const unsigned int nr = list->nr;

	for (i = 0; i < nr; i++) {
		struct object *real_obj;
		real_obj = deref_tag(list->objects[i].item, NULL, 0);
		if (grep_object(opt, pathspec, real_obj, list->objects[i].name)) {
			hit = 1;
			if (opt->status_only)
				break;
		}
	}
	return hit;
}

static int grep_directory(struct grep_opt *opt, const struct pathspec *pathspec)
{
	struct dir_struct dir;
	int i, hit = 0;

	memset(&dir, 0, sizeof(dir));
	setup_standard_excludes(&dir);

	fill_directory(&dir, pathspec->raw);
	for (i = 0; i < dir.nr; i++) {
		const char *name = dir.entries[i]->name;
		int namelen = strlen(name);
		if (!match_pathspec_depth(pathspec, name, namelen, 0, NULL))
			continue;
		hit |= grep_file(opt, dir.entries[i]->name);
		if (hit && opt->status_only)
			break;
	}
	return hit;
}

static int context_callback(const struct option *opt, const char *arg,
			    int unset)
{
	struct grep_opt *grep_opt = opt->value;
	int value;
	const char *endp;

	if (unset) {
		grep_opt->pre_context = grep_opt->post_context = 0;
		return 0;
	}
	value = strtol(arg, (char **)&endp, 10);
	if (*endp) {
		return error(_("switch `%c' expects a numerical value"),
			     opt->short_name);
	}
	grep_opt->pre_context = grep_opt->post_context = value;
	return 0;
}

static int file_callback(const struct option *opt, const char *arg, int unset)
{
	struct grep_opt *grep_opt = opt->value;
	int from_stdin = !strcmp(arg, "-");
	FILE *patterns;
	int lno = 0;
	struct strbuf sb = STRBUF_INIT;

	patterns = from_stdin ? stdin : fopen(arg, "r");
	if (!patterns)
		die_errno(_("cannot open '%s'"), arg);
	while (strbuf_getline(&sb, patterns, '\n') == 0) {
		char *s;
		size_t len;

		/* ignore empty line like grep does */
		if (sb.len == 0)
			continue;

		s = strbuf_detach(&sb, &len);
		append_grep_pat(grep_opt, s, len, arg, ++lno, GREP_PATTERN);
	}
	if (!from_stdin)
		fclose(patterns);
	strbuf_release(&sb);
	return 0;
}

static int not_callback(const struct option *opt, const char *arg, int unset)
{
	struct grep_opt *grep_opt = opt->value;
	append_grep_pattern(grep_opt, "--not", "command line", 0, GREP_NOT);
	return 0;
}

static int and_callback(const struct option *opt, const char *arg, int unset)
{
	struct grep_opt *grep_opt = opt->value;
	append_grep_pattern(grep_opt, "--and", "command line", 0, GREP_AND);
	return 0;
}

static int open_callback(const struct option *opt, const char *arg, int unset)
{
	struct grep_opt *grep_opt = opt->value;
	append_grep_pattern(grep_opt, "(", "command line", 0, GREP_OPEN_PAREN);
	return 0;
}

static int close_callback(const struct option *opt, const char *arg, int unset)
{
	struct grep_opt *grep_opt = opt->value;
	append_grep_pattern(grep_opt, ")", "command line", 0, GREP_CLOSE_PAREN);
	return 0;
}

static int pattern_callback(const struct option *opt, const char *arg,
			    int unset)
{
	struct grep_opt *grep_opt = opt->value;
	append_grep_pattern(grep_opt, arg, "-e option", 0, GREP_PATTERN);
	return 0;
}

static int help_callback(const struct option *opt, const char *arg, int unset)
{
	return -1;
}

int cmd_grep(int argc, const char **argv, const char *prefix)
{
	int hit = 0;
	int cached = 0;
	int seen_dashdash = 0;
	int external_grep_allowed__ignored;
	const char *show_in_pager = NULL, *default_pager = "dummy";
	struct grep_opt opt;
	struct object_array list = OBJECT_ARRAY_INIT;
	const char **paths = NULL;
	struct pathspec pathspec;
	struct string_list path_list = STRING_LIST_INIT_NODUP;
	int i;
	int dummy;
	int use_index = 1;
	struct option options[] = {
		OPT_BOOLEAN(0, "cached", &cached,
			"search in index instead of in the work tree"),
		OPT_BOOLEAN(0, "index", &use_index,
			"--no-index finds in contents not managed by git"),
		OPT_GROUP(""),
		OPT_BOOLEAN('v', "invert-match", &opt.invert,
			"show non-matching lines"),
		OPT_BOOLEAN('i', "ignore-case", &opt.ignore_case,
			"case insensitive matching"),
		OPT_BOOLEAN('w', "word-regexp", &opt.word_regexp,
			"match patterns only at word boundaries"),
		OPT_SET_INT('a', "text", &opt.binary,
			"process binary files as text", GREP_BINARY_TEXT),
		OPT_SET_INT('I', NULL, &opt.binary,
			"don't match patterns in binary files",
			GREP_BINARY_NOMATCH),
		{ OPTION_INTEGER, 0, "max-depth", &opt.max_depth, "depth",
			"descend at most <depth> levels", PARSE_OPT_NONEG,
			NULL, 1 },
		OPT_GROUP(""),
		OPT_BIT('E', "extended-regexp", &opt.regflags,
			"use extended POSIX regular expressions", REG_EXTENDED),
		OPT_NEGBIT('G', "basic-regexp", &opt.regflags,
			"use basic POSIX regular expressions (default)",
			REG_EXTENDED),
		OPT_BOOLEAN('F', "fixed-strings", &opt.fixed,
			"interpret patterns as fixed strings"),
		OPT_GROUP(""),
		OPT_BOOLEAN('n', "line-number", &opt.linenum, "show line numbers"),
		OPT_NEGBIT('h', NULL, &opt.pathname, "don't show filenames", 1),
		OPT_BIT('H', NULL, &opt.pathname, "show filenames", 1),
		OPT_NEGBIT(0, "full-name", &opt.relative,
			"show filenames relative to top directory", 1),
		OPT_BOOLEAN('l', "files-with-matches", &opt.name_only,
			"show only filenames instead of matching lines"),
		OPT_BOOLEAN(0, "name-only", &opt.name_only,
			"synonym for --files-with-matches"),
		OPT_BOOLEAN('L', "files-without-match",
			&opt.unmatch_name_only,
			"show only the names of files without match"),
		OPT_BOOLEAN('z', "null", &opt.null_following_name,
			"print NUL after filenames"),
		OPT_BOOLEAN('c', "count", &opt.count,
			"show the number of matches instead of matching lines"),
		OPT__COLOR(&opt.color, "highlight matches"),
		OPT_GROUP(""),
		OPT_CALLBACK('C', NULL, &opt, "n",
			"show <n> context lines before and after matches",
			context_callback),
		OPT_INTEGER('B', NULL, &opt.pre_context,
			"show <n> context lines before matches"),
		OPT_INTEGER('A', NULL, &opt.post_context,
			"show <n> context lines after matches"),
		OPT_NUMBER_CALLBACK(&opt, "shortcut for -C NUM",
			context_callback),
		OPT_BOOLEAN('p', "show-function", &opt.funcname,
			"show a line with the function name before matches"),
		OPT_GROUP(""),
		OPT_CALLBACK('f', NULL, &opt, "file",
			"read patterns from file", file_callback),
		{ OPTION_CALLBACK, 'e', NULL, &opt, "pattern",
			"match <pattern>", PARSE_OPT_NONEG, pattern_callback },
		{ OPTION_CALLBACK, 0, "and", &opt, NULL,
		  "combine patterns specified with -e",
		  PARSE_OPT_NOARG | PARSE_OPT_NONEG, and_callback },
		OPT_BOOLEAN(0, "or", &dummy, ""),
		{ OPTION_CALLBACK, 0, "not", &opt, NULL, "",
		  PARSE_OPT_NOARG | PARSE_OPT_NONEG, not_callback },
		{ OPTION_CALLBACK, '(', NULL, &opt, NULL, "",
		  PARSE_OPT_NOARG | PARSE_OPT_NONEG | PARSE_OPT_NODASH,
		  open_callback },
		{ OPTION_CALLBACK, ')', NULL, &opt, NULL, "",
		  PARSE_OPT_NOARG | PARSE_OPT_NONEG | PARSE_OPT_NODASH,
		  close_callback },
		OPT__QUIET(&opt.status_only,
			   "indicate hit with exit status without output"),
		OPT_BOOLEAN(0, "all-match", &opt.all_match,
			"show only matches from files that match all patterns"),
		OPT_GROUP(""),
		{ OPTION_STRING, 'O', "open-files-in-pager", &show_in_pager,
			"pager", "show matching files in the pager",
			PARSE_OPT_OPTARG, NULL, (intptr_t)default_pager },
		OPT_BOOLEAN(0, "ext-grep", &external_grep_allowed__ignored,
			    "allow calling of grep(1) (ignored by this build)"),
		{ OPTION_CALLBACK, 0, "help-all", &options, NULL, "show usage",
		  PARSE_OPT_HIDDEN | PARSE_OPT_NOARG, help_callback },
		OPT_END()
	};

	/*
	 * 'git grep -h', unlike 'git grep -h <pattern>', is a request
	 * to show usage information and exit.
	 */
	if (argc == 2 && !strcmp(argv[1], "-h"))
		usage_with_options(grep_usage, options);

	memset(&opt, 0, sizeof(opt));
	opt.prefix = prefix;
	opt.prefix_length = (prefix && *prefix) ? strlen(prefix) : 0;
	opt.relative = 1;
	opt.pathname = 1;
	opt.pattern_tail = &opt.pattern_list;
	opt.header_tail = &opt.header_list;
	opt.regflags = REG_NEWLINE;
	opt.max_depth = -1;

	strcpy(opt.color_context, "");
	strcpy(opt.color_filename, "");
	strcpy(opt.color_function, "");
	strcpy(opt.color_lineno, "");
	strcpy(opt.color_match, GIT_COLOR_BOLD_RED);
	strcpy(opt.color_selected, "");
	strcpy(opt.color_sep, GIT_COLOR_CYAN);
	opt.color = -1;
	git_config(grep_config, &opt);
	if (opt.color == -1)
		opt.color = git_use_color_default;

	/*
	 * If there is no -- then the paths must exist in the working
	 * tree.  If there is no explicit pattern specified with -e or
	 * -f, we take the first unrecognized non option to be the
	 * pattern, but then what follows it must be zero or more
	 * valid refs up to the -- (if exists), and then existing
	 * paths.  If there is an explicit pattern, then the first
	 * unrecognized non option is the beginning of the refs list
	 * that continues up to the -- (if exists), and then paths.
	 */
	argc = parse_options(argc, argv, prefix, options, grep_usage,
			     PARSE_OPT_KEEP_DASHDASH |
			     PARSE_OPT_STOP_AT_NON_OPTION |
			     PARSE_OPT_NO_INTERNAL_HELP);

	if (use_index && !startup_info->have_repository)
		/* die the same way as if we did it at the beginning */
		setup_git_directory();

	/*
	 * skip a -- separator; we know it cannot be
	 * separating revisions from pathnames if
	 * we haven't even had any patterns yet
	 */
	if (argc > 0 && !opt.pattern_list && !strcmp(argv[0], "--")) {
		argv++;
		argc--;
	}

	/* First unrecognized non-option token */
	if (argc > 0 && !opt.pattern_list) {
		append_grep_pattern(&opt, argv[0], "command line", 0,
				    GREP_PATTERN);
		argv++;
		argc--;
	}

	if (show_in_pager == default_pager)
		show_in_pager = git_pager(1);
	if (show_in_pager) {
		opt.color = 0;
		opt.name_only = 1;
		opt.null_following_name = 1;
		opt.output_priv = &path_list;
		opt.output = append_path;
		string_list_append(&path_list, show_in_pager);
		use_threads = 0;
	}

	if (!opt.pattern_list)
		die(_("no pattern given."));
	if (!opt.fixed && opt.ignore_case)
		opt.regflags |= REG_ICASE;
	if ((opt.regflags != REG_NEWLINE) && opt.fixed)
		die(_("cannot mix --fixed-strings and regexp"));

#ifndef NO_PTHREADS
	if (online_cpus() == 1 || !grep_threads_ok(&opt))
		use_threads = 0;

	if (use_threads) {
		if (opt.pre_context || opt.post_context)
			print_hunk_marks_between_files = 1;
		start_threads(&opt);
	}
#else
	use_threads = 0;
#endif

	compile_grep_patterns(&opt);

	/* Check revs and then paths */
	for (i = 0; i < argc; i++) {
		const char *arg = argv[i];
		unsigned char sha1[20];
		/* Is it a rev? */
		if (!get_sha1(arg, sha1)) {
			struct object *object = parse_object(sha1);
			if (!object)
				die(_("bad object %s"), arg);
			add_object_array(object, arg, &list);
			continue;
		}
		if (!strcmp(arg, "--")) {
			i++;
			seen_dashdash = 1;
		}
		break;
	}

	/* The rest are paths */
	if (!seen_dashdash) {
		int j;
		for (j = i; j < argc; j++)
			verify_filename(prefix, argv[j]);
	}

	if (i < argc)
		paths = get_pathspec(prefix, argv + i);
	else if (prefix) {
		paths = xcalloc(2, sizeof(const char *));
		paths[0] = prefix;
		paths[1] = NULL;
	}
	init_pathspec(&pathspec, paths);
	pathspec.max_depth = opt.max_depth;
	pathspec.recursive = 1;

	if (show_in_pager && (cached || list.nr))
		die(_("--open-files-in-pager only works on the worktree"));

	if (show_in_pager && opt.pattern_list && !opt.pattern_list->next) {
		const char *pager = path_list.items[0].string;
		int len = strlen(pager);

		if (len > 4 && is_dir_sep(pager[len - 5]))
			pager += len - 4;

		if (!strcmp("less", pager) || !strcmp("vi", pager)) {
			struct strbuf buf = STRBUF_INIT;
			strbuf_addf(&buf, "+/%s%s",
					strcmp("less", pager) ? "" : "*",
					opt.pattern_list->pattern);
			string_list_append(&path_list, buf.buf);
			strbuf_detach(&buf, NULL);
		}
	}

	if (!show_in_pager)
		setup_pager();


	if (!use_index) {
		if (cached)
			die(_("--cached cannot be used with --no-index."));
		if (list.nr)
<<<<<<< HEAD
			die("--no-index cannot be used with revs.");
		hit = grep_directory(&opt, &pathspec);
=======
			die(_("--no-index cannot be used with revs."));
		hit = grep_directory(&opt, paths);
>>>>>>> ab8b53bb
	} else if (!list.nr) {
		if (!cached)
			setup_work_tree();

		hit = grep_cache(&opt, &pathspec, cached);
	} else {
		if (cached)
<<<<<<< HEAD
			die("both --cached and trees are given.");
		hit = grep_objects(&opt, &pathspec, &list);
=======
			die(_("both --cached and trees are given."));
		hit = grep_objects(&opt, paths, &list);
>>>>>>> ab8b53bb
	}

	if (use_threads)
		hit |= wait_all();
	if (hit && show_in_pager)
		run_pager(&opt, prefix);
	free_grep_patterns(&opt);
	return !hit;
}<|MERGE_RESOLUTION|>--- conflicted
+++ resolved
@@ -579,8 +579,7 @@
 		data = read_object_with_reference(obj->sha1, tree_type,
 						  &size, NULL);
 		if (!data)
-<<<<<<< HEAD
-			die("unable to read tree (%s)", sha1_to_hex(obj->sha1));
+			die(_("unable to read tree (%s)"), sha1_to_hex(obj->sha1));
 
 		len = name ? strlen(name) : 0;
 		strbuf_init(&base, PATH_MAX + len + 1);
@@ -588,9 +587,6 @@
 			strbuf_add(&base, name, len);
 			strbuf_addch(&base, ':');
 		}
-=======
-			die(_("unable to read tree (%s)"), sha1_to_hex(obj->sha1));
->>>>>>> ab8b53bb
 		init_tree_desc(&tree, data, size);
 		hit = grep_tree(opt, pathspec, &tree, &base, base.len);
 		strbuf_release(&base);
@@ -999,13 +995,8 @@
 		if (cached)
 			die(_("--cached cannot be used with --no-index."));
 		if (list.nr)
-<<<<<<< HEAD
-			die("--no-index cannot be used with revs.");
+			die(_("--no-index cannot be used with revs."));
 		hit = grep_directory(&opt, &pathspec);
-=======
-			die(_("--no-index cannot be used with revs."));
-		hit = grep_directory(&opt, paths);
->>>>>>> ab8b53bb
 	} else if (!list.nr) {
 		if (!cached)
 			setup_work_tree();
@@ -1013,13 +1004,8 @@
 		hit = grep_cache(&opt, &pathspec, cached);
 	} else {
 		if (cached)
-<<<<<<< HEAD
-			die("both --cached and trees are given.");
+			die(_("both --cached and trees are given."));
 		hit = grep_objects(&opt, &pathspec, &list);
-=======
-			die(_("both --cached and trees are given."));
-		hit = grep_objects(&opt, paths, &list);
->>>>>>> ab8b53bb
 	}
 
 	if (use_threads)
