--- conflicted
+++ resolved
@@ -6,16 +6,11 @@
 #include "parse-options.h"
 
 static const char* show_branch_usage[] = {
-<<<<<<< HEAD
-    N_("git show-branch [-a|--all] [-r|--remotes] [--topo-order | --date-order]\n"
+    N_("git show-branch [-a | --all] [-r | --remotes] [--topo-order | --date-order]\n"
        "		[--current] [--color[=<when>] | --no-color] [--sparse]\n"
        "		[--more=<n> | --list | --independent | --merge-base]\n"
        "		[--no-name | --sha1-name] [--topics] [(<rev> | <glob>)...]"),
-    N_("git show-branch (-g|--reflog)[=<n>[,<base>]] [--list] [<ref>]"),
-=======
-    N_("git show-branch [-a | --all] [-r | --remotes] [--topo-order | --date-order] [--current] [--color[=<when>] | --no-color] [--sparse] [--more=<n> | --list | --independent | --merge-base] [--no-name | --sha1-name] [--topics] [(<rev> | <glob>)...]"),
     N_("git show-branch (-g | --reflog)[=<n>[,<base>]] [--list] [<ref>]"),
->>>>>>> 9c9b4f2f
     NULL
 };
 
