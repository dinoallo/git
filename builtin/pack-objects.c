--- conflicted
+++ resolved
@@ -1127,15 +1127,11 @@
 {
 	struct object_entry *entry;
 
-<<<<<<< HEAD
-	entry = packlist_find(&to_pack, oid);
-=======
 	if (reuse_packfile_bitmap &&
 	    bitmap_walk_contains(bitmap_git, reuse_packfile_bitmap, oid))
 		return 1;
 
-	entry = packlist_find(&to_pack, oid, index_pos);
->>>>>>> d2ea0310
+	entry = packlist_find(&to_pack, oid);
 	if (!entry)
 		return 0;
 
@@ -2689,7 +2685,7 @@
 
 static int obj_is_packed(const struct object_id *oid)
 {
-	return packlist_find(&to_pack, oid, NULL) ||
+	return packlist_find(&to_pack, oid) ||
 		(reuse_packfile_bitmap &&
 		 bitmap_walk_contains(bitmap_git, reuse_packfile_bitmap, oid));
 }
@@ -2705,11 +2701,7 @@
 	 * it was included via bitmaps, we would not have parsed it
 	 * previously).
 	 */
-<<<<<<< HEAD
-	if (packlist_find(&to_pack, oid))
-=======
 	if (obj_is_packed(oid))
->>>>>>> d2ea0310
 		return;
 
 	tag = lookup_tag(the_repository, oid);
@@ -2733,11 +2725,7 @@
 
 	if (starts_with(path, "refs/tags/") && /* is a tag? */
 	    !peel_ref(path, &peeled)    && /* peelable? */
-<<<<<<< HEAD
-	    packlist_find(&to_pack, &peeled))      /* object packed? */
-=======
 	    obj_is_packed(&peeled)) /* object packed? */
->>>>>>> d2ea0310
 		add_tag_chain(oid);
 	return 0;
 }
@@ -2850,17 +2838,10 @@
 		use_bitmap_index_default = git_config_bool(k, v);
 		return 0;
 	}
-<<<<<<< HEAD
-=======
 	if (!strcmp(k, "pack.allowpackreuse")) {
 		allow_pack_reuse = git_config_bool(k, v);
 		return 0;
 	}
-	if (!strcmp(k, "pack.usesparse")) {
-		sparse = git_config_bool(k, v);
-		return 0;
-	}
->>>>>>> d2ea0310
 	if (!strcmp(k, "pack.threads")) {
 		delta_search_threads = git_config_int(k, v);
 		if (delta_search_threads < 0)
