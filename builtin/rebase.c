--- conflicted
+++ resolved
@@ -1784,16 +1784,11 @@
 		break;
 	}
 
-<<<<<<< HEAD
-	if (options.reschedule_failed_exec && !is_interactive(&options))
-		die(_("%s requires an interactive rebase"), "--reschedule-failed-exec");
-=======
 	if (reschedule_failed_exec > 0 && !is_interactive(&options))
 		die(_("--reschedule-failed-exec requires "
 		      "--exec or --interactive"));
 	if (reschedule_failed_exec >= 0)
 		options.reschedule_failed_exec = reschedule_failed_exec;
->>>>>>> 906b6394
 
 	if (options.git_am_opts.argc) {
 		/* all am options except -q are compatible only with --am */
