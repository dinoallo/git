/*
 * Copyright (C) 2005 Junio C Hamano
 */
#include "cache.h"
#include "tempfile.h"
#include "quote.h"
#include "diff.h"
#include "diffcore.h"
#include "delta.h"
#include "xdiff-interface.h"
#include "color.h"
#include "attr.h"
#include "run-command.h"
#include "utf8.h"
#include "userdiff.h"
#include "submodule-config.h"
#include "submodule.h"
#include "ll-merge.h"
#include "string-list.h"
#include "argv-array.h"

#ifdef NO_FAST_WORKING_DIRECTORY
#define FAST_WORKING_DIRECTORY 0
#else
#define FAST_WORKING_DIRECTORY 1
#endif

static int diff_detect_rename_default;
static int diff_compaction_heuristic; /* experimental */
static int diff_rename_limit_default = 400;
static int diff_suppress_blank_empty;
static int diff_use_color_default = -1;
static int diff_context_default = 3;
static const char *diff_word_regex_cfg;
static const char *external_diff_cmd_cfg;
static const char *diff_order_file_cfg;
int diff_auto_refresh_index = 1;
static int diff_mnemonic_prefix;
static int diff_no_prefix;
static int diff_stat_graph_width;
static int diff_dirstat_permille_default = 30;
static struct diff_options default_diff_options;
static long diff_algorithm;

static char diff_colors[][COLOR_MAXLEN] = {
	GIT_COLOR_RESET,
	GIT_COLOR_NORMAL,	/* CONTEXT */
	GIT_COLOR_BOLD,		/* METAINFO */
	GIT_COLOR_CYAN,		/* FRAGINFO */
	GIT_COLOR_RED,		/* OLD */
	GIT_COLOR_GREEN,	/* NEW */
	GIT_COLOR_YELLOW,	/* COMMIT */
	GIT_COLOR_BG_RED,	/* WHITESPACE */
	GIT_COLOR_NORMAL,	/* FUNCINFO */
};

static int parse_diff_color_slot(const char *var)
{
	if (!strcasecmp(var, "context") || !strcasecmp(var, "plain"))
		return DIFF_CONTEXT;
	if (!strcasecmp(var, "meta"))
		return DIFF_METAINFO;
	if (!strcasecmp(var, "frag"))
		return DIFF_FRAGINFO;
	if (!strcasecmp(var, "old"))
		return DIFF_FILE_OLD;
	if (!strcasecmp(var, "new"))
		return DIFF_FILE_NEW;
	if (!strcasecmp(var, "commit"))
		return DIFF_COMMIT;
	if (!strcasecmp(var, "whitespace"))
		return DIFF_WHITESPACE;
	if (!strcasecmp(var, "func"))
		return DIFF_FUNCINFO;
	return -1;
}

static int parse_dirstat_params(struct diff_options *options, const char *params_string,
				struct strbuf *errmsg)
{
	char *params_copy = xstrdup(params_string);
	struct string_list params = STRING_LIST_INIT_NODUP;
	int ret = 0;
	int i;

	if (*params_copy)
		string_list_split_in_place(&params, params_copy, ',', -1);
	for (i = 0; i < params.nr; i++) {
		const char *p = params.items[i].string;
		if (!strcmp(p, "changes")) {
			DIFF_OPT_CLR(options, DIRSTAT_BY_LINE);
			DIFF_OPT_CLR(options, DIRSTAT_BY_FILE);
		} else if (!strcmp(p, "lines")) {
			DIFF_OPT_SET(options, DIRSTAT_BY_LINE);
			DIFF_OPT_CLR(options, DIRSTAT_BY_FILE);
		} else if (!strcmp(p, "files")) {
			DIFF_OPT_CLR(options, DIRSTAT_BY_LINE);
			DIFF_OPT_SET(options, DIRSTAT_BY_FILE);
		} else if (!strcmp(p, "noncumulative")) {
			DIFF_OPT_CLR(options, DIRSTAT_CUMULATIVE);
		} else if (!strcmp(p, "cumulative")) {
			DIFF_OPT_SET(options, DIRSTAT_CUMULATIVE);
		} else if (isdigit(*p)) {
			char *end;
			int permille = strtoul(p, &end, 10) * 10;
			if (*end == '.' && isdigit(*++end)) {
				/* only use first digit */
				permille += *end - '0';
				/* .. and ignore any further digits */
				while (isdigit(*++end))
					; /* nothing */
			}
			if (!*end)
				options->dirstat_permille = permille;
			else {
				strbuf_addf(errmsg, _("  Failed to parse dirstat cut-off percentage '%s'\n"),
					    p);
				ret++;
			}
		} else {
			strbuf_addf(errmsg, _("  Unknown dirstat parameter '%s'\n"), p);
			ret++;
		}

	}
	string_list_clear(&params, 0);
	free(params_copy);
	return ret;
}

static int parse_submodule_params(struct diff_options *options, const char *value)
{
	if (!strcmp(value, "log"))
		DIFF_OPT_SET(options, SUBMODULE_LOG);
	else if (!strcmp(value, "short"))
		DIFF_OPT_CLR(options, SUBMODULE_LOG);
	else
		return -1;
	return 0;
}

static int git_config_rename(const char *var, const char *value)
{
	if (!value)
		return DIFF_DETECT_RENAME;
	if (!strcasecmp(value, "copies") || !strcasecmp(value, "copy"))
		return  DIFF_DETECT_COPY;
	return git_config_bool(var,value) ? DIFF_DETECT_RENAME : 0;
}

long parse_algorithm_value(const char *value)
{
	if (!value)
		return -1;
	else if (!strcasecmp(value, "myers") || !strcasecmp(value, "default"))
		return 0;
	else if (!strcasecmp(value, "minimal"))
		return XDF_NEED_MINIMAL;
	else if (!strcasecmp(value, "patience"))
		return XDF_PATIENCE_DIFF;
	else if (!strcasecmp(value, "histogram"))
		return XDF_HISTOGRAM_DIFF;
	return -1;
}

/*
 * These are to give UI layer defaults.
 * The core-level commands such as git-diff-files should
 * never be affected by the setting of diff.renames
 * the user happens to have in the configuration file.
 */
void init_diff_ui_defaults(void)
{
	diff_detect_rename_default = 1;
}

int git_diff_ui_config(const char *var, const char *value, void *cb)
{
	if (!strcmp(var, "diff.color") || !strcmp(var, "color.diff")) {
		diff_use_color_default = git_config_colorbool(var, value);
		return 0;
	}
	if (!strcmp(var, "diff.context")) {
		diff_context_default = git_config_int(var, value);
		if (diff_context_default < 0)
			return -1;
		return 0;
	}
	if (!strcmp(var, "diff.renames")) {
		diff_detect_rename_default = git_config_rename(var, value);
		return 0;
	}
	if (!strcmp(var, "diff.compactionheuristic")) {
		diff_compaction_heuristic = git_config_bool(var, value);
		return 0;
	}
	if (!strcmp(var, "diff.autorefreshindex")) {
		diff_auto_refresh_index = git_config_bool(var, value);
		return 0;
	}
	if (!strcmp(var, "diff.mnemonicprefix")) {
		diff_mnemonic_prefix = git_config_bool(var, value);
		return 0;
	}
	if (!strcmp(var, "diff.noprefix")) {
		diff_no_prefix = git_config_bool(var, value);
		return 0;
	}
	if (!strcmp(var, "diff.statgraphwidth")) {
		diff_stat_graph_width = git_config_int(var, value);
		return 0;
	}
	if (!strcmp(var, "diff.external"))
		return git_config_string(&external_diff_cmd_cfg, var, value);
	if (!strcmp(var, "diff.wordregex"))
		return git_config_string(&diff_word_regex_cfg, var, value);
	if (!strcmp(var, "diff.orderfile"))
		return git_config_pathname(&diff_order_file_cfg, var, value);

	if (!strcmp(var, "diff.ignoresubmodules"))
		handle_ignore_submodules_arg(&default_diff_options, value);

	if (!strcmp(var, "diff.submodule")) {
		if (parse_submodule_params(&default_diff_options, value))
			warning(_("Unknown value for 'diff.submodule' config variable: '%s'"),
				value);
		return 0;
	}

	if (!strcmp(var, "diff.algorithm")) {
		diff_algorithm = parse_algorithm_value(value);
		if (diff_algorithm < 0)
			return -1;
		return 0;
	}

	if (git_color_config(var, value, cb) < 0)
		return -1;

	return git_diff_basic_config(var, value, cb);
}

int git_diff_basic_config(const char *var, const char *value, void *cb)
{
	const char *name;

	if (!strcmp(var, "diff.renamelimit")) {
		diff_rename_limit_default = git_config_int(var, value);
		return 0;
	}

	if (userdiff_config(var, value) < 0)
		return -1;

	if (skip_prefix(var, "diff.color.", &name) ||
	    skip_prefix(var, "color.diff.", &name)) {
		int slot = parse_diff_color_slot(name);
		if (slot < 0)
			return 0;
		if (!value)
			return config_error_nonbool(var);
		return color_parse(value, diff_colors[slot]);
	}

	/* like GNU diff's --suppress-blank-empty option  */
	if (!strcmp(var, "diff.suppressblankempty") ||
			/* for backwards compatibility */
			!strcmp(var, "diff.suppress-blank-empty")) {
		diff_suppress_blank_empty = git_config_bool(var, value);
		return 0;
	}

	if (!strcmp(var, "diff.dirstat")) {
		struct strbuf errmsg = STRBUF_INIT;
		default_diff_options.dirstat_permille = diff_dirstat_permille_default;
		if (parse_dirstat_params(&default_diff_options, value, &errmsg))
			warning(_("Found errors in 'diff.dirstat' config variable:\n%s"),
				errmsg.buf);
		strbuf_release(&errmsg);
		diff_dirstat_permille_default = default_diff_options.dirstat_permille;
		return 0;
	}

	if (starts_with(var, "submodule."))
		return parse_submodule_config_option(var, value);

	return git_default_config(var, value, cb);
}

static char *quote_two(const char *one, const char *two)
{
	int need_one = quote_c_style(one, NULL, NULL, 1);
	int need_two = quote_c_style(two, NULL, NULL, 1);
	struct strbuf res = STRBUF_INIT;

	if (need_one + need_two) {
		strbuf_addch(&res, '"');
		quote_c_style(one, &res, NULL, 1);
		quote_c_style(two, &res, NULL, 1);
		strbuf_addch(&res, '"');
	} else {
		strbuf_addstr(&res, one);
		strbuf_addstr(&res, two);
	}
	return strbuf_detach(&res, NULL);
}

static const char *external_diff(void)
{
	static const char *external_diff_cmd = NULL;
	static int done_preparing = 0;

	if (done_preparing)
		return external_diff_cmd;
	external_diff_cmd = getenv("GIT_EXTERNAL_DIFF");
	if (!external_diff_cmd)
		external_diff_cmd = external_diff_cmd_cfg;
	done_preparing = 1;
	return external_diff_cmd;
}

/*
 * Keep track of files used for diffing. Sometimes such an entry
 * refers to a temporary file, sometimes to an existing file, and
 * sometimes to "/dev/null".
 */
static struct diff_tempfile {
	/*
	 * filename external diff should read from, or NULL if this
	 * entry is currently not in use:
	 */
	const char *name;

	char hex[GIT_SHA1_HEXSZ + 1];
	char mode[10];

	/*
	 * If this diff_tempfile instance refers to a temporary file,
	 * this tempfile object is used to manage its lifetime.
	 */
	struct tempfile tempfile;
} diff_temp[2];

typedef unsigned long (*sane_truncate_fn)(char *line, unsigned long len);

struct emit_callback {
	int color_diff;
	unsigned ws_rule;
	int blank_at_eof_in_preimage;
	int blank_at_eof_in_postimage;
	int lno_in_preimage;
	int lno_in_postimage;
	sane_truncate_fn truncate;
	const char **label_path;
	struct diff_words_data *diff_words;
	struct diff_options *opt;
	int *found_changesp;
	struct strbuf *header;
};

static int count_lines(const char *data, int size)
{
	int count, ch, completely_empty = 1, nl_just_seen = 0;
	count = 0;
	while (0 < size--) {
		ch = *data++;
		if (ch == '\n') {
			count++;
			nl_just_seen = 1;
			completely_empty = 0;
		}
		else {
			nl_just_seen = 0;
			completely_empty = 0;
		}
	}
	if (completely_empty)
		return 0;
	if (!nl_just_seen)
		count++; /* no trailing newline */
	return count;
}

static int fill_mmfile(mmfile_t *mf, struct diff_filespec *one)
{
	if (!DIFF_FILE_VALID(one)) {
		mf->ptr = (char *)""; /* does not matter */
		mf->size = 0;
		return 0;
	}
	else if (diff_populate_filespec(one, 0))
		return -1;

	mf->ptr = one->data;
	mf->size = one->size;
	return 0;
}

/* like fill_mmfile, but only for size, so we can avoid retrieving blob */
static unsigned long diff_filespec_size(struct diff_filespec *one)
{
	if (!DIFF_FILE_VALID(one))
		return 0;
	diff_populate_filespec(one, CHECK_SIZE_ONLY);
	return one->size;
}

static int count_trailing_blank(mmfile_t *mf, unsigned ws_rule)
{
	char *ptr = mf->ptr;
	long size = mf->size;
	int cnt = 0;

	if (!size)
		return cnt;
	ptr += size - 1; /* pointing at the very end */
	if (*ptr != '\n')
		; /* incomplete line */
	else
		ptr--; /* skip the last LF */
	while (mf->ptr < ptr) {
		char *prev_eol;
		for (prev_eol = ptr; mf->ptr <= prev_eol; prev_eol--)
			if (*prev_eol == '\n')
				break;
		if (!ws_blank_line(prev_eol + 1, ptr - prev_eol, ws_rule))
			break;
		cnt++;
		ptr = prev_eol - 1;
	}
	return cnt;
}

static void check_blank_at_eof(mmfile_t *mf1, mmfile_t *mf2,
			       struct emit_callback *ecbdata)
{
	int l1, l2, at;
	unsigned ws_rule = ecbdata->ws_rule;
	l1 = count_trailing_blank(mf1, ws_rule);
	l2 = count_trailing_blank(mf2, ws_rule);
	if (l2 <= l1) {
		ecbdata->blank_at_eof_in_preimage = 0;
		ecbdata->blank_at_eof_in_postimage = 0;
		return;
	}
	at = count_lines(mf1->ptr, mf1->size);
	ecbdata->blank_at_eof_in_preimage = (at - l1) + 1;

	at = count_lines(mf2->ptr, mf2->size);
	ecbdata->blank_at_eof_in_postimage = (at - l2) + 1;
}

static void emit_line_0(struct diff_options *o, const char *set, const char *reset,
			int first, const char *line, int len)
{
	int has_trailing_newline, has_trailing_carriage_return;
	int nofirst;
	FILE *file = o->file;

	fputs(diff_line_prefix(o), file);

	if (len == 0) {
		has_trailing_newline = (first == '\n');
		has_trailing_carriage_return = (!has_trailing_newline &&
						(first == '\r'));
		nofirst = has_trailing_newline || has_trailing_carriage_return;
	} else {
		has_trailing_newline = (len > 0 && line[len-1] == '\n');
		if (has_trailing_newline)
			len--;
		has_trailing_carriage_return = (len > 0 && line[len-1] == '\r');
		if (has_trailing_carriage_return)
			len--;
		nofirst = 0;
	}

	if (len || !nofirst) {
		fputs(set, file);
		if (!nofirst)
			fputc(first, file);
		fwrite(line, len, 1, file);
		fputs(reset, file);
	}
	if (has_trailing_carriage_return)
		fputc('\r', file);
	if (has_trailing_newline)
		fputc('\n', file);
}

static void emit_line(struct diff_options *o, const char *set, const char *reset,
		      const char *line, int len)
{
	emit_line_0(o, set, reset, line[0], line+1, len-1);
}

static int new_blank_line_at_eof(struct emit_callback *ecbdata, const char *line, int len)
{
	if (!((ecbdata->ws_rule & WS_BLANK_AT_EOF) &&
	      ecbdata->blank_at_eof_in_preimage &&
	      ecbdata->blank_at_eof_in_postimage &&
	      ecbdata->blank_at_eof_in_preimage <= ecbdata->lno_in_preimage &&
	      ecbdata->blank_at_eof_in_postimage <= ecbdata->lno_in_postimage))
		return 0;
	return ws_blank_line(line, len, ecbdata->ws_rule);
}

static void emit_line_checked(const char *reset,
			      struct emit_callback *ecbdata,
			      const char *line, int len,
			      enum color_diff color,
			      unsigned ws_error_highlight,
			      char sign)
{
	const char *set = diff_get_color(ecbdata->color_diff, color);
	const char *ws = NULL;

	if (ecbdata->opt->ws_error_highlight & ws_error_highlight) {
		ws = diff_get_color(ecbdata->color_diff, DIFF_WHITESPACE);
		if (!*ws)
			ws = NULL;
	}

	if (!ws)
		emit_line_0(ecbdata->opt, set, reset, sign, line, len);
	else if (sign == '+' && new_blank_line_at_eof(ecbdata, line, len))
		/* Blank line at EOF - paint '+' as well */
		emit_line_0(ecbdata->opt, ws, reset, sign, line, len);
	else {
		/* Emit just the prefix, then the rest. */
		emit_line_0(ecbdata->opt, set, reset, sign, "", 0);
		ws_check_emit(line, len, ecbdata->ws_rule,
			      ecbdata->opt->file, set, reset, ws);
	}
}

static void emit_add_line(const char *reset,
			  struct emit_callback *ecbdata,
			  const char *line, int len)
{
	emit_line_checked(reset, ecbdata, line, len,
			  DIFF_FILE_NEW, WSEH_NEW, '+');
}

static void emit_del_line(const char *reset,
			  struct emit_callback *ecbdata,
			  const char *line, int len)
{
	emit_line_checked(reset, ecbdata, line, len,
			  DIFF_FILE_OLD, WSEH_OLD, '-');
}

static void emit_context_line(const char *reset,
			      struct emit_callback *ecbdata,
			      const char *line, int len)
{
	emit_line_checked(reset, ecbdata, line, len,
			  DIFF_CONTEXT, WSEH_CONTEXT, ' ');
}

static void emit_hunk_header(struct emit_callback *ecbdata,
			     const char *line, int len)
{
	const char *context = diff_get_color(ecbdata->color_diff, DIFF_CONTEXT);
	const char *frag = diff_get_color(ecbdata->color_diff, DIFF_FRAGINFO);
	const char *func = diff_get_color(ecbdata->color_diff, DIFF_FUNCINFO);
	const char *reset = diff_get_color(ecbdata->color_diff, DIFF_RESET);
	static const char atat[2] = { '@', '@' };
	const char *cp, *ep;
	struct strbuf msgbuf = STRBUF_INIT;
	int org_len = len;
	int i = 1;

	/*
	 * As a hunk header must begin with "@@ -<old>, +<new> @@",
	 * it always is at least 10 bytes long.
	 */
	if (len < 10 ||
	    memcmp(line, atat, 2) ||
	    !(ep = memmem(line + 2, len - 2, atat, 2))) {
		emit_line(ecbdata->opt, context, reset, line, len);
		return;
	}
	ep += 2; /* skip over @@ */

	/* The hunk header in fraginfo color */
	strbuf_addstr(&msgbuf, frag);
	strbuf_add(&msgbuf, line, ep - line);
	strbuf_addstr(&msgbuf, reset);

	/*
	 * trailing "\r\n"
	 */
	for ( ; i < 3; i++)
		if (line[len - i] == '\r' || line[len - i] == '\n')
			len--;

	/* blank before the func header */
	for (cp = ep; ep - line < len; ep++)
		if (*ep != ' ' && *ep != '\t')
			break;
	if (ep != cp) {
		strbuf_addstr(&msgbuf, context);
		strbuf_add(&msgbuf, cp, ep - cp);
		strbuf_addstr(&msgbuf, reset);
	}

	if (ep < line + len) {
		strbuf_addstr(&msgbuf, func);
		strbuf_add(&msgbuf, ep, line + len - ep);
		strbuf_addstr(&msgbuf, reset);
	}

	strbuf_add(&msgbuf, line + len, org_len - len);
	emit_line(ecbdata->opt, "", "", msgbuf.buf, msgbuf.len);
	strbuf_release(&msgbuf);
}

static struct diff_tempfile *claim_diff_tempfile(void) {
	int i;
	for (i = 0; i < ARRAY_SIZE(diff_temp); i++)
		if (!diff_temp[i].name)
			return diff_temp + i;
	die("BUG: diff is failing to clean up its tempfiles");
}

static void remove_tempfile(void)
{
	int i;
	for (i = 0; i < ARRAY_SIZE(diff_temp); i++) {
		if (is_tempfile_active(&diff_temp[i].tempfile))
			delete_tempfile(&diff_temp[i].tempfile);
		diff_temp[i].name = NULL;
	}
}

static void print_line_count(FILE *file, int count)
{
	switch (count) {
	case 0:
		fprintf(file, "0,0");
		break;
	case 1:
		fprintf(file, "1");
		break;
	default:
		fprintf(file, "1,%d", count);
		break;
	}
}

static void emit_rewrite_lines(struct emit_callback *ecb,
			       int prefix, const char *data, int size)
{
	const char *endp = NULL;
	static const char *nneof = " No newline at end of file\n";
	const char *reset = diff_get_color(ecb->color_diff, DIFF_RESET);

	while (0 < size) {
		int len;

		endp = memchr(data, '\n', size);
		len = endp ? (endp - data + 1) : size;
		if (prefix != '+') {
			ecb->lno_in_preimage++;
			emit_del_line(reset, ecb, data, len);
		} else {
			ecb->lno_in_postimage++;
			emit_add_line(reset, ecb, data, len);
		}
		size -= len;
		data += len;
	}
	if (!endp) {
		const char *context = diff_get_color(ecb->color_diff,
						     DIFF_CONTEXT);
		putc('\n', ecb->opt->file);
		emit_line_0(ecb->opt, context, reset, '\\',
			    nneof, strlen(nneof));
	}
}

static void emit_rewrite_diff(const char *name_a,
			      const char *name_b,
			      struct diff_filespec *one,
			      struct diff_filespec *two,
			      struct userdiff_driver *textconv_one,
			      struct userdiff_driver *textconv_two,
			      struct diff_options *o)
{
	int lc_a, lc_b;
	const char *name_a_tab, *name_b_tab;
	const char *metainfo = diff_get_color(o->use_color, DIFF_METAINFO);
	const char *fraginfo = diff_get_color(o->use_color, DIFF_FRAGINFO);
	const char *reset = diff_get_color(o->use_color, DIFF_RESET);
	static struct strbuf a_name = STRBUF_INIT, b_name = STRBUF_INIT;
	const char *a_prefix, *b_prefix;
	char *data_one, *data_two;
	size_t size_one, size_two;
	struct emit_callback ecbdata;
	const char *line_prefix = diff_line_prefix(o);

	if (diff_mnemonic_prefix && DIFF_OPT_TST(o, REVERSE_DIFF)) {
		a_prefix = o->b_prefix;
		b_prefix = o->a_prefix;
	} else {
		a_prefix = o->a_prefix;
		b_prefix = o->b_prefix;
	}

	name_a += (*name_a == '/');
	name_b += (*name_b == '/');
	name_a_tab = strchr(name_a, ' ') ? "\t" : "";
	name_b_tab = strchr(name_b, ' ') ? "\t" : "";

	strbuf_reset(&a_name);
	strbuf_reset(&b_name);
	quote_two_c_style(&a_name, a_prefix, name_a, 0);
	quote_two_c_style(&b_name, b_prefix, name_b, 0);

	size_one = fill_textconv(textconv_one, one, &data_one);
	size_two = fill_textconv(textconv_two, two, &data_two);

	memset(&ecbdata, 0, sizeof(ecbdata));
	ecbdata.color_diff = want_color(o->use_color);
	ecbdata.found_changesp = &o->found_changes;
	ecbdata.ws_rule = whitespace_rule(name_b);
	ecbdata.opt = o;
	if (ecbdata.ws_rule & WS_BLANK_AT_EOF) {
		mmfile_t mf1, mf2;
		mf1.ptr = (char *)data_one;
		mf2.ptr = (char *)data_two;
		mf1.size = size_one;
		mf2.size = size_two;
		check_blank_at_eof(&mf1, &mf2, &ecbdata);
	}
	ecbdata.lno_in_preimage = 1;
	ecbdata.lno_in_postimage = 1;

	lc_a = count_lines(data_one, size_one);
	lc_b = count_lines(data_two, size_two);
	fprintf(o->file,
		"%s%s--- %s%s%s\n%s%s+++ %s%s%s\n%s%s@@ -",
		line_prefix, metainfo, a_name.buf, name_a_tab, reset,
		line_prefix, metainfo, b_name.buf, name_b_tab, reset,
		line_prefix, fraginfo);
	if (!o->irreversible_delete)
		print_line_count(o->file, lc_a);
	else
		fprintf(o->file, "?,?");
	fprintf(o->file, " +");
	print_line_count(o->file, lc_b);
	fprintf(o->file, " @@%s\n", reset);
	if (lc_a && !o->irreversible_delete)
		emit_rewrite_lines(&ecbdata, '-', data_one, size_one);
	if (lc_b)
		emit_rewrite_lines(&ecbdata, '+', data_two, size_two);
	if (textconv_one)
		free((char *)data_one);
	if (textconv_two)
		free((char *)data_two);
}

struct diff_words_buffer {
	mmfile_t text;
	long alloc;
	struct diff_words_orig {
		const char *begin, *end;
	} *orig;
	int orig_nr, orig_alloc;
};

static void diff_words_append(char *line, unsigned long len,
		struct diff_words_buffer *buffer)
{
	ALLOC_GROW(buffer->text.ptr, buffer->text.size + len, buffer->alloc);
	line++;
	len--;
	memcpy(buffer->text.ptr + buffer->text.size, line, len);
	buffer->text.size += len;
	buffer->text.ptr[buffer->text.size] = '\0';
}

struct diff_words_style_elem {
	const char *prefix;
	const char *suffix;
	const char *color; /* NULL; filled in by the setup code if
			    * color is enabled */
};

struct diff_words_style {
	enum diff_words_type type;
	struct diff_words_style_elem new, old, ctx;
	const char *newline;
};

static struct diff_words_style diff_words_styles[] = {
	{ DIFF_WORDS_PORCELAIN, {"+", "\n"}, {"-", "\n"}, {" ", "\n"}, "~\n" },
	{ DIFF_WORDS_PLAIN, {"{+", "+}"}, {"[-", "-]"}, {"", ""}, "\n" },
	{ DIFF_WORDS_COLOR, {"", ""}, {"", ""}, {"", ""}, "\n" }
};

struct diff_words_data {
	struct diff_words_buffer minus, plus;
	const char *current_plus;
	int last_minus;
	struct diff_options *opt;
	regex_t *word_regex;
	enum diff_words_type type;
	struct diff_words_style *style;
};

static int fn_out_diff_words_write_helper(FILE *fp,
					  struct diff_words_style_elem *st_el,
					  const char *newline,
					  size_t count, const char *buf,
					  const char *line_prefix)
{
	int print = 0;

	while (count) {
		char *p = memchr(buf, '\n', count);
		if (print)
			fputs(line_prefix, fp);
		if (p != buf) {
			if (st_el->color && fputs(st_el->color, fp) < 0)
				return -1;
			if (fputs(st_el->prefix, fp) < 0 ||
			    fwrite(buf, p ? p - buf : count, 1, fp) != 1 ||
			    fputs(st_el->suffix, fp) < 0)
				return -1;
			if (st_el->color && *st_el->color
			    && fputs(GIT_COLOR_RESET, fp) < 0)
				return -1;
		}
		if (!p)
			return 0;
		if (fputs(newline, fp) < 0)
			return -1;
		count -= p + 1 - buf;
		buf = p + 1;
		print = 1;
	}
	return 0;
}

/*
 * '--color-words' algorithm can be described as:
 *
 *   1. collect a the minus/plus lines of a diff hunk, divided into
 *      minus-lines and plus-lines;
 *
 *   2. break both minus-lines and plus-lines into words and
 *      place them into two mmfile_t with one word for each line;
 *
 *   3. use xdiff to run diff on the two mmfile_t to get the words level diff;
 *
 * And for the common parts of the both file, we output the plus side text.
 * diff_words->current_plus is used to trace the current position of the plus file
 * which printed. diff_words->last_minus is used to trace the last minus word
 * printed.
 *
 * For '--graph' to work with '--color-words', we need to output the graph prefix
 * on each line of color words output. Generally, there are two conditions on
 * which we should output the prefix.
 *
 *   1. diff_words->last_minus == 0 &&
 *      diff_words->current_plus == diff_words->plus.text.ptr
 *
 *      that is: the plus text must start as a new line, and if there is no minus
 *      word printed, a graph prefix must be printed.
 *
 *   2. diff_words->current_plus > diff_words->plus.text.ptr &&
 *      *(diff_words->current_plus - 1) == '\n'
 *
 *      that is: a graph prefix must be printed following a '\n'
 */
static int color_words_output_graph_prefix(struct diff_words_data *diff_words)
{
	if ((diff_words->last_minus == 0 &&
		diff_words->current_plus == diff_words->plus.text.ptr) ||
		(diff_words->current_plus > diff_words->plus.text.ptr &&
		*(diff_words->current_plus - 1) == '\n')) {
		return 1;
	} else {
		return 0;
	}
}

static void fn_out_diff_words_aux(void *priv, char *line, unsigned long len)
{
	struct diff_words_data *diff_words = priv;
	struct diff_words_style *style = diff_words->style;
	int minus_first, minus_len, plus_first, plus_len;
	const char *minus_begin, *minus_end, *plus_begin, *plus_end;
	struct diff_options *opt = diff_words->opt;
	const char *line_prefix;

	if (line[0] != '@' || parse_hunk_header(line, len,
			&minus_first, &minus_len, &plus_first, &plus_len))
		return;

	assert(opt);
	line_prefix = diff_line_prefix(opt);

	/* POSIX requires that first be decremented by one if len == 0... */
	if (minus_len) {
		minus_begin = diff_words->minus.orig[minus_first].begin;
		minus_end =
			diff_words->minus.orig[minus_first + minus_len - 1].end;
	} else
		minus_begin = minus_end =
			diff_words->minus.orig[minus_first].end;

	if (plus_len) {
		plus_begin = diff_words->plus.orig[plus_first].begin;
		plus_end = diff_words->plus.orig[plus_first + plus_len - 1].end;
	} else
		plus_begin = plus_end = diff_words->plus.orig[plus_first].end;

	if (color_words_output_graph_prefix(diff_words)) {
		fputs(line_prefix, diff_words->opt->file);
	}
	if (diff_words->current_plus != plus_begin) {
		fn_out_diff_words_write_helper(diff_words->opt->file,
				&style->ctx, style->newline,
				plus_begin - diff_words->current_plus,
				diff_words->current_plus, line_prefix);
		if (*(plus_begin - 1) == '\n')
			fputs(line_prefix, diff_words->opt->file);
	}
	if (minus_begin != minus_end) {
		fn_out_diff_words_write_helper(diff_words->opt->file,
				&style->old, style->newline,
				minus_end - minus_begin, minus_begin,
				line_prefix);
	}
	if (plus_begin != plus_end) {
		fn_out_diff_words_write_helper(diff_words->opt->file,
				&style->new, style->newline,
				plus_end - plus_begin, plus_begin,
				line_prefix);
	}

	diff_words->current_plus = plus_end;
	diff_words->last_minus = minus_first;
}

/* This function starts looking at *begin, and returns 0 iff a word was found. */
static int find_word_boundaries(mmfile_t *buffer, regex_t *word_regex,
		int *begin, int *end)
{
	if (word_regex && *begin < buffer->size) {
		regmatch_t match[1];
		if (!regexec(word_regex, buffer->ptr + *begin, 1, match, 0)) {
			char *p = memchr(buffer->ptr + *begin + match[0].rm_so,
					'\n', match[0].rm_eo - match[0].rm_so);
			*end = p ? p - buffer->ptr : match[0].rm_eo + *begin;
			*begin += match[0].rm_so;
			return *begin >= *end;
		}
		return -1;
	}

	/* find the next word */
	while (*begin < buffer->size && isspace(buffer->ptr[*begin]))
		(*begin)++;
	if (*begin >= buffer->size)
		return -1;

	/* find the end of the word */
	*end = *begin + 1;
	while (*end < buffer->size && !isspace(buffer->ptr[*end]))
		(*end)++;

	return 0;
}

/*
 * This function splits the words in buffer->text, stores the list with
 * newline separator into out, and saves the offsets of the original words
 * in buffer->orig.
 */
static void diff_words_fill(struct diff_words_buffer *buffer, mmfile_t *out,
		regex_t *word_regex)
{
	int i, j;
	long alloc = 0;

	out->size = 0;
	out->ptr = NULL;

	/* fake an empty "0th" word */
	ALLOC_GROW(buffer->orig, 1, buffer->orig_alloc);
	buffer->orig[0].begin = buffer->orig[0].end = buffer->text.ptr;
	buffer->orig_nr = 1;

	for (i = 0; i < buffer->text.size; i++) {
		if (find_word_boundaries(&buffer->text, word_regex, &i, &j))
			return;

		/* store original boundaries */
		ALLOC_GROW(buffer->orig, buffer->orig_nr + 1,
				buffer->orig_alloc);
		buffer->orig[buffer->orig_nr].begin = buffer->text.ptr + i;
		buffer->orig[buffer->orig_nr].end = buffer->text.ptr + j;
		buffer->orig_nr++;

		/* store one word */
		ALLOC_GROW(out->ptr, out->size + j - i + 1, alloc);
		memcpy(out->ptr + out->size, buffer->text.ptr + i, j - i);
		out->ptr[out->size + j - i] = '\n';
		out->size += j - i + 1;

		i = j - 1;
	}
}

/* this executes the word diff on the accumulated buffers */
static void diff_words_show(struct diff_words_data *diff_words)
{
	xpparam_t xpp;
	xdemitconf_t xecfg;
	mmfile_t minus, plus;
	struct diff_words_style *style = diff_words->style;

	struct diff_options *opt = diff_words->opt;
	const char *line_prefix;

	assert(opt);
	line_prefix = diff_line_prefix(opt);

	/* special case: only removal */
	if (!diff_words->plus.text.size) {
		fputs(line_prefix, diff_words->opt->file);
		fn_out_diff_words_write_helper(diff_words->opt->file,
			&style->old, style->newline,
			diff_words->minus.text.size,
			diff_words->minus.text.ptr, line_prefix);
		diff_words->minus.text.size = 0;
		return;
	}

	diff_words->current_plus = diff_words->plus.text.ptr;
	diff_words->last_minus = 0;

	memset(&xpp, 0, sizeof(xpp));
	memset(&xecfg, 0, sizeof(xecfg));
	diff_words_fill(&diff_words->minus, &minus, diff_words->word_regex);
	diff_words_fill(&diff_words->plus, &plus, diff_words->word_regex);
	xpp.flags = 0;
	/* as only the hunk header will be parsed, we need a 0-context */
	xecfg.ctxlen = 0;
	if (xdi_diff_outf(&minus, &plus, fn_out_diff_words_aux, diff_words,
			  &xpp, &xecfg))
		die("unable to generate word diff");
	free(minus.ptr);
	free(plus.ptr);
	if (diff_words->current_plus != diff_words->plus.text.ptr +
			diff_words->plus.text.size) {
		if (color_words_output_graph_prefix(diff_words))
			fputs(line_prefix, diff_words->opt->file);
		fn_out_diff_words_write_helper(diff_words->opt->file,
			&style->ctx, style->newline,
			diff_words->plus.text.ptr + diff_words->plus.text.size
			- diff_words->current_plus, diff_words->current_plus,
			line_prefix);
	}
	diff_words->minus.text.size = diff_words->plus.text.size = 0;
}

/* In "color-words" mode, show word-diff of words accumulated in the buffer */
static void diff_words_flush(struct emit_callback *ecbdata)
{
	if (ecbdata->diff_words->minus.text.size ||
	    ecbdata->diff_words->plus.text.size)
		diff_words_show(ecbdata->diff_words);
}

static void diff_filespec_load_driver(struct diff_filespec *one)
{
	/* Use already-loaded driver */
	if (one->driver)
		return;

	if (S_ISREG(one->mode))
		one->driver = userdiff_find_by_path(one->path);

	/* Fallback to default settings */
	if (!one->driver)
		one->driver = userdiff_find_by_name("default");
}

static const char *userdiff_word_regex(struct diff_filespec *one)
{
	diff_filespec_load_driver(one);
	return one->driver->word_regex;
}

static void init_diff_words_data(struct emit_callback *ecbdata,
				 struct diff_options *orig_opts,
				 struct diff_filespec *one,
				 struct diff_filespec *two)
{
	int i;
	struct diff_options *o = xmalloc(sizeof(struct diff_options));
	memcpy(o, orig_opts, sizeof(struct diff_options));

	ecbdata->diff_words =
		xcalloc(1, sizeof(struct diff_words_data));
	ecbdata->diff_words->type = o->word_diff;
	ecbdata->diff_words->opt = o;
	if (!o->word_regex)
		o->word_regex = userdiff_word_regex(one);
	if (!o->word_regex)
		o->word_regex = userdiff_word_regex(two);
	if (!o->word_regex)
		o->word_regex = diff_word_regex_cfg;
	if (o->word_regex) {
		ecbdata->diff_words->word_regex = (regex_t *)
			xmalloc(sizeof(regex_t));
		if (regcomp(ecbdata->diff_words->word_regex,
			    o->word_regex,
			    REG_EXTENDED | REG_NEWLINE))
			die ("Invalid regular expression: %s",
			     o->word_regex);
	}
	for (i = 0; i < ARRAY_SIZE(diff_words_styles); i++) {
		if (o->word_diff == diff_words_styles[i].type) {
			ecbdata->diff_words->style =
				&diff_words_styles[i];
			break;
		}
	}
	if (want_color(o->use_color)) {
		struct diff_words_style *st = ecbdata->diff_words->style;
		st->old.color = diff_get_color_opt(o, DIFF_FILE_OLD);
		st->new.color = diff_get_color_opt(o, DIFF_FILE_NEW);
		st->ctx.color = diff_get_color_opt(o, DIFF_CONTEXT);
	}
}

static void free_diff_words_data(struct emit_callback *ecbdata)
{
	if (ecbdata->diff_words) {
		diff_words_flush(ecbdata);
		free (ecbdata->diff_words->opt);
		free (ecbdata->diff_words->minus.text.ptr);
		free (ecbdata->diff_words->minus.orig);
		free (ecbdata->diff_words->plus.text.ptr);
		free (ecbdata->diff_words->plus.orig);
		if (ecbdata->diff_words->word_regex) {
			regfree(ecbdata->diff_words->word_regex);
			free(ecbdata->diff_words->word_regex);
		}
		free(ecbdata->diff_words);
		ecbdata->diff_words = NULL;
	}
}

const char *diff_get_color(int diff_use_color, enum color_diff ix)
{
	if (want_color(diff_use_color))
		return diff_colors[ix];
	return "";
}

const char *diff_line_prefix(struct diff_options *opt)
{
	struct strbuf *msgbuf;
	if (!opt->output_prefix)
		return "";

	msgbuf = opt->output_prefix(opt, opt->output_prefix_data);
	return msgbuf->buf;
}

static unsigned long sane_truncate_line(struct emit_callback *ecb, char *line, unsigned long len)
{
	const char *cp;
	unsigned long allot;
	size_t l = len;

	if (ecb->truncate)
		return ecb->truncate(line, len);
	cp = line;
	allot = l;
	while (0 < l) {
		(void) utf8_width(&cp, &l);
		if (!cp)
			break; /* truncated in the middle? */
	}
	return allot - l;
}

static void find_lno(const char *line, struct emit_callback *ecbdata)
{
	const char *p;
	ecbdata->lno_in_preimage = 0;
	ecbdata->lno_in_postimage = 0;
	p = strchr(line, '-');
	if (!p)
		return; /* cannot happen */
	ecbdata->lno_in_preimage = strtol(p + 1, NULL, 10);
	p = strchr(p, '+');
	if (!p)
		return; /* cannot happen */
	ecbdata->lno_in_postimage = strtol(p + 1, NULL, 10);
}

static void fn_out_consume(void *priv, char *line, unsigned long len)
{
	struct emit_callback *ecbdata = priv;
	const char *meta = diff_get_color(ecbdata->color_diff, DIFF_METAINFO);
	const char *context = diff_get_color(ecbdata->color_diff, DIFF_CONTEXT);
	const char *reset = diff_get_color(ecbdata->color_diff, DIFF_RESET);
	struct diff_options *o = ecbdata->opt;
	const char *line_prefix = diff_line_prefix(o);

	if (ecbdata->header) {
		fprintf(ecbdata->opt->file, "%s", ecbdata->header->buf);
		strbuf_reset(ecbdata->header);
		ecbdata->header = NULL;
	}
	*(ecbdata->found_changesp) = 1;

	if (ecbdata->label_path[0]) {
		const char *name_a_tab, *name_b_tab;

		name_a_tab = strchr(ecbdata->label_path[0], ' ') ? "\t" : "";
		name_b_tab = strchr(ecbdata->label_path[1], ' ') ? "\t" : "";

		fprintf(ecbdata->opt->file, "%s%s--- %s%s%s\n",
			line_prefix, meta, ecbdata->label_path[0], reset, name_a_tab);
		fprintf(ecbdata->opt->file, "%s%s+++ %s%s%s\n",
			line_prefix, meta, ecbdata->label_path[1], reset, name_b_tab);
		ecbdata->label_path[0] = ecbdata->label_path[1] = NULL;
	}

	if (diff_suppress_blank_empty
	    && len == 2 && line[0] == ' ' && line[1] == '\n') {
		line[0] = '\n';
		len = 1;
	}

	if (line[0] == '@') {
		if (ecbdata->diff_words)
			diff_words_flush(ecbdata);
		len = sane_truncate_line(ecbdata, line, len);
		find_lno(line, ecbdata);
		emit_hunk_header(ecbdata, line, len);
		if (line[len-1] != '\n')
			putc('\n', ecbdata->opt->file);
		return;
	}

	if (len < 1) {
		emit_line(ecbdata->opt, reset, reset, line, len);
		if (ecbdata->diff_words
		    && ecbdata->diff_words->type == DIFF_WORDS_PORCELAIN)
			fputs("~\n", ecbdata->opt->file);
		return;
	}

	if (ecbdata->diff_words) {
		if (line[0] == '-') {
			diff_words_append(line, len,
					  &ecbdata->diff_words->minus);
			return;
		} else if (line[0] == '+') {
			diff_words_append(line, len,
					  &ecbdata->diff_words->plus);
			return;
		} else if (starts_with(line, "\\ ")) {
			/*
			 * Eat the "no newline at eof" marker as if we
			 * saw a "+" or "-" line with nothing on it,
			 * and return without diff_words_flush() to
			 * defer processing. If this is the end of
			 * preimage, more "+" lines may come after it.
			 */
			return;
		}
		diff_words_flush(ecbdata);
		if (ecbdata->diff_words->type == DIFF_WORDS_PORCELAIN) {
			emit_line(ecbdata->opt, context, reset, line, len);
			fputs("~\n", ecbdata->opt->file);
		} else {
			/*
			 * Skip the prefix character, if any.  With
			 * diff_suppress_blank_empty, there may be
			 * none.
			 */
			if (line[0] != '\n') {
			      line++;
			      len--;
			}
			emit_line(ecbdata->opt, context, reset, line, len);
		}
		return;
	}

	switch (line[0]) {
	case '+':
		ecbdata->lno_in_postimage++;
		emit_add_line(reset, ecbdata, line + 1, len - 1);
		break;
	case '-':
		ecbdata->lno_in_preimage++;
		emit_del_line(reset, ecbdata, line + 1, len - 1);
		break;
	case ' ':
		ecbdata->lno_in_postimage++;
		ecbdata->lno_in_preimage++;
		emit_context_line(reset, ecbdata, line + 1, len - 1);
		break;
	default:
		/* incomplete line at the end */
		ecbdata->lno_in_preimage++;
		emit_line(ecbdata->opt,
			  diff_get_color(ecbdata->color_diff, DIFF_CONTEXT),
			  reset, line, len);
		break;
	}
}

static char *pprint_rename(const char *a, const char *b)
{
	const char *old = a;
	const char *new = b;
	struct strbuf name = STRBUF_INIT;
	int pfx_length, sfx_length;
	int pfx_adjust_for_slash;
	int len_a = strlen(a);
	int len_b = strlen(b);
	int a_midlen, b_midlen;
	int qlen_a = quote_c_style(a, NULL, NULL, 0);
	int qlen_b = quote_c_style(b, NULL, NULL, 0);

	if (qlen_a || qlen_b) {
		quote_c_style(a, &name, NULL, 0);
		strbuf_addstr(&name, " => ");
		quote_c_style(b, &name, NULL, 0);
		return strbuf_detach(&name, NULL);
	}

	/* Find common prefix */
	pfx_length = 0;
	while (*old && *new && *old == *new) {
		if (*old == '/')
			pfx_length = old - a + 1;
		old++;
		new++;
	}

	/* Find common suffix */
	old = a + len_a;
	new = b + len_b;
	sfx_length = 0;
	/*
	 * If there is a common prefix, it must end in a slash.  In
	 * that case we let this loop run 1 into the prefix to see the
	 * same slash.
	 *
	 * If there is no common prefix, we cannot do this as it would
	 * underrun the input strings.
	 */
	pfx_adjust_for_slash = (pfx_length ? 1 : 0);
	while (a + pfx_length - pfx_adjust_for_slash <= old &&
	       b + pfx_length - pfx_adjust_for_slash <= new &&
	       *old == *new) {
		if (*old == '/')
			sfx_length = len_a - (old - a);
		old--;
		new--;
	}

	/*
	 * pfx{mid-a => mid-b}sfx
	 * {pfx-a => pfx-b}sfx
	 * pfx{sfx-a => sfx-b}
	 * name-a => name-b
	 */
	a_midlen = len_a - pfx_length - sfx_length;
	b_midlen = len_b - pfx_length - sfx_length;
	if (a_midlen < 0)
		a_midlen = 0;
	if (b_midlen < 0)
		b_midlen = 0;

	strbuf_grow(&name, pfx_length + a_midlen + b_midlen + sfx_length + 7);
	if (pfx_length + sfx_length) {
		strbuf_add(&name, a, pfx_length);
		strbuf_addch(&name, '{');
	}
	strbuf_add(&name, a + pfx_length, a_midlen);
	strbuf_addstr(&name, " => ");
	strbuf_add(&name, b + pfx_length, b_midlen);
	if (pfx_length + sfx_length) {
		strbuf_addch(&name, '}');
		strbuf_add(&name, a + len_a - sfx_length, sfx_length);
	}
	return strbuf_detach(&name, NULL);
}

struct diffstat_t {
	int nr;
	int alloc;
	struct diffstat_file {
		char *from_name;
		char *name;
		char *print_name;
		unsigned is_unmerged:1;
		unsigned is_binary:1;
		unsigned is_renamed:1;
		unsigned is_interesting:1;
		uintmax_t added, deleted;
	} **files;
};

static struct diffstat_file *diffstat_add(struct diffstat_t *diffstat,
					  const char *name_a,
					  const char *name_b)
{
	struct diffstat_file *x;
	x = xcalloc(1, sizeof(*x));
	ALLOC_GROW(diffstat->files, diffstat->nr + 1, diffstat->alloc);
	diffstat->files[diffstat->nr++] = x;
	if (name_b) {
		x->from_name = xstrdup(name_a);
		x->name = xstrdup(name_b);
		x->is_renamed = 1;
	}
	else {
		x->from_name = NULL;
		x->name = xstrdup(name_a);
	}
	return x;
}

static void diffstat_consume(void *priv, char *line, unsigned long len)
{
	struct diffstat_t *diffstat = priv;
	struct diffstat_file *x = diffstat->files[diffstat->nr - 1];

	if (line[0] == '+')
		x->added++;
	else if (line[0] == '-')
		x->deleted++;
}

const char mime_boundary_leader[] = "------------";

static int scale_linear(int it, int width, int max_change)
{
	if (!it)
		return 0;
	/*
	 * make sure that at least one '-' or '+' is printed if
	 * there is any change to this path. The easiest way is to
	 * scale linearly as if the alloted width is one column shorter
	 * than it is, and then add 1 to the result.
	 */
	return 1 + (it * (width - 1) / max_change);
}

static void show_name(FILE *file,
		      const char *prefix, const char *name, int len)
{
	fprintf(file, " %s%-*s |", prefix, len, name);
}

static void show_graph(FILE *file, char ch, int cnt, const char *set, const char *reset)
{
	if (cnt <= 0)
		return;
	fprintf(file, "%s", set);
	while (cnt--)
		putc(ch, file);
	fprintf(file, "%s", reset);
}

static void fill_print_name(struct diffstat_file *file)
{
	char *pname;

	if (file->print_name)
		return;

	if (!file->is_renamed) {
		struct strbuf buf = STRBUF_INIT;
		if (quote_c_style(file->name, &buf, NULL, 0)) {
			pname = strbuf_detach(&buf, NULL);
		} else {
			pname = file->name;
			strbuf_release(&buf);
		}
	} else {
		pname = pprint_rename(file->from_name, file->name);
	}
	file->print_name = pname;
}

int print_stat_summary(FILE *fp, int files, int insertions, int deletions)
{
	struct strbuf sb = STRBUF_INIT;
	int ret;

	if (!files) {
		assert(insertions == 0 && deletions == 0);
		return fprintf(fp, "%s\n", " 0 files changed");
	}

	strbuf_addf(&sb,
		    (files == 1) ? " %d file changed" : " %d files changed",
		    files);

	/*
	 * For binary diff, the caller may want to print "x files
	 * changed" with insertions == 0 && deletions == 0.
	 *
	 * Not omitting "0 insertions(+), 0 deletions(-)" in this case
	 * is probably less confusing (i.e skip over "2 files changed
	 * but nothing about added/removed lines? Is this a bug in Git?").
	 */
	if (insertions || deletions == 0) {
		strbuf_addf(&sb,
			    (insertions == 1) ? ", %d insertion(+)" : ", %d insertions(+)",
			    insertions);
	}

	if (deletions || insertions == 0) {
		strbuf_addf(&sb,
			    (deletions == 1) ? ", %d deletion(-)" : ", %d deletions(-)",
			    deletions);
	}
	strbuf_addch(&sb, '\n');
	ret = fputs(sb.buf, fp);
	strbuf_release(&sb);
	return ret;
}

static void show_stats(struct diffstat_t *data, struct diff_options *options)
{
	int i, len, add, del, adds = 0, dels = 0;
	uintmax_t max_change = 0, max_len = 0;
	int total_files = data->nr, count;
	int width, name_width, graph_width, number_width = 0, bin_width = 0;
	const char *reset, *add_c, *del_c;
	const char *line_prefix = "";
	int extra_shown = 0;

	if (data->nr == 0)
		return;

	line_prefix = diff_line_prefix(options);
	count = options->stat_count ? options->stat_count : data->nr;

	reset = diff_get_color_opt(options, DIFF_RESET);
	add_c = diff_get_color_opt(options, DIFF_FILE_NEW);
	del_c = diff_get_color_opt(options, DIFF_FILE_OLD);

	/*
	 * Find the longest filename and max number of changes
	 */
	for (i = 0; (i < count) && (i < data->nr); i++) {
		struct diffstat_file *file = data->files[i];
		uintmax_t change = file->added + file->deleted;

		if (!file->is_interesting && (change == 0)) {
			count++; /* not shown == room for one more */
			continue;
		}
		fill_print_name(file);
		len = strlen(file->print_name);
		if (max_len < len)
			max_len = len;

		if (file->is_unmerged) {
			/* "Unmerged" is 8 characters */
			bin_width = bin_width < 8 ? 8 : bin_width;
<<<<<<< HEAD
			continue;
		}
		if (file->is_binary) {
			/* "Bin XXX -> YYY bytes" */
			int w = 14 + decimal_width(file->added)
				+ decimal_width(file->deleted);
			bin_width = bin_width < w ? w : bin_width;
			/* Display change counts aligned with "Bin" */
			number_width = 3;
			continue;
		}
=======
			continue;
		}
		if (file->is_binary) {
			/* "Bin XXX -> YYY bytes" */
			int w = 14 + decimal_width(file->added)
				+ decimal_width(file->deleted);
			bin_width = bin_width < w ? w : bin_width;
			/* Display change counts aligned with "Bin" */
			number_width = 3;
			continue;
		}
>>>>>>> 6ebdac1b

		if (max_change < change)
			max_change = change;
	}
	count = i; /* where we can stop scanning in data->files[] */

	/*
	 * We have width = stat_width or term_columns() columns total.
	 * We want a maximum of min(max_len, stat_name_width) for the name part.
	 * We want a maximum of min(max_change, stat_graph_width) for the +- part.
	 * We also need 1 for " " and 4 + decimal_width(max_change)
	 * for " | NNNN " and one the empty column at the end, altogether
	 * 6 + decimal_width(max_change).
<<<<<<< HEAD
	 *
	 * If there's not enough space, we will use the smaller of
	 * stat_name_width (if set) and 5/8*width for the filename,
	 * and the rest for constant elements + graph part, but no more
	 * than stat_graph_width for the graph part.
	 * (5/8 gives 50 for filename and 30 for the constant parts + graph
	 * for the standard terminal size).
	 *
=======
	 *
	 * If there's not enough space, we will use the smaller of
	 * stat_name_width (if set) and 5/8*width for the filename,
	 * and the rest for constant elements + graph part, but no more
	 * than stat_graph_width for the graph part.
	 * (5/8 gives 50 for filename and 30 for the constant parts + graph
	 * for the standard terminal size).
	 *
>>>>>>> 6ebdac1b
	 * In other words: stat_width limits the maximum width, and
	 * stat_name_width fixes the maximum width of the filename,
	 * and is also used to divide available columns if there
	 * aren't enough.
	 *
	 * Binary files are displayed with "Bin XXX -> YYY bytes"
	 * instead of the change count and graph. This part is treated
	 * similarly to the graph part, except that it is not
	 * "scaled". If total width is too small to accommodate the
	 * guaranteed minimum width of the filename part and the
	 * separators and this message, this message will "overflow"
	 * making the line longer than the maximum width.
	 */

	if (options->stat_width == -1)
		width = term_columns() - options->output_prefix_length;
	else
		width = options->stat_width ? options->stat_width : 80;
	number_width = decimal_width(max_change) > number_width ?
		decimal_width(max_change) : number_width;

	if (options->stat_graph_width == -1)
		options->stat_graph_width = diff_stat_graph_width;

	/*
	 * Guarantee 3/8*16==6 for the graph part
	 * and 5/8*16==10 for the filename part
	 */
	if (width < 16 + 6 + number_width)
		width = 16 + 6 + number_width;

	/*
	 * First assign sizes that are wanted, ignoring available width.
	 * strlen("Bin XXX -> YYY bytes") == bin_width, and the part
	 * starting from "XXX" should fit in graph_width.
	 */
	graph_width = max_change + 4 > bin_width ? max_change : bin_width - 4;
	if (options->stat_graph_width &&
	    options->stat_graph_width < graph_width)
		graph_width = options->stat_graph_width;

	name_width = (options->stat_name_width > 0 &&
		      options->stat_name_width < max_len) ?
		options->stat_name_width : max_len;

	/*
	 * Adjust adjustable widths not to exceed maximum width
	 */
	if (name_width + number_width + 6 + graph_width > width) {
		if (graph_width > width * 3/8 - number_width - 6) {
			graph_width = width * 3/8 - number_width - 6;
			if (graph_width < 6)
				graph_width = 6;
		}

		if (options->stat_graph_width &&
		    graph_width > options->stat_graph_width)
			graph_width = options->stat_graph_width;
		if (name_width > width - number_width - 6 - graph_width)
			name_width = width - number_width - 6 - graph_width;
		else
			graph_width = width - number_width - 6 - name_width;
	}

	/*
	 * From here name_width is the width of the name area,
	 * and graph_width is the width of the graph area.
	 * max_change is used to scale graph properly.
	 */
	for (i = 0; i < count; i++) {
		const char *prefix = "";
		struct diffstat_file *file = data->files[i];
		char *name = file->print_name;
		uintmax_t added = file->added;
		uintmax_t deleted = file->deleted;
		int name_len;

		if (!file->is_interesting && (added + deleted == 0))
			continue;

		/*
		 * "scale" the filename
		 */
		len = name_width;
		name_len = strlen(name);
		if (name_width < name_len) {
			char *slash;
			prefix = "...";
			len -= 3;
			name += name_len - len;
			slash = strchr(name, '/');
			if (slash)
				name = slash;
		}

		if (file->is_binary) {
			fprintf(options->file, "%s", line_prefix);
			show_name(options->file, prefix, name, len);
			fprintf(options->file, " %*s", number_width, "Bin");
			if (!added && !deleted) {
				putc('\n', options->file);
				continue;
			}
			fprintf(options->file, " %s%"PRIuMAX"%s",
				del_c, deleted, reset);
			fprintf(options->file, " -> ");
			fprintf(options->file, "%s%"PRIuMAX"%s",
				add_c, added, reset);
			fprintf(options->file, " bytes");
			fprintf(options->file, "\n");
			continue;
		}
		else if (file->is_unmerged) {
			fprintf(options->file, "%s", line_prefix);
			show_name(options->file, prefix, name, len);
			fprintf(options->file, " Unmerged\n");
			continue;
		}

		/*
		 * scale the add/delete
		 */
		add = added;
		del = deleted;

		if (graph_width <= max_change) {
			int total = scale_linear(add + del, graph_width, max_change);
			if (total < 2 && add && del)
				/* width >= 2 due to the sanity check */
				total = 2;
			if (add < del) {
				add = scale_linear(add, graph_width, max_change);
				del = total - add;
			} else {
				del = scale_linear(del, graph_width, max_change);
				add = total - del;
			}
		}
		fprintf(options->file, "%s", line_prefix);
		show_name(options->file, prefix, name, len);
		fprintf(options->file, " %*"PRIuMAX"%s",
			number_width, added + deleted,
			added + deleted ? " " : "");
		show_graph(options->file, '+', add, add_c, reset);
		show_graph(options->file, '-', del, del_c, reset);
		fprintf(options->file, "\n");
	}

	for (i = 0; i < data->nr; i++) {
		struct diffstat_file *file = data->files[i];
		uintmax_t added = file->added;
		uintmax_t deleted = file->deleted;

		if (file->is_unmerged ||
		    (!file->is_interesting && (added + deleted == 0))) {
			total_files--;
			continue;
		}

		if (!file->is_binary) {
			adds += added;
			dels += deleted;
		}
		if (i < count)
			continue;
		if (!extra_shown)
			fprintf(options->file, "%s ...\n", line_prefix);
		extra_shown = 1;
	}
	fprintf(options->file, "%s", line_prefix);
	print_stat_summary(options->file, total_files, adds, dels);
}

static void show_shortstats(struct diffstat_t *data, struct diff_options *options)
{
	int i, adds = 0, dels = 0, total_files = data->nr;

	if (data->nr == 0)
		return;

	for (i = 0; i < data->nr; i++) {
		int added = data->files[i]->added;
		int deleted= data->files[i]->deleted;

		if (data->files[i]->is_unmerged ||
		    (!data->files[i]->is_interesting && (added + deleted == 0))) {
			total_files--;
		} else if (!data->files[i]->is_binary) { /* don't count bytes */
			adds += added;
			dels += deleted;
		}
	}
	fprintf(options->file, "%s", diff_line_prefix(options));
	print_stat_summary(options->file, total_files, adds, dels);
}

static void show_numstat(struct diffstat_t *data, struct diff_options *options)
{
	int i;

	if (data->nr == 0)
		return;

	for (i = 0; i < data->nr; i++) {
		struct diffstat_file *file = data->files[i];

		fprintf(options->file, "%s", diff_line_prefix(options));

		if (file->is_binary)
			fprintf(options->file, "-\t-\t");
		else
			fprintf(options->file,
				"%"PRIuMAX"\t%"PRIuMAX"\t",
				file->added, file->deleted);
		if (options->line_termination) {
			fill_print_name(file);
			if (!file->is_renamed)
				write_name_quoted(file->name, options->file,
						  options->line_termination);
			else {
				fputs(file->print_name, options->file);
				putc(options->line_termination, options->file);
			}
		} else {
			if (file->is_renamed) {
				putc('\0', options->file);
				write_name_quoted(file->from_name, options->file, '\0');
			}
			write_name_quoted(file->name, options->file, '\0');
		}
	}
}

struct dirstat_file {
	const char *name;
	unsigned long changed;
};

struct dirstat_dir {
	struct dirstat_file *files;
	int alloc, nr, permille, cumulative;
};

static long gather_dirstat(struct diff_options *opt, struct dirstat_dir *dir,
		unsigned long changed, const char *base, int baselen)
{
	unsigned long this_dir = 0;
	unsigned int sources = 0;
	const char *line_prefix = diff_line_prefix(opt);

	while (dir->nr) {
		struct dirstat_file *f = dir->files;
		int namelen = strlen(f->name);
		unsigned long this;
		char *slash;

		if (namelen < baselen)
			break;
		if (memcmp(f->name, base, baselen))
			break;
		slash = strchr(f->name + baselen, '/');
		if (slash) {
			int newbaselen = slash + 1 - f->name;
			this = gather_dirstat(opt, dir, changed, f->name, newbaselen);
			sources++;
		} else {
			this = f->changed;
			dir->files++;
			dir->nr--;
			sources += 2;
		}
		this_dir += this;
	}

	/*
	 * We don't report dirstat's for
	 *  - the top level
	 *  - or cases where everything came from a single directory
	 *    under this directory (sources == 1).
	 */
	if (baselen && sources != 1) {
		if (this_dir) {
			int permille = this_dir * 1000 / changed;
			if (permille >= dir->permille) {
				fprintf(opt->file, "%s%4d.%01d%% %.*s\n", line_prefix,
					permille / 10, permille % 10, baselen, base);
				if (!dir->cumulative)
					return 0;
			}
		}
	}
	return this_dir;
}

static int dirstat_compare(const void *_a, const void *_b)
{
	const struct dirstat_file *a = _a;
	const struct dirstat_file *b = _b;
	return strcmp(a->name, b->name);
}

static void show_dirstat(struct diff_options *options)
{
	int i;
	unsigned long changed;
	struct dirstat_dir dir;
	struct diff_queue_struct *q = &diff_queued_diff;

	dir.files = NULL;
	dir.alloc = 0;
	dir.nr = 0;
	dir.permille = options->dirstat_permille;
	dir.cumulative = DIFF_OPT_TST(options, DIRSTAT_CUMULATIVE);

	changed = 0;
	for (i = 0; i < q->nr; i++) {
		struct diff_filepair *p = q->queue[i];
		const char *name;
		unsigned long copied, added, damage;
		int content_changed;
<<<<<<< HEAD

		name = p->two->path ? p->two->path : p->one->path;

		if (p->one->sha1_valid && p->two->sha1_valid)
			content_changed = hashcmp(p->one->sha1, p->two->sha1);
		else
			content_changed = 1;

		if (!content_changed) {
			/*
			 * The SHA1 has not changed, so pre-/post-content is
			 * identical. We can therefore skip looking at the
			 * file contents altogether.
			 */
			damage = 0;
			goto found_damage;
		}

=======

		name = p->two->path ? p->two->path : p->one->path;

		if (p->one->oid_valid && p->two->oid_valid)
			content_changed = oidcmp(&p->one->oid, &p->two->oid);
		else
			content_changed = 1;

		if (!content_changed) {
			/*
			 * The SHA1 has not changed, so pre-/post-content is
			 * identical. We can therefore skip looking at the
			 * file contents altogether.
			 */
			damage = 0;
			goto found_damage;
		}

>>>>>>> 6ebdac1b
		if (DIFF_OPT_TST(options, DIRSTAT_BY_FILE)) {
			/*
			 * In --dirstat-by-file mode, we don't really need to
			 * look at the actual file contents at all.
			 * The fact that the SHA1 changed is enough for us to
			 * add this file to the list of results
			 * (with each file contributing equal damage).
			 */
			damage = 1;
			goto found_damage;
		}

		if (DIFF_FILE_VALID(p->one) && DIFF_FILE_VALID(p->two)) {
			diff_populate_filespec(p->one, 0);
			diff_populate_filespec(p->two, 0);
			diffcore_count_changes(p->one, p->two, NULL, NULL, 0,
					       &copied, &added);
			diff_free_filespec_data(p->one);
			diff_free_filespec_data(p->two);
		} else if (DIFF_FILE_VALID(p->one)) {
			diff_populate_filespec(p->one, CHECK_SIZE_ONLY);
			copied = added = 0;
			diff_free_filespec_data(p->one);
		} else if (DIFF_FILE_VALID(p->two)) {
			diff_populate_filespec(p->two, CHECK_SIZE_ONLY);
			copied = 0;
			added = p->two->size;
			diff_free_filespec_data(p->two);
		} else
			continue;

		/*
		 * Original minus copied is the removed material,
		 * added is the new material.  They are both damages
		 * made to the preimage.
		 * If the resulting damage is zero, we know that
		 * diffcore_count_changes() considers the two entries to
		 * be identical, but since content_changed is true, we
		 * know that there must have been _some_ kind of change,
		 * so we force all entries to have damage > 0.
		 */
		damage = (p->one->size - copied) + added;
		if (!damage)
			damage = 1;

found_damage:
		ALLOC_GROW(dir.files, dir.nr + 1, dir.alloc);
		dir.files[dir.nr].name = name;
		dir.files[dir.nr].changed = damage;
		changed += damage;
		dir.nr++;
	}

	/* This can happen even with many files, if everything was renames */
	if (!changed)
		return;

	/* Show all directories with more than x% of the changes */
	qsort(dir.files, dir.nr, sizeof(dir.files[0]), dirstat_compare);
	gather_dirstat(options, &dir, changed, "", 0);
}

static void show_dirstat_by_line(struct diffstat_t *data, struct diff_options *options)
{
	int i;
	unsigned long changed;
	struct dirstat_dir dir;

	if (data->nr == 0)
		return;

	dir.files = NULL;
	dir.alloc = 0;
	dir.nr = 0;
	dir.permille = options->dirstat_permille;
	dir.cumulative = DIFF_OPT_TST(options, DIRSTAT_CUMULATIVE);

	changed = 0;
	for (i = 0; i < data->nr; i++) {
		struct diffstat_file *file = data->files[i];
		unsigned long damage = file->added + file->deleted;
		if (file->is_binary)
			/*
			 * binary files counts bytes, not lines. Must find some
			 * way to normalize binary bytes vs. textual lines.
			 * The following heuristic assumes that there are 64
			 * bytes per "line".
			 * This is stupid and ugly, but very cheap...
			 */
			damage = (damage + 63) / 64;
		ALLOC_GROW(dir.files, dir.nr + 1, dir.alloc);
		dir.files[dir.nr].name = file->name;
		dir.files[dir.nr].changed = damage;
		changed += damage;
		dir.nr++;
	}

	/* This can happen even with many files, if everything was renames */
	if (!changed)
		return;

	/* Show all directories with more than x% of the changes */
	qsort(dir.files, dir.nr, sizeof(dir.files[0]), dirstat_compare);
	gather_dirstat(options, &dir, changed, "", 0);
}

static void free_diffstat_info(struct diffstat_t *diffstat)
{
	int i;
	for (i = 0; i < diffstat->nr; i++) {
		struct diffstat_file *f = diffstat->files[i];
		if (f->name != f->print_name)
			free(f->print_name);
		free(f->name);
		free(f->from_name);
		free(f);
	}
	free(diffstat->files);
}

struct checkdiff_t {
	const char *filename;
	int lineno;
	int conflict_marker_size;
	struct diff_options *o;
	unsigned ws_rule;
	unsigned status;
};

static int is_conflict_marker(const char *line, int marker_size, unsigned long len)
{
	char firstchar;
	int cnt;

	if (len < marker_size + 1)
		return 0;
	firstchar = line[0];
	switch (firstchar) {
	case '=': case '>': case '<': case '|':
		break;
	default:
		return 0;
	}
	for (cnt = 1; cnt < marker_size; cnt++)
		if (line[cnt] != firstchar)
			return 0;
	/* line[1] thru line[marker_size-1] are same as firstchar */
	if (len < marker_size + 1 || !isspace(line[marker_size]))
		return 0;
	return 1;
}

static void checkdiff_consume(void *priv, char *line, unsigned long len)
{
	struct checkdiff_t *data = priv;
	int marker_size = data->conflict_marker_size;
	const char *ws = diff_get_color(data->o->use_color, DIFF_WHITESPACE);
	const char *reset = diff_get_color(data->o->use_color, DIFF_RESET);
	const char *set = diff_get_color(data->o->use_color, DIFF_FILE_NEW);
	char *err;
	const char *line_prefix;

	assert(data->o);
	line_prefix = diff_line_prefix(data->o);

	if (line[0] == '+') {
		unsigned bad;
		data->lineno++;
		if (is_conflict_marker(line + 1, marker_size, len - 1)) {
			data->status |= 1;
			fprintf(data->o->file,
				"%s%s:%d: leftover conflict marker\n",
				line_prefix, data->filename, data->lineno);
		}
		bad = ws_check(line + 1, len - 1, data->ws_rule);
		if (!bad)
			return;
		data->status |= bad;
		err = whitespace_error_string(bad);
		fprintf(data->o->file, "%s%s:%d: %s.\n",
			line_prefix, data->filename, data->lineno, err);
		free(err);
		emit_line(data->o, set, reset, line, 1);
		ws_check_emit(line + 1, len - 1, data->ws_rule,
			      data->o->file, set, reset, ws);
	} else if (line[0] == ' ') {
		data->lineno++;
	} else if (line[0] == '@') {
		char *plus = strchr(line, '+');
		if (plus)
			data->lineno = strtol(plus, NULL, 10) - 1;
		else
			die("invalid diff");
	}
}

static unsigned char *deflate_it(char *data,
				 unsigned long size,
				 unsigned long *result_size)
{
	int bound;
	unsigned char *deflated;
	git_zstream stream;

	git_deflate_init(&stream, zlib_compression_level);
	bound = git_deflate_bound(&stream, size);
	deflated = xmalloc(bound);
	stream.next_out = deflated;
	stream.avail_out = bound;

	stream.next_in = (unsigned char *)data;
	stream.avail_in = size;
	while (git_deflate(&stream, Z_FINISH) == Z_OK)
		; /* nothing */
	git_deflate_end(&stream);
	*result_size = stream.total_out;
	return deflated;
}

static void emit_binary_diff_body(FILE *file, mmfile_t *one, mmfile_t *two,
				  const char *prefix)
{
	void *cp;
	void *delta;
	void *deflated;
	void *data;
	unsigned long orig_size;
	unsigned long delta_size;
	unsigned long deflate_size;
	unsigned long data_size;

	/* We could do deflated delta, or we could do just deflated two,
	 * whichever is smaller.
	 */
	delta = NULL;
	deflated = deflate_it(two->ptr, two->size, &deflate_size);
	if (one->size && two->size) {
		delta = diff_delta(one->ptr, one->size,
				   two->ptr, two->size,
				   &delta_size, deflate_size);
		if (delta) {
			void *to_free = delta;
			orig_size = delta_size;
			delta = deflate_it(delta, delta_size, &delta_size);
			free(to_free);
		}
	}

	if (delta && delta_size < deflate_size) {
		fprintf(file, "%sdelta %lu\n", prefix, orig_size);
		free(deflated);
		data = delta;
		data_size = delta_size;
	}
	else {
		fprintf(file, "%sliteral %lu\n", prefix, two->size);
		free(delta);
		data = deflated;
		data_size = deflate_size;
	}

	/* emit data encoded in base85 */
	cp = data;
	while (data_size) {
		int bytes = (52 < data_size) ? 52 : data_size;
		char line[70];
		data_size -= bytes;
		if (bytes <= 26)
			line[0] = bytes + 'A' - 1;
		else
			line[0] = bytes - 26 + 'a' - 1;
		encode_85(line + 1, cp, bytes);
		cp = (char *) cp + bytes;
		fprintf(file, "%s", prefix);
		fputs(line, file);
		fputc('\n', file);
	}
	fprintf(file, "%s\n", prefix);
	free(data);
}

static void emit_binary_diff(FILE *file, mmfile_t *one, mmfile_t *two,
			     const char *prefix)
{
	fprintf(file, "%sGIT binary patch\n", prefix);
	emit_binary_diff_body(file, one, two, prefix);
	emit_binary_diff_body(file, two, one, prefix);
}

int diff_filespec_is_binary(struct diff_filespec *one)
{
	if (one->is_binary == -1) {
		diff_filespec_load_driver(one);
		if (one->driver->binary != -1)
			one->is_binary = one->driver->binary;
		else {
			if (!one->data && DIFF_FILE_VALID(one))
				diff_populate_filespec(one, CHECK_BINARY);
			if (one->is_binary == -1 && one->data)
				one->is_binary = buffer_is_binary(one->data,
						one->size);
			if (one->is_binary == -1)
				one->is_binary = 0;
		}
	}
	return one->is_binary;
}

static const struct userdiff_funcname *diff_funcname_pattern(struct diff_filespec *one)
{
	diff_filespec_load_driver(one);
	return one->driver->funcname.pattern ? &one->driver->funcname : NULL;
}

void diff_set_mnemonic_prefix(struct diff_options *options, const char *a, const char *b)
{
	if (!options->a_prefix)
		options->a_prefix = a;
	if (!options->b_prefix)
		options->b_prefix = b;
}

struct userdiff_driver *get_textconv(struct diff_filespec *one)
{
	if (!DIFF_FILE_VALID(one))
		return NULL;

	diff_filespec_load_driver(one);
	return userdiff_get_textconv(one->driver);
}

static void builtin_diff(const char *name_a,
			 const char *name_b,
			 struct diff_filespec *one,
			 struct diff_filespec *two,
			 const char *xfrm_msg,
			 int must_show_header,
			 struct diff_options *o,
			 int complete_rewrite)
{
	mmfile_t mf1, mf2;
	const char *lbl[2];
	char *a_one, *b_two;
	const char *meta = diff_get_color_opt(o, DIFF_METAINFO);
	const char *reset = diff_get_color_opt(o, DIFF_RESET);
	const char *a_prefix, *b_prefix;
	struct userdiff_driver *textconv_one = NULL;
	struct userdiff_driver *textconv_two = NULL;
	struct strbuf header = STRBUF_INIT;
	const char *line_prefix = diff_line_prefix(o);

	if (DIFF_OPT_TST(o, SUBMODULE_LOG) &&
			(!one->mode || S_ISGITLINK(one->mode)) &&
			(!two->mode || S_ISGITLINK(two->mode))) {
		const char *del = diff_get_color_opt(o, DIFF_FILE_OLD);
		const char *add = diff_get_color_opt(o, DIFF_FILE_NEW);
		show_submodule_summary(o->file, one->path ? one->path : two->path,
				line_prefix,
<<<<<<< HEAD
				one->sha1, two->sha1, two->dirty_submodule,
=======
				one->oid.hash, two->oid.hash,
				two->dirty_submodule,
>>>>>>> 6ebdac1b
				meta, del, add, reset);
		return;
	}

	if (DIFF_OPT_TST(o, ALLOW_TEXTCONV)) {
		textconv_one = get_textconv(one);
		textconv_two = get_textconv(two);
	}

	diff_set_mnemonic_prefix(o, "a/", "b/");
	if (DIFF_OPT_TST(o, REVERSE_DIFF)) {
		a_prefix = o->b_prefix;
		b_prefix = o->a_prefix;
	} else {
		a_prefix = o->a_prefix;
		b_prefix = o->b_prefix;
	}

	/* Never use a non-valid filename anywhere if at all possible */
	name_a = DIFF_FILE_VALID(one) ? name_a : name_b;
	name_b = DIFF_FILE_VALID(two) ? name_b : name_a;

	a_one = quote_two(a_prefix, name_a + (*name_a == '/'));
	b_two = quote_two(b_prefix, name_b + (*name_b == '/'));
	lbl[0] = DIFF_FILE_VALID(one) ? a_one : "/dev/null";
	lbl[1] = DIFF_FILE_VALID(two) ? b_two : "/dev/null";
	strbuf_addf(&header, "%s%sdiff --git %s %s%s\n", line_prefix, meta, a_one, b_two, reset);
	if (lbl[0][0] == '/') {
		/* /dev/null */
		strbuf_addf(&header, "%s%snew file mode %06o%s\n", line_prefix, meta, two->mode, reset);
		if (xfrm_msg)
			strbuf_addstr(&header, xfrm_msg);
		must_show_header = 1;
	}
	else if (lbl[1][0] == '/') {
		strbuf_addf(&header, "%s%sdeleted file mode %06o%s\n", line_prefix, meta, one->mode, reset);
		if (xfrm_msg)
			strbuf_addstr(&header, xfrm_msg);
		must_show_header = 1;
	}
	else {
		if (one->mode != two->mode) {
			strbuf_addf(&header, "%s%sold mode %06o%s\n", line_prefix, meta, one->mode, reset);
			strbuf_addf(&header, "%s%snew mode %06o%s\n", line_prefix, meta, two->mode, reset);
			must_show_header = 1;
		}
		if (xfrm_msg)
			strbuf_addstr(&header, xfrm_msg);

		/*
		 * we do not run diff between different kind
		 * of objects.
		 */
		if ((one->mode ^ two->mode) & S_IFMT)
			goto free_ab_and_return;
		if (complete_rewrite &&
		    (textconv_one || !diff_filespec_is_binary(one)) &&
		    (textconv_two || !diff_filespec_is_binary(two))) {
			fprintf(o->file, "%s", header.buf);
			strbuf_reset(&header);
			emit_rewrite_diff(name_a, name_b, one, two,
						textconv_one, textconv_two, o);
			o->found_changes = 1;
			goto free_ab_and_return;
		}
	}

	if (o->irreversible_delete && lbl[1][0] == '/') {
		fprintf(o->file, "%s", header.buf);
		strbuf_reset(&header);
		goto free_ab_and_return;
	} else if (!DIFF_OPT_TST(o, TEXT) &&
	    ( (!textconv_one && diff_filespec_is_binary(one)) ||
	      (!textconv_two && diff_filespec_is_binary(two)) )) {
		if (!one->data && !two->data &&
		    S_ISREG(one->mode) && S_ISREG(two->mode) &&
		    !DIFF_OPT_TST(o, BINARY)) {
<<<<<<< HEAD
			if (!hashcmp(one->sha1, two->sha1)) {
=======
			if (!oidcmp(&one->oid, &two->oid)) {
>>>>>>> 6ebdac1b
				if (must_show_header)
					fprintf(o->file, "%s", header.buf);
				goto free_ab_and_return;
			}
			fprintf(o->file, "%s", header.buf);
			fprintf(o->file, "%sBinary files %s and %s differ\n",
				line_prefix, lbl[0], lbl[1]);
			goto free_ab_and_return;
		}
		if (fill_mmfile(&mf1, one) < 0 || fill_mmfile(&mf2, two) < 0)
			die("unable to read files to diff");
		/* Quite common confusing case */
		if (mf1.size == mf2.size &&
		    !memcmp(mf1.ptr, mf2.ptr, mf1.size)) {
			if (must_show_header)
				fprintf(o->file, "%s", header.buf);
			goto free_ab_and_return;
		}
		fprintf(o->file, "%s", header.buf);
		strbuf_reset(&header);
		if (DIFF_OPT_TST(o, BINARY))
			emit_binary_diff(o->file, &mf1, &mf2, line_prefix);
		else
			fprintf(o->file, "%sBinary files %s and %s differ\n",
				line_prefix, lbl[0], lbl[1]);
		o->found_changes = 1;
	} else {
		/* Crazy xdl interfaces.. */
		const char *diffopts = getenv("GIT_DIFF_OPTS");
		const char *v;
		xpparam_t xpp;
		xdemitconf_t xecfg;
		struct emit_callback ecbdata;
		const struct userdiff_funcname *pe;

		if (must_show_header) {
			fprintf(o->file, "%s", header.buf);
			strbuf_reset(&header);
		}

		mf1.size = fill_textconv(textconv_one, one, &mf1.ptr);
		mf2.size = fill_textconv(textconv_two, two, &mf2.ptr);

		pe = diff_funcname_pattern(one);
		if (!pe)
			pe = diff_funcname_pattern(two);

		memset(&xpp, 0, sizeof(xpp));
		memset(&xecfg, 0, sizeof(xecfg));
		memset(&ecbdata, 0, sizeof(ecbdata));
		ecbdata.label_path = lbl;
		ecbdata.color_diff = want_color(o->use_color);
		ecbdata.found_changesp = &o->found_changes;
		ecbdata.ws_rule = whitespace_rule(name_b);
		if (ecbdata.ws_rule & WS_BLANK_AT_EOF)
			check_blank_at_eof(&mf1, &mf2, &ecbdata);
		ecbdata.opt = o;
		ecbdata.header = header.len ? &header : NULL;
		xpp.flags = o->xdl_opts;
		xecfg.ctxlen = o->context;
		xecfg.interhunkctxlen = o->interhunkcontext;
		xecfg.flags = XDL_EMIT_FUNCNAMES;
		if (DIFF_OPT_TST(o, FUNCCONTEXT))
			xecfg.flags |= XDL_EMIT_FUNCCONTEXT;
		if (pe)
			xdiff_set_find_func(&xecfg, pe->pattern, pe->cflags);
		if (!diffopts)
			;
		else if (skip_prefix(diffopts, "--unified=", &v))
			xecfg.ctxlen = strtoul(v, NULL, 10);
		else if (skip_prefix(diffopts, "-u", &v))
			xecfg.ctxlen = strtoul(v, NULL, 10);
		if (o->word_diff)
			init_diff_words_data(&ecbdata, o, one, two);
		if (xdi_diff_outf(&mf1, &mf2, fn_out_consume, &ecbdata,
				  &xpp, &xecfg))
			die("unable to generate diff for %s", one->path);
		if (o->word_diff)
			free_diff_words_data(&ecbdata);
		if (textconv_one)
			free(mf1.ptr);
		if (textconv_two)
			free(mf2.ptr);
		xdiff_clear_find_func(&xecfg);
	}

 free_ab_and_return:
	strbuf_release(&header);
	diff_free_filespec_data(one);
	diff_free_filespec_data(two);
	free(a_one);
	free(b_two);
	return;
}

static void builtin_diffstat(const char *name_a, const char *name_b,
			     struct diff_filespec *one,
			     struct diff_filespec *two,
			     struct diffstat_t *diffstat,
			     struct diff_options *o,
			     struct diff_filepair *p)
{
	mmfile_t mf1, mf2;
	struct diffstat_file *data;
	int same_contents;
	int complete_rewrite = 0;

	if (!DIFF_PAIR_UNMERGED(p)) {
		if (p->status == DIFF_STATUS_MODIFIED && p->score)
			complete_rewrite = 1;
	}

	data = diffstat_add(diffstat, name_a, name_b);
	data->is_interesting = p->status != DIFF_STATUS_UNKNOWN;

	if (!one || !two) {
		data->is_unmerged = 1;
		return;
	}

<<<<<<< HEAD
	same_contents = !hashcmp(one->sha1, two->sha1);
=======
	same_contents = !oidcmp(&one->oid, &two->oid);
>>>>>>> 6ebdac1b

	if (diff_filespec_is_binary(one) || diff_filespec_is_binary(two)) {
		data->is_binary = 1;
		if (same_contents) {
			data->added = 0;
			data->deleted = 0;
		} else {
			data->added = diff_filespec_size(two);
			data->deleted = diff_filespec_size(one);
		}
	}

	else if (complete_rewrite) {
		diff_populate_filespec(one, 0);
		diff_populate_filespec(two, 0);
		data->deleted = count_lines(one->data, one->size);
		data->added = count_lines(two->data, two->size);
	}

	else if (!same_contents) {
		/* Crazy xdl interfaces.. */
		xpparam_t xpp;
		xdemitconf_t xecfg;

		if (fill_mmfile(&mf1, one) < 0 || fill_mmfile(&mf2, two) < 0)
			die("unable to read files to diff");

		memset(&xpp, 0, sizeof(xpp));
		memset(&xecfg, 0, sizeof(xecfg));
		xpp.flags = o->xdl_opts;
		xecfg.ctxlen = o->context;
		xecfg.interhunkctxlen = o->interhunkcontext;
		if (xdi_diff_outf(&mf1, &mf2, diffstat_consume, diffstat,
				  &xpp, &xecfg))
			die("unable to generate diffstat for %s", one->path);
	}

	diff_free_filespec_data(one);
	diff_free_filespec_data(two);
}

static void builtin_checkdiff(const char *name_a, const char *name_b,
			      const char *attr_path,
			      struct diff_filespec *one,
			      struct diff_filespec *two,
			      struct diff_options *o)
{
	mmfile_t mf1, mf2;
	struct checkdiff_t data;

	if (!two)
		return;

	memset(&data, 0, sizeof(data));
	data.filename = name_b ? name_b : name_a;
	data.lineno = 0;
	data.o = o;
	data.ws_rule = whitespace_rule(attr_path);
	data.conflict_marker_size = ll_merge_marker_size(attr_path);

	if (fill_mmfile(&mf1, one) < 0 || fill_mmfile(&mf2, two) < 0)
		die("unable to read files to diff");

	/*
	 * All the other codepaths check both sides, but not checking
	 * the "old" side here is deliberate.  We are checking the newly
	 * introduced changes, and as long as the "new" side is text, we
	 * can and should check what it introduces.
	 */
	if (diff_filespec_is_binary(two))
		goto free_and_return;
	else {
		/* Crazy xdl interfaces.. */
		xpparam_t xpp;
		xdemitconf_t xecfg;

		memset(&xpp, 0, sizeof(xpp));
		memset(&xecfg, 0, sizeof(xecfg));
		xecfg.ctxlen = 1; /* at least one context line */
		xpp.flags = 0;
		if (xdi_diff_outf(&mf1, &mf2, checkdiff_consume, &data,
				  &xpp, &xecfg))
			die("unable to generate checkdiff for %s", one->path);

		if (data.ws_rule & WS_BLANK_AT_EOF) {
			struct emit_callback ecbdata;
			int blank_at_eof;

			ecbdata.ws_rule = data.ws_rule;
			check_blank_at_eof(&mf1, &mf2, &ecbdata);
			blank_at_eof = ecbdata.blank_at_eof_in_postimage;

			if (blank_at_eof) {
				static char *err;
				if (!err)
					err = whitespace_error_string(WS_BLANK_AT_EOF);
				fprintf(o->file, "%s:%d: %s.\n",
					data.filename, blank_at_eof, err);
				data.status = 1; /* report errors */
			}
		}
	}
 free_and_return:
	diff_free_filespec_data(one);
	diff_free_filespec_data(two);
	if (data.status)
		DIFF_OPT_SET(o, CHECK_FAILED);
}

struct diff_filespec *alloc_filespec(const char *path)
{
	struct diff_filespec *spec;

	FLEXPTR_ALLOC_STR(spec, path, path);
	spec->count = 1;
	spec->is_binary = -1;
	return spec;
}

void free_filespec(struct diff_filespec *spec)
{
	if (!--spec->count) {
		diff_free_filespec_data(spec);
		free(spec);
	}
}

void fill_filespec(struct diff_filespec *spec, const unsigned char *sha1,
		   int sha1_valid, unsigned short mode)
{
	if (mode) {
		spec->mode = canon_mode(mode);
<<<<<<< HEAD
		hashcpy(spec->sha1, sha1);
		spec->sha1_valid = sha1_valid;
=======
		hashcpy(spec->oid.hash, sha1);
		spec->oid_valid = sha1_valid;
>>>>>>> 6ebdac1b
	}
}

/*
 * Given a name and sha1 pair, if the index tells us the file in
 * the work tree has that object contents, return true, so that
 * prepare_temp_file() does not have to inflate and extract.
 */
static int reuse_worktree_file(const char *name, const unsigned char *sha1, int want_file)
{
	const struct cache_entry *ce;
	struct stat st;
	int pos, len;

	/*
	 * We do not read the cache ourselves here, because the
	 * benchmark with my previous version that always reads cache
	 * shows that it makes things worse for diff-tree comparing
	 * two linux-2.6 kernel trees in an already checked out work
	 * tree.  This is because most diff-tree comparisons deal with
	 * only a small number of files, while reading the cache is
	 * expensive for a large project, and its cost outweighs the
	 * savings we get by not inflating the object to a temporary
	 * file.  Practically, this code only helps when we are used
	 * by diff-cache --cached, which does read the cache before
	 * calling us.
	 */
	if (!active_cache)
		return 0;

	/* We want to avoid the working directory if our caller
	 * doesn't need the data in a normal file, this system
	 * is rather slow with its stat/open/mmap/close syscalls,
	 * and the object is contained in a pack file.  The pack
	 * is probably already open and will be faster to obtain
	 * the data through than the working directory.  Loose
	 * objects however would tend to be slower as they need
	 * to be individually opened and inflated.
	 */
	if (!FAST_WORKING_DIRECTORY && !want_file && has_sha1_pack(sha1))
		return 0;

	/*
	 * Similarly, if we'd have to convert the file contents anyway, that
	 * makes the optimization not worthwhile.
	 */
	if (!want_file && would_convert_to_git(name))
		return 0;

	len = strlen(name);
	pos = cache_name_pos(name, len);
	if (pos < 0)
		return 0;
	ce = active_cache[pos];

	/*
	 * This is not the sha1 we are looking for, or
	 * unreusable because it is not a regular file.
	 */
	if (hashcmp(sha1, ce->sha1) || !S_ISREG(ce->ce_mode))
		return 0;

	/*
	 * If ce is marked as "assume unchanged", there is no
	 * guarantee that work tree matches what we are looking for.
	 */
	if ((ce->ce_flags & CE_VALID) || ce_skip_worktree(ce))
		return 0;

	/*
	 * If ce matches the file in the work tree, we can reuse it.
	 */
	if (ce_uptodate(ce) ||
	    (!lstat(name, &st) && !ce_match_stat(ce, &st, 0)))
		return 1;

	return 0;
}

static int diff_populate_gitlink(struct diff_filespec *s, int size_only)
{
	struct strbuf buf = STRBUF_INIT;
	char *dirty = "";

	/* Are we looking at the work tree? */
	if (s->dirty_submodule)
		dirty = "-dirty";

<<<<<<< HEAD
	strbuf_addf(&buf, "Subproject commit %s%s\n", sha1_to_hex(s->sha1), dirty);
=======
	strbuf_addf(&buf, "Subproject commit %s%s\n",
		    oid_to_hex(&s->oid), dirty);
>>>>>>> 6ebdac1b
	s->size = buf.len;
	if (size_only) {
		s->data = NULL;
		strbuf_release(&buf);
	} else {
		s->data = strbuf_detach(&buf, NULL);
		s->should_free = 1;
	}
	return 0;
}

/*
 * While doing rename detection and pickaxe operation, we may need to
 * grab the data for the blob (or file) for our own in-core comparison.
 * diff_filespec has data and size fields for this purpose.
 */
int diff_populate_filespec(struct diff_filespec *s, unsigned int flags)
{
	int size_only = flags & CHECK_SIZE_ONLY;
	int err = 0;
	/*
	 * demote FAIL to WARN to allow inspecting the situation
	 * instead of refusing.
	 */
	enum safe_crlf crlf_warn = (safe_crlf == SAFE_CRLF_FAIL
				    ? SAFE_CRLF_WARN
				    : safe_crlf);

	if (!DIFF_FILE_VALID(s))
		die("internal error: asking to populate invalid file.");
	if (S_ISDIR(s->mode))
		return -1;

	if (s->data)
		return 0;

	if (size_only && 0 < s->size)
		return 0;

	if (S_ISGITLINK(s->mode))
		return diff_populate_gitlink(s, size_only);

	if (!s->oid_valid ||
	    reuse_worktree_file(s->path, s->oid.hash, 0)) {
		struct strbuf buf = STRBUF_INIT;
		struct stat st;
		int fd;

		if (lstat(s->path, &st) < 0) {
			if (errno == ENOENT) {
			err_empty:
				err = -1;
			empty:
				s->data = (char *)"";
				s->size = 0;
				return err;
			}
		}
		s->size = xsize_t(st.st_size);
		if (!s->size)
			goto empty;
		if (S_ISLNK(st.st_mode)) {
			struct strbuf sb = STRBUF_INIT;

			if (strbuf_readlink(&sb, s->path, s->size))
				goto err_empty;
			s->size = sb.len;
			s->data = strbuf_detach(&sb, NULL);
			s->should_free = 1;
			return 0;
		}
		if (size_only)
			return 0;
		if ((flags & CHECK_BINARY) &&
		    s->size > big_file_threshold && s->is_binary == -1) {
			s->is_binary = 1;
			return 0;
		}
		fd = open(s->path, O_RDONLY);
		if (fd < 0)
			goto err_empty;
		s->data = xmmap(NULL, s->size, PROT_READ, MAP_PRIVATE, fd, 0);
		close(fd);
		s->should_munmap = 1;

		/*
		 * Convert from working tree format to canonical git format
		 */
		if (convert_to_git(s->path, s->data, s->size, &buf, crlf_warn)) {
			size_t size = 0;
			munmap(s->data, s->size);
			s->should_munmap = 0;
			s->data = strbuf_detach(&buf, &size);
			s->size = size;
			s->should_free = 1;
		}
	}
	else {
		enum object_type type;
		if (size_only || (flags & CHECK_BINARY)) {
<<<<<<< HEAD
			type = sha1_object_info(s->sha1, &s->size);
			if (type < 0)
				die("unable to read %s", sha1_to_hex(s->sha1));
=======
			type = sha1_object_info(s->oid.hash, &s->size);
			if (type < 0)
				die("unable to read %s",
				    oid_to_hex(&s->oid));
>>>>>>> 6ebdac1b
			if (size_only)
				return 0;
			if (s->size > big_file_threshold && s->is_binary == -1) {
				s->is_binary = 1;
				return 0;
			}
		}
<<<<<<< HEAD
		s->data = read_sha1_file(s->sha1, &type, &s->size);
		if (!s->data)
			die("unable to read %s", sha1_to_hex(s->sha1));
=======
		s->data = read_sha1_file(s->oid.hash, &type, &s->size);
		if (!s->data)
			die("unable to read %s", oid_to_hex(&s->oid));
>>>>>>> 6ebdac1b
		s->should_free = 1;
	}
	return 0;
}

void diff_free_filespec_blob(struct diff_filespec *s)
{
	if (s->should_free)
		free(s->data);
	else if (s->should_munmap)
		munmap(s->data, s->size);

	if (s->should_free || s->should_munmap) {
		s->should_free = s->should_munmap = 0;
		s->data = NULL;
	}
}

void diff_free_filespec_data(struct diff_filespec *s)
{
	diff_free_filespec_blob(s);
	free(s->cnt_data);
	s->cnt_data = NULL;
}

static void prep_temp_blob(const char *path, struct diff_tempfile *temp,
			   void *blob,
			   unsigned long size,
			   const struct object_id *oid,
			   int mode)
{
	int fd;
	struct strbuf buf = STRBUF_INIT;
	struct strbuf template = STRBUF_INIT;
	char *path_dup = xstrdup(path);
	const char *base = basename(path_dup);

	/* Generate "XXXXXX_basename.ext" */
	strbuf_addstr(&template, "XXXXXX_");
	strbuf_addstr(&template, base);

	fd = mks_tempfile_ts(&temp->tempfile, template.buf, strlen(base) + 1);
	if (fd < 0)
		die_errno("unable to create temp-file");
	if (convert_to_working_tree(path,
			(const char *)blob, (size_t)size, &buf)) {
		blob = buf.buf;
		size = buf.len;
	}
	if (write_in_full(fd, blob, size) != size)
		die_errno("unable to write temp-file");
	close_tempfile(&temp->tempfile);
	temp->name = get_tempfile_path(&temp->tempfile);
<<<<<<< HEAD
	sha1_to_hex_r(temp->hex, sha1);
=======
	oid_to_hex_r(temp->hex, oid);
>>>>>>> 6ebdac1b
	xsnprintf(temp->mode, sizeof(temp->mode), "%06o", mode);
	strbuf_release(&buf);
	strbuf_release(&template);
	free(path_dup);
}

static struct diff_tempfile *prepare_temp_file(const char *name,
		struct diff_filespec *one)
{
	struct diff_tempfile *temp = claim_diff_tempfile();

	if (!DIFF_FILE_VALID(one)) {
	not_a_valid_file:
		/* A '-' entry produces this for file-2, and
		 * a '+' entry produces this for file-1.
		 */
		temp->name = "/dev/null";
		xsnprintf(temp->hex, sizeof(temp->hex), ".");
		xsnprintf(temp->mode, sizeof(temp->mode), ".");
		return temp;
	}

	if (!S_ISGITLINK(one->mode) &&
<<<<<<< HEAD
	    (!one->sha1_valid ||
	     reuse_worktree_file(name, one->sha1, 1))) {
=======
	    (!one->oid_valid ||
	     reuse_worktree_file(name, one->oid.hash, 1))) {
>>>>>>> 6ebdac1b
		struct stat st;
		if (lstat(name, &st) < 0) {
			if (errno == ENOENT)
				goto not_a_valid_file;
			die_errno("stat(%s)", name);
		}
		if (S_ISLNK(st.st_mode)) {
			struct strbuf sb = STRBUF_INIT;
			if (strbuf_readlink(&sb, name, st.st_size) < 0)
				die_errno("readlink(%s)", name);
			prep_temp_blob(name, temp, sb.buf, sb.len,
				       (one->oid_valid ?
					&one->oid : &null_oid),
				       (one->oid_valid ?
					one->mode : S_IFLNK));
			strbuf_release(&sb);
		}
		else {
			/* we can borrow from the file in the work tree */
			temp->name = name;
<<<<<<< HEAD
			if (!one->sha1_valid)
				sha1_to_hex_r(temp->hex, null_sha1);
			else
				sha1_to_hex_r(temp->hex, one->sha1);
=======
			if (!one->oid_valid)
				sha1_to_hex_r(temp->hex, null_sha1);
			else
				sha1_to_hex_r(temp->hex, one->oid.hash);
>>>>>>> 6ebdac1b
			/* Even though we may sometimes borrow the
			 * contents from the work tree, we always want
			 * one->mode.  mode is trustworthy even when
			 * !(one->sha1_valid), as long as
			 * DIFF_FILE_VALID(one).
			 */
			xsnprintf(temp->mode, sizeof(temp->mode), "%06o", one->mode);
		}
		return temp;
	}
	else {
		if (diff_populate_filespec(one, 0))
			die("cannot read data blob for %s", one->path);
		prep_temp_blob(name, temp, one->data, one->size,
			       &one->oid, one->mode);
	}
	return temp;
}

static void add_external_diff_name(struct argv_array *argv,
				   const char *name,
				   struct diff_filespec *df)
{
	struct diff_tempfile *temp = prepare_temp_file(name, df);
	argv_array_push(argv, temp->name);
	argv_array_push(argv, temp->hex);
	argv_array_push(argv, temp->mode);
}

/* An external diff command takes:
 *
 * diff-cmd name infile1 infile1-sha1 infile1-mode \
 *               infile2 infile2-sha1 infile2-mode [ rename-to ]
 *
 */
static void run_external_diff(const char *pgm,
			      const char *name,
			      const char *other,
			      struct diff_filespec *one,
			      struct diff_filespec *two,
			      const char *xfrm_msg,
			      int complete_rewrite,
			      struct diff_options *o)
{
	struct argv_array argv = ARGV_ARRAY_INIT;
	struct argv_array env = ARGV_ARRAY_INIT;
	struct diff_queue_struct *q = &diff_queued_diff;

	argv_array_push(&argv, pgm);
	argv_array_push(&argv, name);

	if (one && two) {
		add_external_diff_name(&argv, name, one);
		if (!other)
			add_external_diff_name(&argv, name, two);
		else {
			add_external_diff_name(&argv, other, two);
			argv_array_push(&argv, other);
			argv_array_push(&argv, xfrm_msg);
		}
	}

	argv_array_pushf(&env, "GIT_DIFF_PATH_COUNTER=%d", ++o->diff_path_counter);
	argv_array_pushf(&env, "GIT_DIFF_PATH_TOTAL=%d", q->nr);

	if (run_command_v_opt_cd_env(argv.argv, RUN_USING_SHELL, NULL, env.argv))
		die(_("external diff died, stopping at %s"), name);

	remove_tempfile();
	argv_array_clear(&argv);
	argv_array_clear(&env);
}

static int similarity_index(struct diff_filepair *p)
{
	return p->score * 100 / MAX_SCORE;
}

static void fill_metainfo(struct strbuf *msg,
			  const char *name,
			  const char *other,
			  struct diff_filespec *one,
			  struct diff_filespec *two,
			  struct diff_options *o,
			  struct diff_filepair *p,
			  int *must_show_header,
			  int use_color)
{
	const char *set = diff_get_color(use_color, DIFF_METAINFO);
	const char *reset = diff_get_color(use_color, DIFF_RESET);
	const char *line_prefix = diff_line_prefix(o);

	*must_show_header = 1;
	strbuf_init(msg, PATH_MAX * 2 + 300);
	switch (p->status) {
	case DIFF_STATUS_COPIED:
		strbuf_addf(msg, "%s%ssimilarity index %d%%",
			    line_prefix, set, similarity_index(p));
		strbuf_addf(msg, "%s\n%s%scopy from ",
			    reset,  line_prefix, set);
		quote_c_style(name, msg, NULL, 0);
		strbuf_addf(msg, "%s\n%s%scopy to ", reset, line_prefix, set);
		quote_c_style(other, msg, NULL, 0);
		strbuf_addf(msg, "%s\n", reset);
		break;
	case DIFF_STATUS_RENAMED:
		strbuf_addf(msg, "%s%ssimilarity index %d%%",
			    line_prefix, set, similarity_index(p));
		strbuf_addf(msg, "%s\n%s%srename from ",
			    reset, line_prefix, set);
		quote_c_style(name, msg, NULL, 0);
		strbuf_addf(msg, "%s\n%s%srename to ",
			    reset, line_prefix, set);
		quote_c_style(other, msg, NULL, 0);
		strbuf_addf(msg, "%s\n", reset);
		break;
	case DIFF_STATUS_MODIFIED:
		if (p->score) {
			strbuf_addf(msg, "%s%sdissimilarity index %d%%%s\n",
				    line_prefix,
				    set, similarity_index(p), reset);
			break;
		}
		/* fallthru */
	default:
		*must_show_header = 0;
	}
	if (one && two && oidcmp(&one->oid, &two->oid)) {
		int abbrev = DIFF_OPT_TST(o, FULL_INDEX) ? 40 : DEFAULT_ABBREV;

		if (DIFF_OPT_TST(o, BINARY)) {
			mmfile_t mf;
			if ((!fill_mmfile(&mf, one) && diff_filespec_is_binary(one)) ||
			    (!fill_mmfile(&mf, two) && diff_filespec_is_binary(two)))
				abbrev = 40;
		}
		strbuf_addf(msg, "%s%sindex %s..", line_prefix, set,
<<<<<<< HEAD
			    find_unique_abbrev(one->sha1, abbrev));
		strbuf_addstr(msg, find_unique_abbrev(two->sha1, abbrev));
=======
			    find_unique_abbrev(one->oid.hash, abbrev));
		strbuf_addstr(msg, find_unique_abbrev(two->oid.hash, abbrev));
>>>>>>> 6ebdac1b
		if (one->mode == two->mode)
			strbuf_addf(msg, " %06o", one->mode);
		strbuf_addf(msg, "%s\n", reset);
	}
}

static void run_diff_cmd(const char *pgm,
			 const char *name,
			 const char *other,
			 const char *attr_path,
			 struct diff_filespec *one,
			 struct diff_filespec *two,
			 struct strbuf *msg,
			 struct diff_options *o,
			 struct diff_filepair *p)
{
	const char *xfrm_msg = NULL;
	int complete_rewrite = (p->status == DIFF_STATUS_MODIFIED) && p->score;
	int must_show_header = 0;
<<<<<<< HEAD


=======


>>>>>>> 6ebdac1b
	if (DIFF_OPT_TST(o, ALLOW_EXTERNAL)) {
		struct userdiff_driver *drv = userdiff_find_by_path(attr_path);
		if (drv && drv->external)
			pgm = drv->external;
	}

	if (msg) {
		/*
		 * don't use colors when the header is intended for an
		 * external diff driver
		 */
		fill_metainfo(msg, name, other, one, two, o, p,
			      &must_show_header,
			      want_color(o->use_color) && !pgm);
		xfrm_msg = msg->len ? msg->buf : NULL;
	}

	if (pgm) {
		run_external_diff(pgm, name, other, one, two, xfrm_msg,
				  complete_rewrite, o);
		return;
	}
	if (one && two)
		builtin_diff(name, other ? other : name,
			     one, two, xfrm_msg, must_show_header,
			     o, complete_rewrite);
	else
		fprintf(o->file, "* Unmerged path %s\n", name);
}

static void diff_fill_sha1_info(struct diff_filespec *one)
{
	if (DIFF_FILE_VALID(one)) {
		if (!one->oid_valid) {
			struct stat st;
			if (one->is_stdin) {
<<<<<<< HEAD
				hashcpy(one->sha1, null_sha1);
=======
				oidclr(&one->oid);
>>>>>>> 6ebdac1b
				return;
			}
			if (lstat(one->path, &st) < 0)
				die_errno("stat '%s'", one->path);
			if (index_path(one->oid.hash, one->path, &st, 0))
				die("cannot hash %s", one->path);
		}
	}
	else
		oidclr(&one->oid);
}

static void strip_prefix(int prefix_length, const char **namep, const char **otherp)
{
	/* Strip the prefix but do not molest /dev/null and absolute paths */
	if (*namep && **namep != '/') {
		*namep += prefix_length;
		if (**namep == '/')
			++*namep;
	}
	if (*otherp && **otherp != '/') {
		*otherp += prefix_length;
		if (**otherp == '/')
			++*otherp;
	}
}

static void run_diff(struct diff_filepair *p, struct diff_options *o)
{
	const char *pgm = external_diff();
	struct strbuf msg;
	struct diff_filespec *one = p->one;
	struct diff_filespec *two = p->two;
	const char *name;
	const char *other;
	const char *attr_path;

	name  = p->one->path;
	other = (strcmp(name, p->two->path) ? p->two->path : NULL);
	attr_path = name;
	if (o->prefix_length)
		strip_prefix(o->prefix_length, &name, &other);

	if (!DIFF_OPT_TST(o, ALLOW_EXTERNAL))
		pgm = NULL;

	if (DIFF_PAIR_UNMERGED(p)) {
		run_diff_cmd(pgm, name, NULL, attr_path,
			     NULL, NULL, NULL, o, p);
		return;
	}

	diff_fill_sha1_info(one);
	diff_fill_sha1_info(two);

	if (!pgm &&
	    DIFF_FILE_VALID(one) && DIFF_FILE_VALID(two) &&
	    (S_IFMT & one->mode) != (S_IFMT & two->mode)) {
		/*
		 * a filepair that changes between file and symlink
		 * needs to be split into deletion and creation.
		 */
		struct diff_filespec *null = alloc_filespec(two->path);
		run_diff_cmd(NULL, name, other, attr_path,
			     one, null, &msg, o, p);
		free(null);
		strbuf_release(&msg);

		null = alloc_filespec(one->path);
		run_diff_cmd(NULL, name, other, attr_path,
			     null, two, &msg, o, p);
		free(null);
	}
	else
		run_diff_cmd(pgm, name, other, attr_path,
			     one, two, &msg, o, p);

	strbuf_release(&msg);
}

static void run_diffstat(struct diff_filepair *p, struct diff_options *o,
			 struct diffstat_t *diffstat)
{
	const char *name;
	const char *other;

	if (DIFF_PAIR_UNMERGED(p)) {
		/* unmerged */
		builtin_diffstat(p->one->path, NULL, NULL, NULL, diffstat, o, p);
		return;
	}

	name = p->one->path;
	other = (strcmp(name, p->two->path) ? p->two->path : NULL);

	if (o->prefix_length)
		strip_prefix(o->prefix_length, &name, &other);

	diff_fill_sha1_info(p->one);
	diff_fill_sha1_info(p->two);

	builtin_diffstat(name, other, p->one, p->two, diffstat, o, p);
}

static void run_checkdiff(struct diff_filepair *p, struct diff_options *o)
{
	const char *name;
	const char *other;
	const char *attr_path;

	if (DIFF_PAIR_UNMERGED(p)) {
		/* unmerged */
		return;
	}

	name = p->one->path;
	other = (strcmp(name, p->two->path) ? p->two->path : NULL);
	attr_path = other ? other : name;

	if (o->prefix_length)
		strip_prefix(o->prefix_length, &name, &other);

	diff_fill_sha1_info(p->one);
	diff_fill_sha1_info(p->two);

	builtin_checkdiff(name, other, attr_path, p->one, p->two, o);
}

void diff_setup(struct diff_options *options)
{
	memcpy(options, &default_diff_options, sizeof(*options));

	options->file = stdout;

	options->line_termination = '\n';
	options->break_opt = -1;
	options->rename_limit = -1;
	options->dirstat_permille = diff_dirstat_permille_default;
	options->context = diff_context_default;
	options->ws_error_highlight = WSEH_NEW;
	DIFF_OPT_SET(options, RENAME_EMPTY);

	/* pathchange left =NULL by default */
	options->change = diff_change;
	options->add_remove = diff_addremove;
	options->use_color = diff_use_color_default;
	options->detect_rename = diff_detect_rename_default;
	options->xdl_opts |= diff_algorithm;
	if (diff_compaction_heuristic)
		DIFF_XDL_SET(options, COMPACTION_HEURISTIC);
<<<<<<< HEAD

	options->orderfile = diff_order_file_cfg;

=======

	options->orderfile = diff_order_file_cfg;

>>>>>>> 6ebdac1b
	if (diff_no_prefix) {
		options->a_prefix = options->b_prefix = "";
	} else if (!diff_mnemonic_prefix) {
		options->a_prefix = "a/";
		options->b_prefix = "b/";
	}
}

void diff_setup_done(struct diff_options *options)
{
	int count = 0;

	if (options->set_default)
		options->set_default(options);

	if (options->output_format & DIFF_FORMAT_NAME)
		count++;
	if (options->output_format & DIFF_FORMAT_NAME_STATUS)
		count++;
	if (options->output_format & DIFF_FORMAT_CHECKDIFF)
		count++;
	if (options->output_format & DIFF_FORMAT_NO_OUTPUT)
		count++;
	if (count > 1)
		die("--name-only, --name-status, --check and -s are mutually exclusive");

	/*
	 * Most of the time we can say "there are changes"
	 * only by checking if there are changed paths, but
	 * --ignore-whitespace* options force us to look
	 * inside contents.
	 */

	if (DIFF_XDL_TST(options, IGNORE_WHITESPACE) ||
	    DIFF_XDL_TST(options, IGNORE_WHITESPACE_CHANGE) ||
	    DIFF_XDL_TST(options, IGNORE_WHITESPACE_AT_EOL))
		DIFF_OPT_SET(options, DIFF_FROM_CONTENTS);
	else
		DIFF_OPT_CLR(options, DIFF_FROM_CONTENTS);

	if (DIFF_OPT_TST(options, FIND_COPIES_HARDER))
		options->detect_rename = DIFF_DETECT_COPY;

	if (!DIFF_OPT_TST(options, RELATIVE_NAME))
		options->prefix = NULL;
	if (options->prefix)
		options->prefix_length = strlen(options->prefix);
	else
		options->prefix_length = 0;

	if (options->output_format & (DIFF_FORMAT_NAME |
				      DIFF_FORMAT_NAME_STATUS |
				      DIFF_FORMAT_CHECKDIFF |
				      DIFF_FORMAT_NO_OUTPUT))
		options->output_format &= ~(DIFF_FORMAT_RAW |
					    DIFF_FORMAT_NUMSTAT |
					    DIFF_FORMAT_DIFFSTAT |
					    DIFF_FORMAT_SHORTSTAT |
					    DIFF_FORMAT_DIRSTAT |
					    DIFF_FORMAT_SUMMARY |
					    DIFF_FORMAT_PATCH);

	/*
	 * These cases always need recursive; we do not drop caller-supplied
	 * recursive bits for other formats here.
	 */
	if (options->output_format & (DIFF_FORMAT_PATCH |
				      DIFF_FORMAT_NUMSTAT |
				      DIFF_FORMAT_DIFFSTAT |
				      DIFF_FORMAT_SHORTSTAT |
				      DIFF_FORMAT_DIRSTAT |
				      DIFF_FORMAT_SUMMARY |
				      DIFF_FORMAT_CHECKDIFF))
		DIFF_OPT_SET(options, RECURSIVE);
	/*
	 * Also pickaxe would not work very well if you do not say recursive
	 */
	if (options->pickaxe)
		DIFF_OPT_SET(options, RECURSIVE);
	/*
	 * When patches are generated, submodules diffed against the work tree
	 * must be checked for dirtiness too so it can be shown in the output
	 */
	if (options->output_format & DIFF_FORMAT_PATCH)
		DIFF_OPT_SET(options, DIRTY_SUBMODULES);

	if (options->detect_rename && options->rename_limit < 0)
		options->rename_limit = diff_rename_limit_default;
	if (options->setup & DIFF_SETUP_USE_CACHE) {
		if (!active_cache)
			/* read-cache does not die even when it fails
			 * so it is safe for us to do this here.  Also
			 * it does not smudge active_cache or active_nr
			 * when it fails, so we do not have to worry about
			 * cleaning it up ourselves either.
			 */
			read_cache();
	}
	if (options->abbrev <= 0 || 40 < options->abbrev)
		options->abbrev = 40; /* full */

	/*
	 * It does not make sense to show the first hit we happened
	 * to have found.  It does not make sense not to return with
	 * exit code in such a case either.
	 */
	if (DIFF_OPT_TST(options, QUICK)) {
		options->output_format = DIFF_FORMAT_NO_OUTPUT;
		DIFF_OPT_SET(options, EXIT_WITH_STATUS);
	}

	options->diff_path_counter = 0;

	if (DIFF_OPT_TST(options, FOLLOW_RENAMES) && options->pathspec.nr != 1)
		die(_("--follow requires exactly one pathspec"));
}

static int opt_arg(const char *arg, int arg_short, const char *arg_long, int *val)
{
	char c, *eq;
	int len;

	if (*arg != '-')
		return 0;
	c = *++arg;
	if (!c)
		return 0;
	if (c == arg_short) {
		c = *++arg;
		if (!c)
			return 1;
		if (val && isdigit(c)) {
			char *end;
			int n = strtoul(arg, &end, 10);
			if (*end)
				return 0;
			*val = n;
			return 1;
		}
		return 0;
	}
	if (c != '-')
		return 0;
	arg++;
	eq = strchrnul(arg, '=');
	len = eq - arg;
	if (!len || strncmp(arg, arg_long, len))
		return 0;
	if (*eq) {
		int n;
		char *end;
		if (!isdigit(*++eq))
			return 0;
		n = strtoul(eq, &end, 10);
		if (*end)
			return 0;
		*val = n;
	}
	return 1;
}

static int diff_scoreopt_parse(const char *opt);

static inline int short_opt(char opt, const char **argv,
			    const char **optarg)
{
	const char *arg = argv[0];
	if (arg[0] != '-' || arg[1] != opt)
		return 0;
	if (arg[2] != '\0') {
		*optarg = arg + 2;
		return 1;
	}
	if (!argv[1])
		die("Option '%c' requires a value", opt);
	*optarg = argv[1];
	return 2;
}

int parse_long_opt(const char *opt, const char **argv,
		   const char **optarg)
{
	const char *arg = argv[0];
	if (!skip_prefix(arg, "--", &arg))
		return 0;
	if (!skip_prefix(arg, opt, &arg))
		return 0;
	if (*arg == '=') { /* stuck form: --option=value */
		*optarg = arg + 1;
		return 1;
	}
	if (*arg != '\0')
		return 0;
	/* separate form: --option value */
	if (!argv[1])
		die("Option '--%s' requires a value", opt);
	*optarg = argv[1];
	return 2;
}

static int stat_opt(struct diff_options *options, const char **av)
{
	const char *arg = av[0];
	char *end;
	int width = options->stat_width;
	int name_width = options->stat_name_width;
	int graph_width = options->stat_graph_width;
	int count = options->stat_count;
	int argcount = 1;

	if (!skip_prefix(arg, "--stat", &arg))
		die("BUG: stat option does not begin with --stat: %s", arg);
	end = (char *)arg;

	switch (*arg) {
	case '-':
		if (skip_prefix(arg, "-width", &arg)) {
			if (*arg == '=')
				width = strtoul(arg + 1, &end, 10);
			else if (!*arg && !av[1])
				die("Option '--stat-width' requires a value");
			else if (!*arg) {
				width = strtoul(av[1], &end, 10);
				argcount = 2;
			}
		} else if (skip_prefix(arg, "-name-width", &arg)) {
			if (*arg == '=')
				name_width = strtoul(arg + 1, &end, 10);
			else if (!*arg && !av[1])
				die("Option '--stat-name-width' requires a value");
			else if (!*arg) {
				name_width = strtoul(av[1], &end, 10);
				argcount = 2;
			}
		} else if (skip_prefix(arg, "-graph-width", &arg)) {
			if (*arg == '=')
				graph_width = strtoul(arg + 1, &end, 10);
			else if (!*arg && !av[1])
				die("Option '--stat-graph-width' requires a value");
			else if (!*arg) {
				graph_width = strtoul(av[1], &end, 10);
				argcount = 2;
			}
		} else if (skip_prefix(arg, "-count", &arg)) {
			if (*arg == '=')
				count = strtoul(arg + 1, &end, 10);
			else if (!*arg && !av[1])
				die("Option '--stat-count' requires a value");
			else if (!*arg) {
				count = strtoul(av[1], &end, 10);
				argcount = 2;
			}
		}
		break;
	case '=':
		width = strtoul(arg+1, &end, 10);
		if (*end == ',')
			name_width = strtoul(end+1, &end, 10);
		if (*end == ',')
			count = strtoul(end+1, &end, 10);
	}

	/* Important! This checks all the error cases! */
	if (*end)
		return 0;
	options->output_format |= DIFF_FORMAT_DIFFSTAT;
	options->stat_name_width = name_width;
	options->stat_graph_width = graph_width;
	options->stat_width = width;
	options->stat_count = count;
	return argcount;
}

static int parse_dirstat_opt(struct diff_options *options, const char *params)
{
	struct strbuf errmsg = STRBUF_INIT;
	if (parse_dirstat_params(options, params, &errmsg))
		die(_("Failed to parse --dirstat/-X option parameter:\n%s"),
		    errmsg.buf);
	strbuf_release(&errmsg);
	/*
	 * The caller knows a dirstat-related option is given from the command
	 * line; allow it to say "return this_function();"
	 */
	options->output_format |= DIFF_FORMAT_DIRSTAT;
	return 1;
}

static int parse_submodule_opt(struct diff_options *options, const char *value)
{
	if (parse_submodule_params(options, value))
		die(_("Failed to parse --submodule option parameter: '%s'"),
			value);
	return 1;
}

static const char diff_status_letters[] = {
	DIFF_STATUS_ADDED,
	DIFF_STATUS_COPIED,
	DIFF_STATUS_DELETED,
	DIFF_STATUS_MODIFIED,
	DIFF_STATUS_RENAMED,
	DIFF_STATUS_TYPE_CHANGED,
	DIFF_STATUS_UNKNOWN,
	DIFF_STATUS_UNMERGED,
	DIFF_STATUS_FILTER_AON,
	DIFF_STATUS_FILTER_BROKEN,
	'\0',
};

static unsigned int filter_bit['Z' + 1];

static void prepare_filter_bits(void)
{
	int i;

	if (!filter_bit[DIFF_STATUS_ADDED]) {
		for (i = 0; diff_status_letters[i]; i++)
			filter_bit[(int) diff_status_letters[i]] = (1 << i);
	}
}

static unsigned filter_bit_tst(char status, const struct diff_options *opt)
{
	return opt->filter & filter_bit[(int) status];
}

static int parse_diff_filter_opt(const char *optarg, struct diff_options *opt)
{
	int i, optch;

	prepare_filter_bits();

	/*
	 * If there is a negation e.g. 'd' in the input, and we haven't
	 * initialized the filter field with another --diff-filter, start
	 * from full set of bits, except for AON.
	 */
	if (!opt->filter) {
		for (i = 0; (optch = optarg[i]) != '\0'; i++) {
			if (optch < 'a' || 'z' < optch)
				continue;
			opt->filter = (1 << (ARRAY_SIZE(diff_status_letters) - 1)) - 1;
			opt->filter &= ~filter_bit[DIFF_STATUS_FILTER_AON];
			break;
		}
	}

	for (i = 0; (optch = optarg[i]) != '\0'; i++) {
		unsigned int bit;
		int negate;

		if ('a' <= optch && optch <= 'z') {
			negate = 1;
			optch = toupper(optch);
		} else {
			negate = 0;
		}

		bit = (0 <= optch && optch <= 'Z') ? filter_bit[optch] : 0;
		if (!bit)
			return optarg[i];
		if (negate)
			opt->filter &= ~bit;
		else
			opt->filter |= bit;
	}
	return 0;
}

static void enable_patch_output(int *fmt) {
	*fmt &= ~DIFF_FORMAT_NO_OUTPUT;
	*fmt |= DIFF_FORMAT_PATCH;
}

static int parse_one_token(const char **arg, const char *token)
{
	const char *rest;
	if (skip_prefix(*arg, token, &rest) && (!*rest || *rest == ',')) {
		*arg = rest;
		return 1;
	}
	return 0;
}

static int parse_ws_error_highlight(struct diff_options *opt, const char *arg)
{
	const char *orig_arg = arg;
	unsigned val = 0;
	while (*arg) {
		if (parse_one_token(&arg, "none"))
			val = 0;
		else if (parse_one_token(&arg, "default"))
			val = WSEH_NEW;
		else if (parse_one_token(&arg, "all"))
			val = WSEH_NEW | WSEH_OLD | WSEH_CONTEXT;
		else if (parse_one_token(&arg, "new"))
			val |= WSEH_NEW;
		else if (parse_one_token(&arg, "old"))
			val |= WSEH_OLD;
		else if (parse_one_token(&arg, "context"))
			val |= WSEH_CONTEXT;
		else {
			error("unknown value after ws-error-highlight=%.*s",
			      (int)(arg - orig_arg), orig_arg);
			return 0;
		}
		if (*arg)
			arg++;
	}
	opt->ws_error_highlight = val;
	return 1;
}

int diff_opt_parse(struct diff_options *options,
		   const char **av, int ac, const char *prefix)
{
	const char *arg = av[0];
	const char *optarg;
	int argcount;

	if (!prefix)
		prefix = "";

	/* Output format options */
	if (!strcmp(arg, "-p") || !strcmp(arg, "-u") || !strcmp(arg, "--patch")
	    || opt_arg(arg, 'U', "unified", &options->context))
		enable_patch_output(&options->output_format);
	else if (!strcmp(arg, "--raw"))
		options->output_format |= DIFF_FORMAT_RAW;
	else if (!strcmp(arg, "--patch-with-raw")) {
		enable_patch_output(&options->output_format);
		options->output_format |= DIFF_FORMAT_RAW;
	} else if (!strcmp(arg, "--numstat"))
		options->output_format |= DIFF_FORMAT_NUMSTAT;
	else if (!strcmp(arg, "--shortstat"))
		options->output_format |= DIFF_FORMAT_SHORTSTAT;
	else if (!strcmp(arg, "-X") || !strcmp(arg, "--dirstat"))
		return parse_dirstat_opt(options, "");
	else if (skip_prefix(arg, "-X", &arg))
		return parse_dirstat_opt(options, arg);
	else if (skip_prefix(arg, "--dirstat=", &arg))
		return parse_dirstat_opt(options, arg);
	else if (!strcmp(arg, "--cumulative"))
		return parse_dirstat_opt(options, "cumulative");
	else if (!strcmp(arg, "--dirstat-by-file"))
		return parse_dirstat_opt(options, "files");
	else if (skip_prefix(arg, "--dirstat-by-file=", &arg)) {
		parse_dirstat_opt(options, "files");
		return parse_dirstat_opt(options, arg);
	}
	else if (!strcmp(arg, "--check"))
		options->output_format |= DIFF_FORMAT_CHECKDIFF;
	else if (!strcmp(arg, "--summary"))
		options->output_format |= DIFF_FORMAT_SUMMARY;
	else if (!strcmp(arg, "--patch-with-stat")) {
		enable_patch_output(&options->output_format);
		options->output_format |= DIFF_FORMAT_DIFFSTAT;
	} else if (!strcmp(arg, "--name-only"))
		options->output_format |= DIFF_FORMAT_NAME;
	else if (!strcmp(arg, "--name-status"))
		options->output_format |= DIFF_FORMAT_NAME_STATUS;
	else if (!strcmp(arg, "-s") || !strcmp(arg, "--no-patch"))
		options->output_format |= DIFF_FORMAT_NO_OUTPUT;
	else if (starts_with(arg, "--stat"))
		/* --stat, --stat-width, --stat-name-width, or --stat-count */
		return stat_opt(options, av);

	/* renames options */
	else if (starts_with(arg, "-B") || starts_with(arg, "--break-rewrites=") ||
		 !strcmp(arg, "--break-rewrites")) {
		if ((options->break_opt = diff_scoreopt_parse(arg)) == -1)
			return error("invalid argument to -B: %s", arg+2);
	}
	else if (starts_with(arg, "-M") || starts_with(arg, "--find-renames=") ||
		 !strcmp(arg, "--find-renames")) {
		if ((options->rename_score = diff_scoreopt_parse(arg)) == -1)
			return error("invalid argument to -M: %s", arg+2);
		options->detect_rename = DIFF_DETECT_RENAME;
	}
	else if (!strcmp(arg, "-D") || !strcmp(arg, "--irreversible-delete")) {
		options->irreversible_delete = 1;
	}
	else if (starts_with(arg, "-C") || starts_with(arg, "--find-copies=") ||
		 !strcmp(arg, "--find-copies")) {
		if (options->detect_rename == DIFF_DETECT_COPY)
			DIFF_OPT_SET(options, FIND_COPIES_HARDER);
		if ((options->rename_score = diff_scoreopt_parse(arg)) == -1)
			return error("invalid argument to -C: %s", arg+2);
		options->detect_rename = DIFF_DETECT_COPY;
	}
	else if (!strcmp(arg, "--no-renames"))
		options->detect_rename = 0;
	else if (!strcmp(arg, "--rename-empty"))
		DIFF_OPT_SET(options, RENAME_EMPTY);
	else if (!strcmp(arg, "--no-rename-empty"))
		DIFF_OPT_CLR(options, RENAME_EMPTY);
	else if (!strcmp(arg, "--relative"))
		DIFF_OPT_SET(options, RELATIVE_NAME);
	else if (skip_prefix(arg, "--relative=", &arg)) {
		DIFF_OPT_SET(options, RELATIVE_NAME);
		options->prefix = arg;
	}

	/* xdiff options */
	else if (!strcmp(arg, "--minimal"))
		DIFF_XDL_SET(options, NEED_MINIMAL);
	else if (!strcmp(arg, "--no-minimal"))
		DIFF_XDL_CLR(options, NEED_MINIMAL);
	else if (!strcmp(arg, "-w") || !strcmp(arg, "--ignore-all-space"))
		DIFF_XDL_SET(options, IGNORE_WHITESPACE);
	else if (!strcmp(arg, "-b") || !strcmp(arg, "--ignore-space-change"))
		DIFF_XDL_SET(options, IGNORE_WHITESPACE_CHANGE);
	else if (!strcmp(arg, "--ignore-space-at-eol"))
		DIFF_XDL_SET(options, IGNORE_WHITESPACE_AT_EOL);
	else if (!strcmp(arg, "--ignore-blank-lines"))
		DIFF_XDL_SET(options, IGNORE_BLANK_LINES);
	else if (!strcmp(arg, "--compaction-heuristic"))
		DIFF_XDL_SET(options, COMPACTION_HEURISTIC);
	else if (!strcmp(arg, "--no-compaction-heuristic"))
		DIFF_XDL_CLR(options, COMPACTION_HEURISTIC);
	else if (!strcmp(arg, "--patience"))
		options->xdl_opts = DIFF_WITH_ALG(options, PATIENCE_DIFF);
	else if (!strcmp(arg, "--histogram"))
		options->xdl_opts = DIFF_WITH_ALG(options, HISTOGRAM_DIFF);
	else if ((argcount = parse_long_opt("diff-algorithm", av, &optarg))) {
		long value = parse_algorithm_value(optarg);
		if (value < 0)
			return error("option diff-algorithm accepts \"myers\", "
				     "\"minimal\", \"patience\" and \"histogram\"");
		/* clear out previous settings */
		DIFF_XDL_CLR(options, NEED_MINIMAL);
		options->xdl_opts &= ~XDF_DIFF_ALGORITHM_MASK;
		options->xdl_opts |= value;
		return argcount;
	}

	/* flags options */
	else if (!strcmp(arg, "--binary")) {
		enable_patch_output(&options->output_format);
		DIFF_OPT_SET(options, BINARY);
	}
	else if (!strcmp(arg, "--full-index"))
		DIFF_OPT_SET(options, FULL_INDEX);
	else if (!strcmp(arg, "-a") || !strcmp(arg, "--text"))
		DIFF_OPT_SET(options, TEXT);
	else if (!strcmp(arg, "-R"))
		DIFF_OPT_SET(options, REVERSE_DIFF);
	else if (!strcmp(arg, "--find-copies-harder"))
		DIFF_OPT_SET(options, FIND_COPIES_HARDER);
	else if (!strcmp(arg, "--follow"))
		DIFF_OPT_SET(options, FOLLOW_RENAMES);
	else if (!strcmp(arg, "--no-follow")) {
		DIFF_OPT_CLR(options, FOLLOW_RENAMES);
		DIFF_OPT_CLR(options, DEFAULT_FOLLOW_RENAMES);
	} else if (!strcmp(arg, "--color"))
		options->use_color = 1;
	else if (skip_prefix(arg, "--color=", &arg)) {
		int value = git_config_colorbool(NULL, arg);
		if (value < 0)
			return error("option `color' expects \"always\", \"auto\", or \"never\"");
		options->use_color = value;
	}
	else if (!strcmp(arg, "--no-color"))
		options->use_color = 0;
	else if (!strcmp(arg, "--color-words")) {
		options->use_color = 1;
		options->word_diff = DIFF_WORDS_COLOR;
	}
	else if (skip_prefix(arg, "--color-words=", &arg)) {
		options->use_color = 1;
		options->word_diff = DIFF_WORDS_COLOR;
		options->word_regex = arg;
	}
	else if (!strcmp(arg, "--word-diff")) {
		if (options->word_diff == DIFF_WORDS_NONE)
			options->word_diff = DIFF_WORDS_PLAIN;
	}
	else if (skip_prefix(arg, "--word-diff=", &arg)) {
		if (!strcmp(arg, "plain"))
			options->word_diff = DIFF_WORDS_PLAIN;
		else if (!strcmp(arg, "color")) {
			options->use_color = 1;
			options->word_diff = DIFF_WORDS_COLOR;
		}
		else if (!strcmp(arg, "porcelain"))
			options->word_diff = DIFF_WORDS_PORCELAIN;
		else if (!strcmp(arg, "none"))
			options->word_diff = DIFF_WORDS_NONE;
		else
			die("bad --word-diff argument: %s", arg);
	}
	else if ((argcount = parse_long_opt("word-diff-regex", av, &optarg))) {
		if (options->word_diff == DIFF_WORDS_NONE)
			options->word_diff = DIFF_WORDS_PLAIN;
		options->word_regex = optarg;
		return argcount;
	}
	else if (!strcmp(arg, "--exit-code"))
		DIFF_OPT_SET(options, EXIT_WITH_STATUS);
	else if (!strcmp(arg, "--quiet"))
		DIFF_OPT_SET(options, QUICK);
	else if (!strcmp(arg, "--ext-diff"))
		DIFF_OPT_SET(options, ALLOW_EXTERNAL);
	else if (!strcmp(arg, "--no-ext-diff"))
		DIFF_OPT_CLR(options, ALLOW_EXTERNAL);
	else if (!strcmp(arg, "--textconv"))
		DIFF_OPT_SET(options, ALLOW_TEXTCONV);
	else if (!strcmp(arg, "--no-textconv"))
		DIFF_OPT_CLR(options, ALLOW_TEXTCONV);
	else if (!strcmp(arg, "--ignore-submodules")) {
		DIFF_OPT_SET(options, OVERRIDE_SUBMODULE_CONFIG);
		handle_ignore_submodules_arg(options, "all");
	} else if (skip_prefix(arg, "--ignore-submodules=", &arg)) {
		DIFF_OPT_SET(options, OVERRIDE_SUBMODULE_CONFIG);
		handle_ignore_submodules_arg(options, arg);
	} else if (!strcmp(arg, "--submodule"))
		DIFF_OPT_SET(options, SUBMODULE_LOG);
	else if (skip_prefix(arg, "--submodule=", &arg))
		return parse_submodule_opt(options, arg);
	else if (skip_prefix(arg, "--ws-error-highlight=", &arg))
		return parse_ws_error_highlight(options, arg);

	/* misc options */
	else if (!strcmp(arg, "-z"))
		options->line_termination = 0;
	else if ((argcount = short_opt('l', av, &optarg))) {
		options->rename_limit = strtoul(optarg, NULL, 10);
		return argcount;
	}
	else if ((argcount = short_opt('S', av, &optarg))) {
		options->pickaxe = optarg;
		options->pickaxe_opts |= DIFF_PICKAXE_KIND_S;
		return argcount;
	} else if ((argcount = short_opt('G', av, &optarg))) {
		options->pickaxe = optarg;
		options->pickaxe_opts |= DIFF_PICKAXE_KIND_G;
		return argcount;
	}
	else if (!strcmp(arg, "--pickaxe-all"))
		options->pickaxe_opts |= DIFF_PICKAXE_ALL;
	else if (!strcmp(arg, "--pickaxe-regex"))
		options->pickaxe_opts |= DIFF_PICKAXE_REGEX;
	else if ((argcount = short_opt('O', av, &optarg))) {
		const char *path = prefix_filename(prefix, strlen(prefix), optarg);
		options->orderfile = xstrdup(path);
		return argcount;
	}
	else if ((argcount = parse_long_opt("diff-filter", av, &optarg))) {
		int offending = parse_diff_filter_opt(optarg, options);
		if (offending)
			die("unknown change class '%c' in --diff-filter=%s",
			    offending, optarg);
		return argcount;
	}
	else if (!strcmp(arg, "--abbrev"))
		options->abbrev = DEFAULT_ABBREV;
	else if (skip_prefix(arg, "--abbrev=", &arg)) {
		options->abbrev = strtoul(arg, NULL, 10);
		if (options->abbrev < MINIMUM_ABBREV)
			options->abbrev = MINIMUM_ABBREV;
		else if (40 < options->abbrev)
			options->abbrev = 40;
	}
	else if ((argcount = parse_long_opt("src-prefix", av, &optarg))) {
		options->a_prefix = optarg;
		return argcount;
	}
	else if ((argcount = parse_long_opt("dst-prefix", av, &optarg))) {
		options->b_prefix = optarg;
		return argcount;
	}
	else if (!strcmp(arg, "--no-prefix"))
		options->a_prefix = options->b_prefix = "";
	else if (opt_arg(arg, '\0', "inter-hunk-context",
			 &options->interhunkcontext))
		;
	else if (!strcmp(arg, "-W"))
		DIFF_OPT_SET(options, FUNCCONTEXT);
	else if (!strcmp(arg, "--function-context"))
		DIFF_OPT_SET(options, FUNCCONTEXT);
	else if (!strcmp(arg, "--no-function-context"))
		DIFF_OPT_CLR(options, FUNCCONTEXT);
	else if ((argcount = parse_long_opt("output", av, &optarg))) {
		const char *path = prefix_filename(prefix, strlen(prefix), optarg);
		options->file = fopen(path, "w");
		if (!options->file)
			die_errno("Could not open '%s'", path);
		options->close_file = 1;
<<<<<<< HEAD
=======
		if (options->use_color != GIT_COLOR_ALWAYS)
			options->use_color = GIT_COLOR_NEVER;
>>>>>>> 6ebdac1b
		return argcount;
	} else
		return 0;
	return 1;
}

int parse_rename_score(const char **cp_p)
{
	unsigned long num, scale;
	int ch, dot;
	const char *cp = *cp_p;

	num = 0;
	scale = 1;
	dot = 0;
	for (;;) {
		ch = *cp;
		if ( !dot && ch == '.' ) {
			scale = 1;
			dot = 1;
		} else if ( ch == '%' ) {
			scale = dot ? scale*100 : 100;
			cp++;	/* % is always at the end */
			break;
		} else if ( ch >= '0' && ch <= '9' ) {
			if ( scale < 100000 ) {
				scale *= 10;
				num = (num*10) + (ch-'0');
			}
		} else {
			break;
		}
		cp++;
	}
	*cp_p = cp;

	/* user says num divided by scale and we say internally that
	 * is MAX_SCORE * num / scale.
	 */
	return (int)((num >= scale) ? MAX_SCORE : (MAX_SCORE * num / scale));
}

static int diff_scoreopt_parse(const char *opt)
{
	int opt1, opt2, cmd;

	if (*opt++ != '-')
		return -1;
	cmd = *opt++;
	if (cmd == '-') {
		/* convert the long-form arguments into short-form versions */
		if (skip_prefix(opt, "break-rewrites", &opt)) {
			if (*opt == 0 || *opt++ == '=')
				cmd = 'B';
		} else if (skip_prefix(opt, "find-copies", &opt)) {
			if (*opt == 0 || *opt++ == '=')
				cmd = 'C';
		} else if (skip_prefix(opt, "find-renames", &opt)) {
			if (*opt == 0 || *opt++ == '=')
				cmd = 'M';
		}
	}
	if (cmd != 'M' && cmd != 'C' && cmd != 'B')
		return -1; /* that is not a -M, -C, or -B option */

	opt1 = parse_rename_score(&opt);
	if (cmd != 'B')
		opt2 = 0;
	else {
		if (*opt == 0)
			opt2 = 0;
		else if (*opt != '/')
			return -1; /* we expect -B80/99 or -B80 */
		else {
			opt++;
			opt2 = parse_rename_score(&opt);
		}
	}
	if (*opt != 0)
		return -1;
	return opt1 | (opt2 << 16);
}

struct diff_queue_struct diff_queued_diff;

void diff_q(struct diff_queue_struct *queue, struct diff_filepair *dp)
{
	ALLOC_GROW(queue->queue, queue->nr + 1, queue->alloc);
	queue->queue[queue->nr++] = dp;
}

struct diff_filepair *diff_queue(struct diff_queue_struct *queue,
				 struct diff_filespec *one,
				 struct diff_filespec *two)
{
	struct diff_filepair *dp = xcalloc(1, sizeof(*dp));
	dp->one = one;
	dp->two = two;
	if (queue)
		diff_q(queue, dp);
	return dp;
}

void diff_free_filepair(struct diff_filepair *p)
{
	free_filespec(p->one);
	free_filespec(p->two);
	free(p);
}

/* This is different from find_unique_abbrev() in that
 * it stuffs the result with dots for alignment.
 */
const char *diff_unique_abbrev(const unsigned char *sha1, int len)
{
	int abblen;
	const char *abbrev;
	if (len == 40)
		return sha1_to_hex(sha1);

	abbrev = find_unique_abbrev(sha1, len);
	abblen = strlen(abbrev);
	if (abblen < 37) {
		static char hex[41];
		if (len < abblen && abblen <= len + 2)
			xsnprintf(hex, sizeof(hex), "%s%.*s", abbrev, len+3-abblen, "..");
		else
			xsnprintf(hex, sizeof(hex), "%s...", abbrev);
		return hex;
	}
	return sha1_to_hex(sha1);
}

static void diff_flush_raw(struct diff_filepair *p, struct diff_options *opt)
{
	int line_termination = opt->line_termination;
	int inter_name_termination = line_termination ? '\t' : '\0';

	fprintf(opt->file, "%s", diff_line_prefix(opt));
	if (!(opt->output_format & DIFF_FORMAT_NAME_STATUS)) {
		fprintf(opt->file, ":%06o %06o %s ", p->one->mode, p->two->mode,
			diff_unique_abbrev(p->one->oid.hash, opt->abbrev));
		fprintf(opt->file, "%s ",
			diff_unique_abbrev(p->two->oid.hash, opt->abbrev));
	}
	if (p->score) {
		fprintf(opt->file, "%c%03d%c", p->status, similarity_index(p),
			inter_name_termination);
	} else {
		fprintf(opt->file, "%c%c", p->status, inter_name_termination);
	}

	if (p->status == DIFF_STATUS_COPIED ||
	    p->status == DIFF_STATUS_RENAMED) {
		const char *name_a, *name_b;
		name_a = p->one->path;
		name_b = p->two->path;
		strip_prefix(opt->prefix_length, &name_a, &name_b);
		write_name_quoted(name_a, opt->file, inter_name_termination);
		write_name_quoted(name_b, opt->file, line_termination);
	} else {
		const char *name_a, *name_b;
		name_a = p->one->mode ? p->one->path : p->two->path;
		name_b = NULL;
		strip_prefix(opt->prefix_length, &name_a, &name_b);
		write_name_quoted(name_a, opt->file, line_termination);
	}
}

int diff_unmodified_pair(struct diff_filepair *p)
{
	/* This function is written stricter than necessary to support
	 * the currently implemented transformers, but the idea is to
	 * let transformers to produce diff_filepairs any way they want,
	 * and filter and clean them up here before producing the output.
	 */
	struct diff_filespec *one = p->one, *two = p->two;

	if (DIFF_PAIR_UNMERGED(p))
		return 0; /* unmerged is interesting */

	/* deletion, addition, mode or type change
	 * and rename are all interesting.
	 */
	if (DIFF_FILE_VALID(one) != DIFF_FILE_VALID(two) ||
	    DIFF_PAIR_MODE_CHANGED(p) ||
	    strcmp(one->path, two->path))
		return 0;

	/* both are valid and point at the same path.  that is, we are
	 * dealing with a change.
	 */
<<<<<<< HEAD
	if (one->sha1_valid && two->sha1_valid &&
	    !hashcmp(one->sha1, two->sha1) &&
=======
	if (one->oid_valid && two->oid_valid &&
	    !oidcmp(&one->oid, &two->oid) &&
>>>>>>> 6ebdac1b
	    !one->dirty_submodule && !two->dirty_submodule)
		return 1; /* no change */
	if (!one->oid_valid && !two->oid_valid)
		return 1; /* both look at the same file on the filesystem. */
	return 0;
}

static void diff_flush_patch(struct diff_filepair *p, struct diff_options *o)
{
	if (diff_unmodified_pair(p))
		return;

	if ((DIFF_FILE_VALID(p->one) && S_ISDIR(p->one->mode)) ||
	    (DIFF_FILE_VALID(p->two) && S_ISDIR(p->two->mode)))
		return; /* no tree diffs in patch format */

	run_diff(p, o);
}

static void diff_flush_stat(struct diff_filepair *p, struct diff_options *o,
			    struct diffstat_t *diffstat)
{
	if (diff_unmodified_pair(p))
		return;

	if ((DIFF_FILE_VALID(p->one) && S_ISDIR(p->one->mode)) ||
	    (DIFF_FILE_VALID(p->two) && S_ISDIR(p->two->mode)))
		return; /* no useful stat for tree diffs */

	run_diffstat(p, o, diffstat);
}

static void diff_flush_checkdiff(struct diff_filepair *p,
		struct diff_options *o)
{
	if (diff_unmodified_pair(p))
		return;

	if ((DIFF_FILE_VALID(p->one) && S_ISDIR(p->one->mode)) ||
	    (DIFF_FILE_VALID(p->two) && S_ISDIR(p->two->mode)))
		return; /* nothing to check in tree diffs */

	run_checkdiff(p, o);
}

int diff_queue_is_empty(void)
{
	struct diff_queue_struct *q = &diff_queued_diff;
	int i;
	for (i = 0; i < q->nr; i++)
		if (!diff_unmodified_pair(q->queue[i]))
			return 0;
	return 1;
}

#if DIFF_DEBUG
void diff_debug_filespec(struct diff_filespec *s, int x, const char *one)
{
	fprintf(stderr, "queue[%d] %s (%s) %s %06o %s\n",
		x, one ? one : "",
		s->path,
		DIFF_FILE_VALID(s) ? "valid" : "invalid",
		s->mode,
<<<<<<< HEAD
		s->sha1_valid ? sha1_to_hex(s->sha1) : "");
=======
		s->oid_valid ? oid_to_hex(&s->oid) : "");
>>>>>>> 6ebdac1b
	fprintf(stderr, "queue[%d] %s size %lu\n",
		x, one ? one : "",
		s->size);
}

void diff_debug_filepair(const struct diff_filepair *p, int i)
{
	diff_debug_filespec(p->one, i, "one");
	diff_debug_filespec(p->two, i, "two");
	fprintf(stderr, "score %d, status %c rename_used %d broken %d\n",
		p->score, p->status ? p->status : '?',
		p->one->rename_used, p->broken_pair);
}

void diff_debug_queue(const char *msg, struct diff_queue_struct *q)
{
	int i;
	if (msg)
		fprintf(stderr, "%s\n", msg);
	fprintf(stderr, "q->nr = %d\n", q->nr);
	for (i = 0; i < q->nr; i++) {
		struct diff_filepair *p = q->queue[i];
		diff_debug_filepair(p, i);
	}
}
#endif

static void diff_resolve_rename_copy(void)
{
	int i;
	struct diff_filepair *p;
	struct diff_queue_struct *q = &diff_queued_diff;

	diff_debug_queue("resolve-rename-copy", q);

	for (i = 0; i < q->nr; i++) {
		p = q->queue[i];
		p->status = 0; /* undecided */
		if (DIFF_PAIR_UNMERGED(p))
			p->status = DIFF_STATUS_UNMERGED;
		else if (!DIFF_FILE_VALID(p->one))
			p->status = DIFF_STATUS_ADDED;
		else if (!DIFF_FILE_VALID(p->two))
			p->status = DIFF_STATUS_DELETED;
		else if (DIFF_PAIR_TYPE_CHANGED(p))
			p->status = DIFF_STATUS_TYPE_CHANGED;

		/* from this point on, we are dealing with a pair
		 * whose both sides are valid and of the same type, i.e.
		 * either in-place edit or rename/copy edit.
		 */
		else if (DIFF_PAIR_RENAME(p)) {
			/*
			 * A rename might have re-connected a broken
			 * pair up, causing the pathnames to be the
			 * same again. If so, that's not a rename at
			 * all, just a modification..
			 *
			 * Otherwise, see if this source was used for
			 * multiple renames, in which case we decrement
			 * the count, and call it a copy.
			 */
			if (!strcmp(p->one->path, p->two->path))
				p->status = DIFF_STATUS_MODIFIED;
			else if (--p->one->rename_used > 0)
				p->status = DIFF_STATUS_COPIED;
			else
				p->status = DIFF_STATUS_RENAMED;
		}
		else if (oidcmp(&p->one->oid, &p->two->oid) ||
			 p->one->mode != p->two->mode ||
			 p->one->dirty_submodule ||
			 p->two->dirty_submodule ||
<<<<<<< HEAD
			 is_null_sha1(p->one->sha1))
=======
			 is_null_oid(&p->one->oid))
>>>>>>> 6ebdac1b
			p->status = DIFF_STATUS_MODIFIED;
		else {
			/* This is a "no-change" entry and should not
			 * happen anymore, but prepare for broken callers.
			 */
			error("feeding unmodified %s to diffcore",
			      p->one->path);
			p->status = DIFF_STATUS_UNKNOWN;
		}
	}
	diff_debug_queue("resolve-rename-copy done", q);
}

static int check_pair_status(struct diff_filepair *p)
{
	switch (p->status) {
	case DIFF_STATUS_UNKNOWN:
		return 0;
	case 0:
		die("internal error in diff-resolve-rename-copy");
	default:
		return 1;
	}
}

static void flush_one_pair(struct diff_filepair *p, struct diff_options *opt)
{
	int fmt = opt->output_format;

	if (fmt & DIFF_FORMAT_CHECKDIFF)
		diff_flush_checkdiff(p, opt);
	else if (fmt & (DIFF_FORMAT_RAW | DIFF_FORMAT_NAME_STATUS))
		diff_flush_raw(p, opt);
	else if (fmt & DIFF_FORMAT_NAME) {
		const char *name_a, *name_b;
		name_a = p->two->path;
		name_b = NULL;
		strip_prefix(opt->prefix_length, &name_a, &name_b);
		write_name_quoted(name_a, opt->file, opt->line_termination);
	}
}

static void show_file_mode_name(FILE *file, const char *newdelete, struct diff_filespec *fs)
{
	if (fs->mode)
		fprintf(file, " %s mode %06o ", newdelete, fs->mode);
	else
		fprintf(file, " %s ", newdelete);
	write_name_quoted(fs->path, file, '\n');
}


static void show_mode_change(FILE *file, struct diff_filepair *p, int show_name,
		const char *line_prefix)
{
	if (p->one->mode && p->two->mode && p->one->mode != p->two->mode) {
		fprintf(file, "%s mode change %06o => %06o%c", line_prefix, p->one->mode,
			p->two->mode, show_name ? ' ' : '\n');
		if (show_name) {
			write_name_quoted(p->two->path, file, '\n');
		}
	}
}

static void show_rename_copy(FILE *file, const char *renamecopy, struct diff_filepair *p,
			const char *line_prefix)
{
	char *names = pprint_rename(p->one->path, p->two->path);

	fprintf(file, " %s %s (%d%%)\n", renamecopy, names, similarity_index(p));
	free(names);
	show_mode_change(file, p, 0, line_prefix);
}

static void diff_summary(struct diff_options *opt, struct diff_filepair *p)
{
	FILE *file = opt->file;
	const char *line_prefix = diff_line_prefix(opt);

	switch(p->status) {
	case DIFF_STATUS_DELETED:
		fputs(line_prefix, file);
		show_file_mode_name(file, "delete", p->one);
		break;
	case DIFF_STATUS_ADDED:
		fputs(line_prefix, file);
		show_file_mode_name(file, "create", p->two);
		break;
	case DIFF_STATUS_COPIED:
		fputs(line_prefix, file);
		show_rename_copy(file, "copy", p, line_prefix);
		break;
	case DIFF_STATUS_RENAMED:
		fputs(line_prefix, file);
		show_rename_copy(file, "rename", p, line_prefix);
		break;
	default:
		if (p->score) {
			fprintf(file, "%s rewrite ", line_prefix);
			write_name_quoted(p->two->path, file, ' ');
			fprintf(file, "(%d%%)\n", similarity_index(p));
		}
		show_mode_change(file, p, !p->score, line_prefix);
		break;
	}
}

struct patch_id_t {
	git_SHA_CTX *ctx;
	int patchlen;
};

static int remove_space(char *line, int len)
{
	int i;
	char *dst = line;
	unsigned char c;

	for (i = 0; i < len; i++)
		if (!isspace((c = line[i])))
			*dst++ = c;

	return dst - line;
}

static void patch_id_consume(void *priv, char *line, unsigned long len)
{
	struct patch_id_t *data = priv;
	int new_len;

	/* Ignore line numbers when computing the SHA1 of the patch */
	if (starts_with(line, "@@ -"))
		return;

	new_len = remove_space(line, len);

	git_SHA1_Update(data->ctx, line, new_len);
	data->patchlen += new_len;
}

/* returns 0 upon success, and writes result into sha1 */
static int diff_get_patch_id(struct diff_options *options, unsigned char *sha1, int diff_header_only)
{
	struct diff_queue_struct *q = &diff_queued_diff;
	int i;
	git_SHA_CTX ctx;
	struct patch_id_t data;
	char buffer[PATH_MAX * 4 + 20];

	git_SHA1_Init(&ctx);
	memset(&data, 0, sizeof(struct patch_id_t));
	data.ctx = &ctx;

	for (i = 0; i < q->nr; i++) {
		xpparam_t xpp;
		xdemitconf_t xecfg;
		mmfile_t mf1, mf2;
		struct diff_filepair *p = q->queue[i];
		int len1, len2;

		memset(&xpp, 0, sizeof(xpp));
		memset(&xecfg, 0, sizeof(xecfg));
		if (p->status == 0)
			return error("internal diff status error");
		if (p->status == DIFF_STATUS_UNKNOWN)
			continue;
		if (diff_unmodified_pair(p))
			continue;
		if ((DIFF_FILE_VALID(p->one) && S_ISDIR(p->one->mode)) ||
		    (DIFF_FILE_VALID(p->two) && S_ISDIR(p->two->mode)))
			continue;
		if (DIFF_PAIR_UNMERGED(p))
			continue;

		diff_fill_sha1_info(p->one);
		diff_fill_sha1_info(p->two);

		len1 = remove_space(p->one->path, strlen(p->one->path));
		len2 = remove_space(p->two->path, strlen(p->two->path));
		if (p->one->mode == 0)
			len1 = snprintf(buffer, sizeof(buffer),
					"diff--gita/%.*sb/%.*s"
					"newfilemode%06o"
					"---/dev/null"
					"+++b/%.*s",
					len1, p->one->path,
					len2, p->two->path,
					p->two->mode,
					len2, p->two->path);
		else if (p->two->mode == 0)
			len1 = snprintf(buffer, sizeof(buffer),
					"diff--gita/%.*sb/%.*s"
					"deletedfilemode%06o"
					"---a/%.*s"
					"+++/dev/null",
					len1, p->one->path,
					len2, p->two->path,
					p->one->mode,
					len1, p->one->path);
		else
			len1 = snprintf(buffer, sizeof(buffer),
					"diff--gita/%.*sb/%.*s"
					"---a/%.*s"
					"+++b/%.*s",
					len1, p->one->path,
					len2, p->two->path,
					len1, p->one->path,
					len2, p->two->path);
		git_SHA1_Update(&ctx, buffer, len1);

<<<<<<< HEAD
		if (diff_filespec_is_binary(p->one) ||
		    diff_filespec_is_binary(p->two)) {
			git_SHA1_Update(&ctx, sha1_to_hex(p->one->sha1), 40);
			git_SHA1_Update(&ctx, sha1_to_hex(p->two->sha1), 40);
=======
		if (diff_header_only)
			continue;

		if (fill_mmfile(&mf1, p->one) < 0 ||
		    fill_mmfile(&mf2, p->two) < 0)
			return error("unable to read files to diff");

		if (diff_filespec_is_binary(p->one) ||
		    diff_filespec_is_binary(p->two)) {
			git_SHA1_Update(&ctx, oid_to_hex(&p->one->oid),
					40);
			git_SHA1_Update(&ctx, oid_to_hex(&p->two->oid),
					40);
>>>>>>> 6ebdac1b
			continue;
		}

		xpp.flags = 0;
		xecfg.ctxlen = 3;
		xecfg.flags = 0;
		if (xdi_diff_outf(&mf1, &mf2, patch_id_consume, &data,
				  &xpp, &xecfg))
			return error("unable to generate patch-id diff for %s",
				     p->one->path);
	}

	git_SHA1_Final(sha1, &ctx);
	return 0;
}

int diff_flush_patch_id(struct diff_options *options, unsigned char *sha1, int diff_header_only)
{
	struct diff_queue_struct *q = &diff_queued_diff;
	int i;
	int result = diff_get_patch_id(options, sha1, diff_header_only);

	for (i = 0; i < q->nr; i++)
		diff_free_filepair(q->queue[i]);

	free(q->queue);
	DIFF_QUEUE_CLEAR(q);

	return result;
}

static int is_summary_empty(const struct diff_queue_struct *q)
{
	int i;

	for (i = 0; i < q->nr; i++) {
		const struct diff_filepair *p = q->queue[i];

		switch (p->status) {
		case DIFF_STATUS_DELETED:
		case DIFF_STATUS_ADDED:
		case DIFF_STATUS_COPIED:
		case DIFF_STATUS_RENAMED:
			return 0;
		default:
			if (p->score)
				return 0;
			if (p->one->mode && p->two->mode &&
			    p->one->mode != p->two->mode)
				return 0;
			break;
		}
	}
	return 1;
}

static const char rename_limit_warning[] =
"inexact rename detection was skipped due to too many files.";

static const char degrade_cc_to_c_warning[] =
"only found copies from modified paths due to too many files.";

static const char rename_limit_advice[] =
"you may want to set your %s variable to at least "
"%d and retry the command.";

void diff_warn_rename_limit(const char *varname, int needed, int degraded_cc)
{
	if (degraded_cc)
		warning(degrade_cc_to_c_warning);
	else if (needed)
		warning(rename_limit_warning);
	else
		return;
	if (0 < needed && needed < 32767)
		warning(rename_limit_advice, varname, needed);
}

void diff_flush(struct diff_options *options)
{
	struct diff_queue_struct *q = &diff_queued_diff;
	int i, output_format = options->output_format;
	int separator = 0;
	int dirstat_by_line = 0;

	/*
	 * Order: raw, stat, summary, patch
	 * or:    name/name-status/checkdiff (other bits clear)
	 */
	if (!q->nr)
		goto free_queue;

	if (output_format & (DIFF_FORMAT_RAW |
			     DIFF_FORMAT_NAME |
			     DIFF_FORMAT_NAME_STATUS |
			     DIFF_FORMAT_CHECKDIFF)) {
		for (i = 0; i < q->nr; i++) {
			struct diff_filepair *p = q->queue[i];
			if (check_pair_status(p))
				flush_one_pair(p, options);
		}
		separator++;
	}

	if (output_format & DIFF_FORMAT_DIRSTAT && DIFF_OPT_TST(options, DIRSTAT_BY_LINE))
		dirstat_by_line = 1;

	if (output_format & (DIFF_FORMAT_DIFFSTAT|DIFF_FORMAT_SHORTSTAT|DIFF_FORMAT_NUMSTAT) ||
	    dirstat_by_line) {
		struct diffstat_t diffstat;

		memset(&diffstat, 0, sizeof(struct diffstat_t));
		for (i = 0; i < q->nr; i++) {
			struct diff_filepair *p = q->queue[i];
			if (check_pair_status(p))
				diff_flush_stat(p, options, &diffstat);
		}
		if (output_format & DIFF_FORMAT_NUMSTAT)
			show_numstat(&diffstat, options);
		if (output_format & DIFF_FORMAT_DIFFSTAT)
			show_stats(&diffstat, options);
		if (output_format & DIFF_FORMAT_SHORTSTAT)
			show_shortstats(&diffstat, options);
		if (output_format & DIFF_FORMAT_DIRSTAT && dirstat_by_line)
			show_dirstat_by_line(&diffstat, options);
		free_diffstat_info(&diffstat);
		separator++;
	}
	if ((output_format & DIFF_FORMAT_DIRSTAT) && !dirstat_by_line)
		show_dirstat(options);

	if (output_format & DIFF_FORMAT_SUMMARY && !is_summary_empty(q)) {
		for (i = 0; i < q->nr; i++) {
			diff_summary(options, q->queue[i]);
		}
		separator++;
	}

	if (output_format & DIFF_FORMAT_NO_OUTPUT &&
	    DIFF_OPT_TST(options, EXIT_WITH_STATUS) &&
	    DIFF_OPT_TST(options, DIFF_FROM_CONTENTS)) {
		/*
		 * run diff_flush_patch for the exit status. setting
		 * options->file to /dev/null should be safe, because we
		 * aren't supposed to produce any output anyway.
		 */
		if (options->close_file)
			fclose(options->file);
		options->file = fopen("/dev/null", "w");
		if (!options->file)
			die_errno("Could not open /dev/null");
		options->close_file = 1;
		for (i = 0; i < q->nr; i++) {
			struct diff_filepair *p = q->queue[i];
			if (check_pair_status(p))
				diff_flush_patch(p, options);
			if (options->found_changes)
				break;
		}
	}

	if (output_format & DIFF_FORMAT_PATCH) {
		if (separator) {
			fprintf(options->file, "%s%c",
				diff_line_prefix(options),
				options->line_termination);
			if (options->stat_sep) {
				/* attach patch instead of inline */
				fputs(options->stat_sep, options->file);
			}
		}

		for (i = 0; i < q->nr; i++) {
			struct diff_filepair *p = q->queue[i];
			if (check_pair_status(p))
				diff_flush_patch(p, options);
		}
	}

	if (output_format & DIFF_FORMAT_CALLBACK)
		options->format_callback(q, options, options->format_callback_data);

	for (i = 0; i < q->nr; i++)
		diff_free_filepair(q->queue[i]);
free_queue:
	free(q->queue);
	DIFF_QUEUE_CLEAR(q);
	if (options->close_file)
		fclose(options->file);

	/*
	 * Report the content-level differences with HAS_CHANGES;
	 * diff_addremove/diff_change does not set the bit when
	 * DIFF_FROM_CONTENTS is in effect (e.g. with -w).
	 */
	if (DIFF_OPT_TST(options, DIFF_FROM_CONTENTS)) {
		if (options->found_changes)
			DIFF_OPT_SET(options, HAS_CHANGES);
		else
			DIFF_OPT_CLR(options, HAS_CHANGES);
	}
}

static int match_filter(const struct diff_options *options, const struct diff_filepair *p)
{
	return (((p->status == DIFF_STATUS_MODIFIED) &&
		 ((p->score &&
		   filter_bit_tst(DIFF_STATUS_FILTER_BROKEN, options)) ||
		  (!p->score &&
		   filter_bit_tst(DIFF_STATUS_MODIFIED, options)))) ||
		((p->status != DIFF_STATUS_MODIFIED) &&
		 filter_bit_tst(p->status, options)));
}

static void diffcore_apply_filter(struct diff_options *options)
{
	int i;
	struct diff_queue_struct *q = &diff_queued_diff;
	struct diff_queue_struct outq;

	DIFF_QUEUE_CLEAR(&outq);

	if (!options->filter)
		return;

	if (filter_bit_tst(DIFF_STATUS_FILTER_AON, options)) {
		int found;
		for (i = found = 0; !found && i < q->nr; i++) {
			if (match_filter(options, q->queue[i]))
				found++;
		}
		if (found)
			return;

		/* otherwise we will clear the whole queue
		 * by copying the empty outq at the end of this
		 * function, but first clear the current entries
		 * in the queue.
		 */
		for (i = 0; i < q->nr; i++)
			diff_free_filepair(q->queue[i]);
	}
	else {
		/* Only the matching ones */
		for (i = 0; i < q->nr; i++) {
			struct diff_filepair *p = q->queue[i];
			if (match_filter(options, p))
				diff_q(&outq, p);
			else
				diff_free_filepair(p);
		}
	}
	free(q->queue);
	*q = outq;
}

/* Check whether two filespecs with the same mode and size are identical */
static int diff_filespec_is_identical(struct diff_filespec *one,
				      struct diff_filespec *two)
{
	if (S_ISGITLINK(one->mode))
		return 0;
	if (diff_populate_filespec(one, 0))
		return 0;
	if (diff_populate_filespec(two, 0))
		return 0;
	return !memcmp(one->data, two->data, one->size);
}

static int diff_filespec_check_stat_unmatch(struct diff_filepair *p)
{
	if (p->done_skip_stat_unmatch)
		return p->skip_stat_unmatch_result;

	p->done_skip_stat_unmatch = 1;
	p->skip_stat_unmatch_result = 0;
	/*
	 * 1. Entries that come from stat info dirtiness
	 *    always have both sides (iow, not create/delete),
	 *    one side of the object name is unknown, with
	 *    the same mode and size.  Keep the ones that
	 *    do not match these criteria.  They have real
	 *    differences.
	 *
	 * 2. At this point, the file is known to be modified,
	 *    with the same mode and size, and the object
	 *    name of one side is unknown.  Need to inspect
	 *    the identical contents.
	 */
	if (!DIFF_FILE_VALID(p->one) || /* (1) */
	    !DIFF_FILE_VALID(p->two) ||
<<<<<<< HEAD
	    (p->one->sha1_valid && p->two->sha1_valid) ||
=======
	    (p->one->oid_valid && p->two->oid_valid) ||
>>>>>>> 6ebdac1b
	    (p->one->mode != p->two->mode) ||
	    diff_populate_filespec(p->one, CHECK_SIZE_ONLY) ||
	    diff_populate_filespec(p->two, CHECK_SIZE_ONLY) ||
	    (p->one->size != p->two->size) ||
	    !diff_filespec_is_identical(p->one, p->two)) /* (2) */
		p->skip_stat_unmatch_result = 1;
	return p->skip_stat_unmatch_result;
}

static void diffcore_skip_stat_unmatch(struct diff_options *diffopt)
{
	int i;
	struct diff_queue_struct *q = &diff_queued_diff;
	struct diff_queue_struct outq;
	DIFF_QUEUE_CLEAR(&outq);

	for (i = 0; i < q->nr; i++) {
		struct diff_filepair *p = q->queue[i];

		if (diff_filespec_check_stat_unmatch(p))
			diff_q(&outq, p);
		else {
			/*
			 * The caller can subtract 1 from skip_stat_unmatch
			 * to determine how many paths were dirty only
			 * due to stat info mismatch.
			 */
			if (!DIFF_OPT_TST(diffopt, NO_INDEX))
				diffopt->skip_stat_unmatch++;
			diff_free_filepair(p);
		}
	}
	free(q->queue);
	*q = outq;
}

static int diffnamecmp(const void *a_, const void *b_)
{
	const struct diff_filepair *a = *((const struct diff_filepair **)a_);
	const struct diff_filepair *b = *((const struct diff_filepair **)b_);
	const char *name_a, *name_b;

	name_a = a->one ? a->one->path : a->two->path;
	name_b = b->one ? b->one->path : b->two->path;
	return strcmp(name_a, name_b);
}

void diffcore_fix_diff_index(struct diff_options *options)
{
	struct diff_queue_struct *q = &diff_queued_diff;
	qsort(q->queue, q->nr, sizeof(q->queue[0]), diffnamecmp);
}

void diffcore_std(struct diff_options *options)
{
	/* NOTE please keep the following in sync with diff_tree_combined() */
	if (options->skip_stat_unmatch)
		diffcore_skip_stat_unmatch(options);
	if (!options->found_follow) {
		/* See try_to_follow_renames() in tree-diff.c */
		if (options->break_opt != -1)
			diffcore_break(options->break_opt);
		if (options->detect_rename)
			diffcore_rename(options);
		if (options->break_opt != -1)
			diffcore_merge_broken();
	}
	if (options->pickaxe)
		diffcore_pickaxe(options);
	if (options->orderfile)
		diffcore_order(options->orderfile);
	if (!options->found_follow)
		/* See try_to_follow_renames() in tree-diff.c */
		diff_resolve_rename_copy();
	diffcore_apply_filter(options);

	if (diff_queued_diff.nr && !DIFF_OPT_TST(options, DIFF_FROM_CONTENTS))
		DIFF_OPT_SET(options, HAS_CHANGES);
	else
		DIFF_OPT_CLR(options, HAS_CHANGES);

	options->found_follow = 0;
}

int diff_result_code(struct diff_options *opt, int status)
{
	int result = 0;

	diff_warn_rename_limit("diff.renameLimit",
			       opt->needed_rename_limit,
			       opt->degraded_cc_to_c);
	if (!DIFF_OPT_TST(opt, EXIT_WITH_STATUS) &&
	    !(opt->output_format & DIFF_FORMAT_CHECKDIFF))
		return status;
	if (DIFF_OPT_TST(opt, EXIT_WITH_STATUS) &&
	    DIFF_OPT_TST(opt, HAS_CHANGES))
		result |= 01;
	if ((opt->output_format & DIFF_FORMAT_CHECKDIFF) &&
	    DIFF_OPT_TST(opt, CHECK_FAILED))
		result |= 02;
	return result;
}

int diff_can_quit_early(struct diff_options *opt)
{
	return (DIFF_OPT_TST(opt, QUICK) &&
		!opt->filter &&
		DIFF_OPT_TST(opt, HAS_CHANGES));
}

/*
 * Shall changes to this submodule be ignored?
 *
 * Submodule changes can be configured to be ignored separately for each path,
 * but that configuration can be overridden from the command line.
 */
static int is_submodule_ignored(const char *path, struct diff_options *options)
{
	int ignored = 0;
	unsigned orig_flags = options->flags;
	if (!DIFF_OPT_TST(options, OVERRIDE_SUBMODULE_CONFIG))
		set_diffopt_flags_from_submodule_config(options, path);
	if (DIFF_OPT_TST(options, IGNORE_SUBMODULES))
		ignored = 1;
	options->flags = orig_flags;
	return ignored;
}

void diff_addremove(struct diff_options *options,
		    int addremove, unsigned mode,
		    const unsigned char *sha1,
		    int sha1_valid,
		    const char *concatpath, unsigned dirty_submodule)
{
	struct diff_filespec *one, *two;

	if (S_ISGITLINK(mode) && is_submodule_ignored(concatpath, options))
		return;

	/* This may look odd, but it is a preparation for
	 * feeding "there are unchanged files which should
	 * not produce diffs, but when you are doing copy
	 * detection you would need them, so here they are"
	 * entries to the diff-core.  They will be prefixed
	 * with something like '=' or '*' (I haven't decided
	 * which but should not make any difference).
	 * Feeding the same new and old to diff_change()
	 * also has the same effect.
	 * Before the final output happens, they are pruned after
	 * merged into rename/copy pairs as appropriate.
	 */
	if (DIFF_OPT_TST(options, REVERSE_DIFF))
		addremove = (addremove == '+' ? '-' :
			     addremove == '-' ? '+' : addremove);

	if (options->prefix &&
	    strncmp(concatpath, options->prefix, options->prefix_length))
		return;

	one = alloc_filespec(concatpath);
	two = alloc_filespec(concatpath);

	if (addremove != '+')
		fill_filespec(one, sha1, sha1_valid, mode);
	if (addremove != '-') {
		fill_filespec(two, sha1, sha1_valid, mode);
		two->dirty_submodule = dirty_submodule;
	}

	diff_queue(&diff_queued_diff, one, two);
	if (!DIFF_OPT_TST(options, DIFF_FROM_CONTENTS))
		DIFF_OPT_SET(options, HAS_CHANGES);
}

void diff_change(struct diff_options *options,
		 unsigned old_mode, unsigned new_mode,
		 const unsigned char *old_sha1,
		 const unsigned char *new_sha1,
		 int old_sha1_valid, int new_sha1_valid,
		 const char *concatpath,
		 unsigned old_dirty_submodule, unsigned new_dirty_submodule)
{
	struct diff_filespec *one, *two;
	struct diff_filepair *p;

	if (S_ISGITLINK(old_mode) && S_ISGITLINK(new_mode) &&
	    is_submodule_ignored(concatpath, options))
		return;

	if (DIFF_OPT_TST(options, REVERSE_DIFF)) {
		unsigned tmp;
		const unsigned char *tmp_c;
		tmp = old_mode; old_mode = new_mode; new_mode = tmp;
		tmp_c = old_sha1; old_sha1 = new_sha1; new_sha1 = tmp_c;
		tmp = old_sha1_valid; old_sha1_valid = new_sha1_valid;
			new_sha1_valid = tmp;
		tmp = old_dirty_submodule; old_dirty_submodule = new_dirty_submodule;
			new_dirty_submodule = tmp;
	}

	if (options->prefix &&
	    strncmp(concatpath, options->prefix, options->prefix_length))
		return;

	one = alloc_filespec(concatpath);
	two = alloc_filespec(concatpath);
	fill_filespec(one, old_sha1, old_sha1_valid, old_mode);
	fill_filespec(two, new_sha1, new_sha1_valid, new_mode);
	one->dirty_submodule = old_dirty_submodule;
	two->dirty_submodule = new_dirty_submodule;
	p = diff_queue(&diff_queued_diff, one, two);

	if (DIFF_OPT_TST(options, DIFF_FROM_CONTENTS))
		return;

	if (DIFF_OPT_TST(options, QUICK) && options->skip_stat_unmatch &&
	    !diff_filespec_check_stat_unmatch(p))
		return;

	DIFF_OPT_SET(options, HAS_CHANGES);
}

struct diff_filepair *diff_unmerge(struct diff_options *options, const char *path)
{
	struct diff_filepair *pair;
	struct diff_filespec *one, *two;

	if (options->prefix &&
	    strncmp(path, options->prefix, options->prefix_length))
		return NULL;

	one = alloc_filespec(path);
	two = alloc_filespec(path);
	pair = diff_queue(&diff_queued_diff, one, two);
	pair->is_unmerged = 1;
	return pair;
}

static char *run_textconv(const char *pgm, struct diff_filespec *spec,
		size_t *outsize)
{
	struct diff_tempfile *temp;
	const char *argv[3];
	const char **arg = argv;
	struct child_process child = CHILD_PROCESS_INIT;
	struct strbuf buf = STRBUF_INIT;
	int err = 0;

	temp = prepare_temp_file(spec->path, spec);
	*arg++ = pgm;
	*arg++ = temp->name;
	*arg = NULL;

	child.use_shell = 1;
	child.argv = argv;
	child.out = -1;
	if (start_command(&child)) {
		remove_tempfile();
		return NULL;
	}

	if (strbuf_read(&buf, child.out, 0) < 0)
		err = error("error reading from textconv command '%s'", pgm);
	close(child.out);

	if (finish_command(&child) || err) {
		strbuf_release(&buf);
		remove_tempfile();
		return NULL;
	}
	remove_tempfile();

	return strbuf_detach(&buf, outsize);
}

size_t fill_textconv(struct userdiff_driver *driver,
		     struct diff_filespec *df,
		     char **outbuf)
{
	size_t size;

	if (!driver) {
		if (!DIFF_FILE_VALID(df)) {
			*outbuf = "";
			return 0;
		}
		if (diff_populate_filespec(df, 0))
			die("unable to read files to diff");
		*outbuf = df->data;
		return df->size;
	}

	if (!driver->textconv)
		die("BUG: fill_textconv called with non-textconv driver");

<<<<<<< HEAD
	if (driver->textconv_cache && df->sha1_valid) {
		*outbuf = notes_cache_get(driver->textconv_cache, df->sha1,
=======
	if (driver->textconv_cache && df->oid_valid) {
		*outbuf = notes_cache_get(driver->textconv_cache,
					  df->oid.hash,
>>>>>>> 6ebdac1b
					  &size);
		if (*outbuf)
			return size;
	}

	*outbuf = run_textconv(driver->textconv, df, &size);
	if (!*outbuf)
		die("unable to read files to diff");

<<<<<<< HEAD
	if (driver->textconv_cache && df->sha1_valid) {
		/* ignore errors, as we might be in a readonly repository */
		notes_cache_put(driver->textconv_cache, df->sha1, *outbuf,
=======
	if (driver->textconv_cache && df->oid_valid) {
		/* ignore errors, as we might be in a readonly repository */
		notes_cache_put(driver->textconv_cache, df->oid.hash, *outbuf,
>>>>>>> 6ebdac1b
				size);
		/*
		 * we could save up changes and flush them all at the end,
		 * but we would need an extra call after all diffing is done.
		 * Since generating a cache entry is the slow path anyway,
		 * this extra overhead probably isn't a big deal.
		 */
		notes_cache_write(driver->textconv_cache);
	}

	return size;
}

void setup_diff_pager(struct diff_options *opt)
{
	/*
	 * If the user asked for our exit code, then either they want --quiet
	 * or --exit-code. We should definitely not bother with a pager in the
	 * former case, as we will generate no output. Since we still properly
	 * report our exit code even when a pager is run, we _could_ run a
	 * pager with --exit-code. But since we have not done so historically,
	 * and because it is easy to find people oneline advising "git diff
	 * --exit-code" in hooks and other scripts, we do not do so.
	 */
	if (!DIFF_OPT_TST(opt, EXIT_WITH_STATUS) &&
	    check_pager_config("diff") != 0)
		setup_pager();
}<|MERGE_RESOLUTION|>--- conflicted
+++ resolved
@@ -1578,7 +1578,6 @@
 		if (file->is_unmerged) {
 			/* "Unmerged" is 8 characters */
 			bin_width = bin_width < 8 ? 8 : bin_width;
-<<<<<<< HEAD
 			continue;
 		}
 		if (file->is_binary) {
@@ -1590,19 +1589,6 @@
 			number_width = 3;
 			continue;
 		}
-=======
-			continue;
-		}
-		if (file->is_binary) {
-			/* "Bin XXX -> YYY bytes" */
-			int w = 14 + decimal_width(file->added)
-				+ decimal_width(file->deleted);
-			bin_width = bin_width < w ? w : bin_width;
-			/* Display change counts aligned with "Bin" */
-			number_width = 3;
-			continue;
-		}
->>>>>>> 6ebdac1b
 
 		if (max_change < change)
 			max_change = change;
@@ -1616,7 +1602,6 @@
 	 * We also need 1 for " " and 4 + decimal_width(max_change)
 	 * for " | NNNN " and one the empty column at the end, altogether
 	 * 6 + decimal_width(max_change).
-<<<<<<< HEAD
 	 *
 	 * If there's not enough space, we will use the smaller of
 	 * stat_name_width (if set) and 5/8*width for the filename,
@@ -1625,16 +1610,6 @@
 	 * (5/8 gives 50 for filename and 30 for the constant parts + graph
 	 * for the standard terminal size).
 	 *
-=======
-	 *
-	 * If there's not enough space, we will use the smaller of
-	 * stat_name_width (if set) and 5/8*width for the filename,
-	 * and the rest for constant elements + graph part, but no more
-	 * than stat_graph_width for the graph part.
-	 * (5/8 gives 50 for filename and 30 for the constant parts + graph
-	 * for the standard terminal size).
-	 *
->>>>>>> 6ebdac1b
 	 * In other words: stat_width limits the maximum width, and
 	 * stat_name_width fixes the maximum width of the filename,
 	 * and is also used to divide available columns if there
@@ -1955,12 +1930,11 @@
 		const char *name;
 		unsigned long copied, added, damage;
 		int content_changed;
-<<<<<<< HEAD
 
 		name = p->two->path ? p->two->path : p->one->path;
 
-		if (p->one->sha1_valid && p->two->sha1_valid)
-			content_changed = hashcmp(p->one->sha1, p->two->sha1);
+		if (p->one->oid_valid && p->two->oid_valid)
+			content_changed = oidcmp(&p->one->oid, &p->two->oid);
 		else
 			content_changed = 1;
 
@@ -1974,26 +1948,6 @@
 			goto found_damage;
 		}
 
-=======
-
-		name = p->two->path ? p->two->path : p->one->path;
-
-		if (p->one->oid_valid && p->two->oid_valid)
-			content_changed = oidcmp(&p->one->oid, &p->two->oid);
-		else
-			content_changed = 1;
-
-		if (!content_changed) {
-			/*
-			 * The SHA1 has not changed, so pre-/post-content is
-			 * identical. We can therefore skip looking at the
-			 * file contents altogether.
-			 */
-			damage = 0;
-			goto found_damage;
-		}
-
->>>>>>> 6ebdac1b
 		if (DIFF_OPT_TST(options, DIRSTAT_BY_FILE)) {
 			/*
 			 * In --dirstat-by-file mode, we don't really need to
@@ -2352,12 +2306,8 @@
 		const char *add = diff_get_color_opt(o, DIFF_FILE_NEW);
 		show_submodule_summary(o->file, one->path ? one->path : two->path,
 				line_prefix,
-<<<<<<< HEAD
-				one->sha1, two->sha1, two->dirty_submodule,
-=======
 				one->oid.hash, two->oid.hash,
 				two->dirty_submodule,
->>>>>>> 6ebdac1b
 				meta, del, add, reset);
 		return;
 	}
@@ -2435,11 +2385,7 @@
 		if (!one->data && !two->data &&
 		    S_ISREG(one->mode) && S_ISREG(two->mode) &&
 		    !DIFF_OPT_TST(o, BINARY)) {
-<<<<<<< HEAD
-			if (!hashcmp(one->sha1, two->sha1)) {
-=======
 			if (!oidcmp(&one->oid, &two->oid)) {
->>>>>>> 6ebdac1b
 				if (must_show_header)
 					fprintf(o->file, "%s", header.buf);
 				goto free_ab_and_return;
@@ -2560,11 +2506,7 @@
 		return;
 	}
 
-<<<<<<< HEAD
-	same_contents = !hashcmp(one->sha1, two->sha1);
-=======
 	same_contents = !oidcmp(&one->oid, &two->oid);
->>>>>>> 6ebdac1b
 
 	if (diff_filespec_is_binary(one) || diff_filespec_is_binary(two)) {
 		data->is_binary = 1;
@@ -2697,13 +2639,8 @@
 {
 	if (mode) {
 		spec->mode = canon_mode(mode);
-<<<<<<< HEAD
-		hashcpy(spec->sha1, sha1);
-		spec->sha1_valid = sha1_valid;
-=======
 		hashcpy(spec->oid.hash, sha1);
 		spec->oid_valid = sha1_valid;
->>>>>>> 6ebdac1b
 	}
 }
 
@@ -2792,12 +2729,8 @@
 	if (s->dirty_submodule)
 		dirty = "-dirty";
 
-<<<<<<< HEAD
-	strbuf_addf(&buf, "Subproject commit %s%s\n", sha1_to_hex(s->sha1), dirty);
-=======
 	strbuf_addf(&buf, "Subproject commit %s%s\n",
 		    oid_to_hex(&s->oid), dirty);
->>>>>>> 6ebdac1b
 	s->size = buf.len;
 	if (size_only) {
 		s->data = NULL;
@@ -2898,16 +2831,10 @@
 	else {
 		enum object_type type;
 		if (size_only || (flags & CHECK_BINARY)) {
-<<<<<<< HEAD
-			type = sha1_object_info(s->sha1, &s->size);
-			if (type < 0)
-				die("unable to read %s", sha1_to_hex(s->sha1));
-=======
 			type = sha1_object_info(s->oid.hash, &s->size);
 			if (type < 0)
 				die("unable to read %s",
 				    oid_to_hex(&s->oid));
->>>>>>> 6ebdac1b
 			if (size_only)
 				return 0;
 			if (s->size > big_file_threshold && s->is_binary == -1) {
@@ -2915,15 +2842,9 @@
 				return 0;
 			}
 		}
-<<<<<<< HEAD
-		s->data = read_sha1_file(s->sha1, &type, &s->size);
-		if (!s->data)
-			die("unable to read %s", sha1_to_hex(s->sha1));
-=======
 		s->data = read_sha1_file(s->oid.hash, &type, &s->size);
 		if (!s->data)
 			die("unable to read %s", oid_to_hex(&s->oid));
->>>>>>> 6ebdac1b
 		s->should_free = 1;
 	}
 	return 0;
@@ -2977,11 +2898,7 @@
 		die_errno("unable to write temp-file");
 	close_tempfile(&temp->tempfile);
 	temp->name = get_tempfile_path(&temp->tempfile);
-<<<<<<< HEAD
-	sha1_to_hex_r(temp->hex, sha1);
-=======
 	oid_to_hex_r(temp->hex, oid);
->>>>>>> 6ebdac1b
 	xsnprintf(temp->mode, sizeof(temp->mode), "%06o", mode);
 	strbuf_release(&buf);
 	strbuf_release(&template);
@@ -3005,13 +2922,8 @@
 	}
 
 	if (!S_ISGITLINK(one->mode) &&
-<<<<<<< HEAD
-	    (!one->sha1_valid ||
-	     reuse_worktree_file(name, one->sha1, 1))) {
-=======
 	    (!one->oid_valid ||
 	     reuse_worktree_file(name, one->oid.hash, 1))) {
->>>>>>> 6ebdac1b
 		struct stat st;
 		if (lstat(name, &st) < 0) {
 			if (errno == ENOENT)
@@ -3032,17 +2944,10 @@
 		else {
 			/* we can borrow from the file in the work tree */
 			temp->name = name;
-<<<<<<< HEAD
-			if (!one->sha1_valid)
-				sha1_to_hex_r(temp->hex, null_sha1);
-			else
-				sha1_to_hex_r(temp->hex, one->sha1);
-=======
 			if (!one->oid_valid)
 				sha1_to_hex_r(temp->hex, null_sha1);
 			else
 				sha1_to_hex_r(temp->hex, one->oid.hash);
->>>>>>> 6ebdac1b
 			/* Even though we may sometimes borrow the
 			 * contents from the work tree, we always want
 			 * one->mode.  mode is trustworthy even when
@@ -3180,13 +3085,8 @@
 				abbrev = 40;
 		}
 		strbuf_addf(msg, "%s%sindex %s..", line_prefix, set,
-<<<<<<< HEAD
-			    find_unique_abbrev(one->sha1, abbrev));
-		strbuf_addstr(msg, find_unique_abbrev(two->sha1, abbrev));
-=======
 			    find_unique_abbrev(one->oid.hash, abbrev));
 		strbuf_addstr(msg, find_unique_abbrev(two->oid.hash, abbrev));
->>>>>>> 6ebdac1b
 		if (one->mode == two->mode)
 			strbuf_addf(msg, " %06o", one->mode);
 		strbuf_addf(msg, "%s\n", reset);
@@ -3206,13 +3106,8 @@
 	const char *xfrm_msg = NULL;
 	int complete_rewrite = (p->status == DIFF_STATUS_MODIFIED) && p->score;
 	int must_show_header = 0;
-<<<<<<< HEAD
-
-
-=======
-
-
->>>>>>> 6ebdac1b
+
+
 	if (DIFF_OPT_TST(o, ALLOW_EXTERNAL)) {
 		struct userdiff_driver *drv = userdiff_find_by_path(attr_path);
 		if (drv && drv->external)
@@ -3249,11 +3144,7 @@
 		if (!one->oid_valid) {
 			struct stat st;
 			if (one->is_stdin) {
-<<<<<<< HEAD
-				hashcpy(one->sha1, null_sha1);
-=======
 				oidclr(&one->oid);
->>>>>>> 6ebdac1b
 				return;
 			}
 			if (lstat(one->path, &st) < 0)
@@ -3404,15 +3295,9 @@
 	options->xdl_opts |= diff_algorithm;
 	if (diff_compaction_heuristic)
 		DIFF_XDL_SET(options, COMPACTION_HEURISTIC);
-<<<<<<< HEAD
 
 	options->orderfile = diff_order_file_cfg;
 
-=======
-
-	options->orderfile = diff_order_file_cfg;
-
->>>>>>> 6ebdac1b
 	if (diff_no_prefix) {
 		options->a_prefix = options->b_prefix = "";
 	} else if (!diff_mnemonic_prefix) {
@@ -4102,11 +3987,8 @@
 		if (!options->file)
 			die_errno("Could not open '%s'", path);
 		options->close_file = 1;
-<<<<<<< HEAD
-=======
 		if (options->use_color != GIT_COLOR_ALWAYS)
 			options->use_color = GIT_COLOR_NEVER;
->>>>>>> 6ebdac1b
 		return argcount;
 	} else
 		return 0;
@@ -4299,13 +4181,8 @@
 	/* both are valid and point at the same path.  that is, we are
 	 * dealing with a change.
 	 */
-<<<<<<< HEAD
-	if (one->sha1_valid && two->sha1_valid &&
-	    !hashcmp(one->sha1, two->sha1) &&
-=======
 	if (one->oid_valid && two->oid_valid &&
 	    !oidcmp(&one->oid, &two->oid) &&
->>>>>>> 6ebdac1b
 	    !one->dirty_submodule && !two->dirty_submodule)
 		return 1; /* no change */
 	if (!one->oid_valid && !two->oid_valid)
@@ -4369,11 +4246,7 @@
 		s->path,
 		DIFF_FILE_VALID(s) ? "valid" : "invalid",
 		s->mode,
-<<<<<<< HEAD
-		s->sha1_valid ? sha1_to_hex(s->sha1) : "");
-=======
 		s->oid_valid ? oid_to_hex(&s->oid) : "");
->>>>>>> 6ebdac1b
 	fprintf(stderr, "queue[%d] %s size %lu\n",
 		x, one ? one : "",
 		s->size);
@@ -4447,11 +4320,7 @@
 			 p->one->mode != p->two->mode ||
 			 p->one->dirty_submodule ||
 			 p->two->dirty_submodule ||
-<<<<<<< HEAD
-			 is_null_sha1(p->one->sha1))
-=======
 			 is_null_oid(&p->one->oid))
->>>>>>> 6ebdac1b
 			p->status = DIFF_STATUS_MODIFIED;
 		else {
 			/* This is a "no-change" entry and should not
@@ -4662,12 +4531,6 @@
 					len2, p->two->path);
 		git_SHA1_Update(&ctx, buffer, len1);
 
-<<<<<<< HEAD
-		if (diff_filespec_is_binary(p->one) ||
-		    diff_filespec_is_binary(p->two)) {
-			git_SHA1_Update(&ctx, sha1_to_hex(p->one->sha1), 40);
-			git_SHA1_Update(&ctx, sha1_to_hex(p->two->sha1), 40);
-=======
 		if (diff_header_only)
 			continue;
 
@@ -4681,7 +4544,6 @@
 					40);
 			git_SHA1_Update(&ctx, oid_to_hex(&p->two->oid),
 					40);
->>>>>>> 6ebdac1b
 			continue;
 		}
 
@@ -4973,11 +4835,7 @@
 	 */
 	if (!DIFF_FILE_VALID(p->one) || /* (1) */
 	    !DIFF_FILE_VALID(p->two) ||
-<<<<<<< HEAD
-	    (p->one->sha1_valid && p->two->sha1_valid) ||
-=======
 	    (p->one->oid_valid && p->two->oid_valid) ||
->>>>>>> 6ebdac1b
 	    (p->one->mode != p->two->mode) ||
 	    diff_populate_filespec(p->one, CHECK_SIZE_ONLY) ||
 	    diff_populate_filespec(p->two, CHECK_SIZE_ONLY) ||
@@ -5273,14 +5131,9 @@
 	if (!driver->textconv)
 		die("BUG: fill_textconv called with non-textconv driver");
 
-<<<<<<< HEAD
-	if (driver->textconv_cache && df->sha1_valid) {
-		*outbuf = notes_cache_get(driver->textconv_cache, df->sha1,
-=======
 	if (driver->textconv_cache && df->oid_valid) {
 		*outbuf = notes_cache_get(driver->textconv_cache,
 					  df->oid.hash,
->>>>>>> 6ebdac1b
 					  &size);
 		if (*outbuf)
 			return size;
@@ -5290,15 +5143,9 @@
 	if (!*outbuf)
 		die("unable to read files to diff");
 
-<<<<<<< HEAD
-	if (driver->textconv_cache && df->sha1_valid) {
-		/* ignore errors, as we might be in a readonly repository */
-		notes_cache_put(driver->textconv_cache, df->sha1, *outbuf,
-=======
 	if (driver->textconv_cache && df->oid_valid) {
 		/* ignore errors, as we might be in a readonly repository */
 		notes_cache_put(driver->textconv_cache, df->oid.hash, *outbuf,
->>>>>>> 6ebdac1b
 				size);
 		/*
 		 * we could save up changes and flush them all at the end,
