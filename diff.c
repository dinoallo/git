/*
 * Copyright (C) 2005 Junio C Hamano
 */
#include "cache.h"
#include "config.h"
#include "tempfile.h"
#include "quote.h"
#include "diff.h"
#include "diffcore.h"
#include "delta.h"
#include "xdiff-interface.h"
#include "color.h"
#include "attr.h"
#include "run-command.h"
#include "utf8.h"
#include "object-store.h"
#include "userdiff.h"
#include "submodule-config.h"
#include "submodule.h"
#include "hashmap.h"
#include "ll-merge.h"
#include "string-list.h"
#include "argv-array.h"
#include "graph.h"
#include "packfile.h"
#include "parse-options.h"
#include "help.h"
<<<<<<< HEAD
#include "fetch-object.h"
=======
#include "promisor-remote.h"
>>>>>>> 7b6e1b04

#ifdef NO_FAST_WORKING_DIRECTORY
#define FAST_WORKING_DIRECTORY 0
#else
#define FAST_WORKING_DIRECTORY 1
#endif

static int diff_detect_rename_default;
static int diff_indent_heuristic = 1;
static int diff_rename_limit_default = 400;
static int diff_suppress_blank_empty;
static int diff_use_color_default = -1;
static int diff_color_moved_default;
static int diff_color_moved_ws_default;
static int diff_context_default = 3;
static int diff_interhunk_context_default;
static const char *diff_word_regex_cfg;
static const char *external_diff_cmd_cfg;
static const char *diff_order_file_cfg;
int diff_auto_refresh_index = 1;
static int diff_mnemonic_prefix;
static int diff_no_prefix;
static int diff_stat_graph_width;
static int diff_dirstat_permille_default = 30;
static struct diff_options default_diff_options;
static long diff_algorithm;
static unsigned ws_error_highlight_default = WSEH_NEW;

static char diff_colors[][COLOR_MAXLEN] = {
	GIT_COLOR_RESET,
	GIT_COLOR_NORMAL,	/* CONTEXT */
	GIT_COLOR_BOLD,		/* METAINFO */
	GIT_COLOR_CYAN,		/* FRAGINFO */
	GIT_COLOR_RED,		/* OLD */
	GIT_COLOR_GREEN,	/* NEW */
	GIT_COLOR_YELLOW,	/* COMMIT */
	GIT_COLOR_BG_RED,	/* WHITESPACE */
	GIT_COLOR_NORMAL,	/* FUNCINFO */
	GIT_COLOR_BOLD_MAGENTA,	/* OLD_MOVED */
	GIT_COLOR_BOLD_BLUE,	/* OLD_MOVED ALTERNATIVE */
	GIT_COLOR_FAINT,	/* OLD_MOVED_DIM */
	GIT_COLOR_FAINT_ITALIC,	/* OLD_MOVED_ALTERNATIVE_DIM */
	GIT_COLOR_BOLD_CYAN,	/* NEW_MOVED */
	GIT_COLOR_BOLD_YELLOW,	/* NEW_MOVED ALTERNATIVE */
	GIT_COLOR_FAINT,	/* NEW_MOVED_DIM */
	GIT_COLOR_FAINT_ITALIC,	/* NEW_MOVED_ALTERNATIVE_DIM */
	GIT_COLOR_FAINT,	/* CONTEXT_DIM */
	GIT_COLOR_FAINT_RED,	/* OLD_DIM */
	GIT_COLOR_FAINT_GREEN,	/* NEW_DIM */
	GIT_COLOR_BOLD,		/* CONTEXT_BOLD */
	GIT_COLOR_BOLD_RED,	/* OLD_BOLD */
	GIT_COLOR_BOLD_GREEN,	/* NEW_BOLD */
};

static const char *color_diff_slots[] = {
	[DIFF_CONTEXT]		      = "context",
	[DIFF_METAINFO]		      = "meta",
	[DIFF_FRAGINFO]		      = "frag",
	[DIFF_FILE_OLD]		      = "old",
	[DIFF_FILE_NEW]		      = "new",
	[DIFF_COMMIT]		      = "commit",
	[DIFF_WHITESPACE]	      = "whitespace",
	[DIFF_FUNCINFO]		      = "func",
	[DIFF_FILE_OLD_MOVED]	      = "oldMoved",
	[DIFF_FILE_OLD_MOVED_ALT]     = "oldMovedAlternative",
	[DIFF_FILE_OLD_MOVED_DIM]     = "oldMovedDimmed",
	[DIFF_FILE_OLD_MOVED_ALT_DIM] = "oldMovedAlternativeDimmed",
	[DIFF_FILE_NEW_MOVED]	      = "newMoved",
	[DIFF_FILE_NEW_MOVED_ALT]     = "newMovedAlternative",
	[DIFF_FILE_NEW_MOVED_DIM]     = "newMovedDimmed",
	[DIFF_FILE_NEW_MOVED_ALT_DIM] = "newMovedAlternativeDimmed",
	[DIFF_CONTEXT_DIM]	      = "contextDimmed",
	[DIFF_FILE_OLD_DIM]	      = "oldDimmed",
	[DIFF_FILE_NEW_DIM]	      = "newDimmed",
	[DIFF_CONTEXT_BOLD]	      = "contextBold",
	[DIFF_FILE_OLD_BOLD]	      = "oldBold",
	[DIFF_FILE_NEW_BOLD]	      = "newBold",
};

define_list_config_array_extra(color_diff_slots, {"plain"});

static int parse_diff_color_slot(const char *var)
{
	if (!strcasecmp(var, "plain"))
		return DIFF_CONTEXT;
	return LOOKUP_CONFIG(color_diff_slots, var);
}

static int parse_dirstat_params(struct diff_options *options, const char *params_string,
				struct strbuf *errmsg)
{
	char *params_copy = xstrdup(params_string);
	struct string_list params = STRING_LIST_INIT_NODUP;
	int ret = 0;
	int i;

	if (*params_copy)
		string_list_split_in_place(&params, params_copy, ',', -1);
	for (i = 0; i < params.nr; i++) {
		const char *p = params.items[i].string;
		if (!strcmp(p, "changes")) {
			options->flags.dirstat_by_line = 0;
			options->flags.dirstat_by_file = 0;
		} else if (!strcmp(p, "lines")) {
			options->flags.dirstat_by_line = 1;
			options->flags.dirstat_by_file = 0;
		} else if (!strcmp(p, "files")) {
			options->flags.dirstat_by_line = 0;
			options->flags.dirstat_by_file = 1;
		} else if (!strcmp(p, "noncumulative")) {
			options->flags.dirstat_cumulative = 0;
		} else if (!strcmp(p, "cumulative")) {
			options->flags.dirstat_cumulative = 1;
		} else if (isdigit(*p)) {
			char *end;
			int permille = strtoul(p, &end, 10) * 10;
			if (*end == '.' && isdigit(*++end)) {
				/* only use first digit */
				permille += *end - '0';
				/* .. and ignore any further digits */
				while (isdigit(*++end))
					; /* nothing */
			}
			if (!*end)
				options->dirstat_permille = permille;
			else {
				strbuf_addf(errmsg, _("  Failed to parse dirstat cut-off percentage '%s'\n"),
					    p);
				ret++;
			}
		} else {
			strbuf_addf(errmsg, _("  Unknown dirstat parameter '%s'\n"), p);
			ret++;
		}

	}
	string_list_clear(&params, 0);
	free(params_copy);
	return ret;
}

static int parse_submodule_params(struct diff_options *options, const char *value)
{
	if (!strcmp(value, "log"))
		options->submodule_format = DIFF_SUBMODULE_LOG;
	else if (!strcmp(value, "short"))
		options->submodule_format = DIFF_SUBMODULE_SHORT;
	else if (!strcmp(value, "diff"))
		options->submodule_format = DIFF_SUBMODULE_INLINE_DIFF;
	/*
	 * Please update $__git_diff_submodule_formats in
	 * git-completion.bash when you add new formats.
	 */
	else
		return -1;
	return 0;
}

int git_config_rename(const char *var, const char *value)
{
	if (!value)
		return DIFF_DETECT_RENAME;
	if (!strcasecmp(value, "copies") || !strcasecmp(value, "copy"))
		return  DIFF_DETECT_COPY;
	return git_config_bool(var,value) ? DIFF_DETECT_RENAME : 0;
}

long parse_algorithm_value(const char *value)
{
	if (!value)
		return -1;
	else if (!strcasecmp(value, "myers") || !strcasecmp(value, "default"))
		return 0;
	else if (!strcasecmp(value, "minimal"))
		return XDF_NEED_MINIMAL;
	else if (!strcasecmp(value, "patience"))
		return XDF_PATIENCE_DIFF;
	else if (!strcasecmp(value, "histogram"))
		return XDF_HISTOGRAM_DIFF;
	/*
	 * Please update $__git_diff_algorithms in git-completion.bash
	 * when you add new algorithms.
	 */
	return -1;
}

static int parse_one_token(const char **arg, const char *token)
{
	const char *rest;
	if (skip_prefix(*arg, token, &rest) && (!*rest || *rest == ',')) {
		*arg = rest;
		return 1;
	}
	return 0;
}

static int parse_ws_error_highlight(const char *arg)
{
	const char *orig_arg = arg;
	unsigned val = 0;

	while (*arg) {
		if (parse_one_token(&arg, "none"))
			val = 0;
		else if (parse_one_token(&arg, "default"))
			val = WSEH_NEW;
		else if (parse_one_token(&arg, "all"))
			val = WSEH_NEW | WSEH_OLD | WSEH_CONTEXT;
		else if (parse_one_token(&arg, "new"))
			val |= WSEH_NEW;
		else if (parse_one_token(&arg, "old"))
			val |= WSEH_OLD;
		else if (parse_one_token(&arg, "context"))
			val |= WSEH_CONTEXT;
		else {
			return -1 - (int)(arg - orig_arg);
		}
		if (*arg)
			arg++;
	}
	return val;
}

/*
 * These are to give UI layer defaults.
 * The core-level commands such as git-diff-files should
 * never be affected by the setting of diff.renames
 * the user happens to have in the configuration file.
 */
void init_diff_ui_defaults(void)
{
	diff_detect_rename_default = DIFF_DETECT_RENAME;
}

int git_diff_heuristic_config(const char *var, const char *value, void *cb)
{
	if (!strcmp(var, "diff.indentheuristic"))
		diff_indent_heuristic = git_config_bool(var, value);
	return 0;
}

static int parse_color_moved(const char *arg)
{
	switch (git_parse_maybe_bool(arg)) {
	case 0:
		return COLOR_MOVED_NO;
	case 1:
		return COLOR_MOVED_DEFAULT;
	default:
		break;
	}

	if (!strcmp(arg, "no"))
		return COLOR_MOVED_NO;
	else if (!strcmp(arg, "plain"))
		return COLOR_MOVED_PLAIN;
	else if (!strcmp(arg, "blocks"))
		return COLOR_MOVED_BLOCKS;
	else if (!strcmp(arg, "zebra"))
		return COLOR_MOVED_ZEBRA;
	else if (!strcmp(arg, "default"))
		return COLOR_MOVED_DEFAULT;
	else if (!strcmp(arg, "dimmed-zebra"))
		return COLOR_MOVED_ZEBRA_DIM;
	else if (!strcmp(arg, "dimmed_zebra"))
		return COLOR_MOVED_ZEBRA_DIM;
	else
		return error(_("color moved setting must be one of 'no', 'default', 'blocks', 'zebra', 'dimmed-zebra', 'plain'"));
}

static unsigned parse_color_moved_ws(const char *arg)
{
	int ret = 0;
	struct string_list l = STRING_LIST_INIT_DUP;
	struct string_list_item *i;

	string_list_split(&l, arg, ',', -1);

	for_each_string_list_item(i, &l) {
		struct strbuf sb = STRBUF_INIT;
		strbuf_addstr(&sb, i->string);
		strbuf_trim(&sb);

		if (!strcmp(sb.buf, "no"))
			ret = 0;
		else if (!strcmp(sb.buf, "ignore-space-change"))
			ret |= XDF_IGNORE_WHITESPACE_CHANGE;
		else if (!strcmp(sb.buf, "ignore-space-at-eol"))
			ret |= XDF_IGNORE_WHITESPACE_AT_EOL;
		else if (!strcmp(sb.buf, "ignore-all-space"))
			ret |= XDF_IGNORE_WHITESPACE;
		else if (!strcmp(sb.buf, "allow-indentation-change"))
			ret |= COLOR_MOVED_WS_ALLOW_INDENTATION_CHANGE;
		else {
			ret |= COLOR_MOVED_WS_ERROR;
			error(_("unknown color-moved-ws mode '%s', possible values are 'ignore-space-change', 'ignore-space-at-eol', 'ignore-all-space', 'allow-indentation-change'"), sb.buf);
		}

		strbuf_release(&sb);
	}

	if ((ret & COLOR_MOVED_WS_ALLOW_INDENTATION_CHANGE) &&
	    (ret & XDF_WHITESPACE_FLAGS)) {
		error(_("color-moved-ws: allow-indentation-change cannot be combined with other whitespace modes"));
		ret |= COLOR_MOVED_WS_ERROR;
	}

	string_list_clear(&l, 0);

	return ret;
}

int git_diff_ui_config(const char *var, const char *value, void *cb)
{
	if (!strcmp(var, "diff.color") || !strcmp(var, "color.diff")) {
		diff_use_color_default = git_config_colorbool(var, value);
		return 0;
	}
	if (!strcmp(var, "diff.colormoved")) {
		int cm = parse_color_moved(value);
		if (cm < 0)
			return -1;
		diff_color_moved_default = cm;
		return 0;
	}
	if (!strcmp(var, "diff.colormovedws")) {
		unsigned cm = parse_color_moved_ws(value);
		if (cm & COLOR_MOVED_WS_ERROR)
			return -1;
		diff_color_moved_ws_default = cm;
		return 0;
	}
	if (!strcmp(var, "diff.context")) {
		diff_context_default = git_config_int(var, value);
		if (diff_context_default < 0)
			return -1;
		return 0;
	}
	if (!strcmp(var, "diff.interhunkcontext")) {
		diff_interhunk_context_default = git_config_int(var, value);
		if (diff_interhunk_context_default < 0)
			return -1;
		return 0;
	}
	if (!strcmp(var, "diff.renames")) {
		diff_detect_rename_default = git_config_rename(var, value);
		return 0;
	}
	if (!strcmp(var, "diff.autorefreshindex")) {
		diff_auto_refresh_index = git_config_bool(var, value);
		return 0;
	}
	if (!strcmp(var, "diff.mnemonicprefix")) {
		diff_mnemonic_prefix = git_config_bool(var, value);
		return 0;
	}
	if (!strcmp(var, "diff.noprefix")) {
		diff_no_prefix = git_config_bool(var, value);
		return 0;
	}
	if (!strcmp(var, "diff.statgraphwidth")) {
		diff_stat_graph_width = git_config_int(var, value);
		return 0;
	}
	if (!strcmp(var, "diff.external"))
		return git_config_string(&external_diff_cmd_cfg, var, value);
	if (!strcmp(var, "diff.wordregex"))
		return git_config_string(&diff_word_regex_cfg, var, value);
	if (!strcmp(var, "diff.orderfile"))
		return git_config_pathname(&diff_order_file_cfg, var, value);

	if (!strcmp(var, "diff.ignoresubmodules"))
		handle_ignore_submodules_arg(&default_diff_options, value);

	if (!strcmp(var, "diff.submodule")) {
		if (parse_submodule_params(&default_diff_options, value))
			warning(_("Unknown value for 'diff.submodule' config variable: '%s'"),
				value);
		return 0;
	}

	if (!strcmp(var, "diff.algorithm")) {
		diff_algorithm = parse_algorithm_value(value);
		if (diff_algorithm < 0)
			return -1;
		return 0;
	}

	if (!strcmp(var, "diff.wserrorhighlight")) {
		int val = parse_ws_error_highlight(value);
		if (val < 0)
			return -1;
		ws_error_highlight_default = val;
		return 0;
	}

	if (git_color_config(var, value, cb) < 0)
		return -1;

	return git_diff_basic_config(var, value, cb);
}

int git_diff_basic_config(const char *var, const char *value, void *cb)
{
	const char *name;

	if (!strcmp(var, "diff.renamelimit")) {
		diff_rename_limit_default = git_config_int(var, value);
		return 0;
	}

	if (userdiff_config(var, value) < 0)
		return -1;

	if (skip_prefix(var, "diff.color.", &name) ||
	    skip_prefix(var, "color.diff.", &name)) {
		int slot = parse_diff_color_slot(name);
		if (slot < 0)
			return 0;
		if (!value)
			return config_error_nonbool(var);
		return color_parse(value, diff_colors[slot]);
	}

	/* like GNU diff's --suppress-blank-empty option  */
	if (!strcmp(var, "diff.suppressblankempty") ||
			/* for backwards compatibility */
			!strcmp(var, "diff.suppress-blank-empty")) {
		diff_suppress_blank_empty = git_config_bool(var, value);
		return 0;
	}

	if (!strcmp(var, "diff.dirstat")) {
		struct strbuf errmsg = STRBUF_INIT;
		default_diff_options.dirstat_permille = diff_dirstat_permille_default;
		if (parse_dirstat_params(&default_diff_options, value, &errmsg))
			warning(_("Found errors in 'diff.dirstat' config variable:\n%s"),
				errmsg.buf);
		strbuf_release(&errmsg);
		diff_dirstat_permille_default = default_diff_options.dirstat_permille;
		return 0;
	}

	if (git_diff_heuristic_config(var, value, cb) < 0)
		return -1;

	return git_default_config(var, value, cb);
}

static char *quote_two(const char *one, const char *two)
{
	int need_one = quote_c_style(one, NULL, NULL, 1);
	int need_two = quote_c_style(two, NULL, NULL, 1);
	struct strbuf res = STRBUF_INIT;

	if (need_one + need_two) {
		strbuf_addch(&res, '"');
		quote_c_style(one, &res, NULL, 1);
		quote_c_style(two, &res, NULL, 1);
		strbuf_addch(&res, '"');
	} else {
		strbuf_addstr(&res, one);
		strbuf_addstr(&res, two);
	}
	return strbuf_detach(&res, NULL);
}

static const char *external_diff(void)
{
	static const char *external_diff_cmd = NULL;
	static int done_preparing = 0;

	if (done_preparing)
		return external_diff_cmd;
	external_diff_cmd = xstrdup_or_null(getenv("GIT_EXTERNAL_DIFF"));
	if (!external_diff_cmd)
		external_diff_cmd = external_diff_cmd_cfg;
	done_preparing = 1;
	return external_diff_cmd;
}

/*
 * Keep track of files used for diffing. Sometimes such an entry
 * refers to a temporary file, sometimes to an existing file, and
 * sometimes to "/dev/null".
 */
static struct diff_tempfile {
	/*
	 * filename external diff should read from, or NULL if this
	 * entry is currently not in use:
	 */
	const char *name;

	char hex[GIT_MAX_HEXSZ + 1];
	char mode[10];

	/*
	 * If this diff_tempfile instance refers to a temporary file,
	 * this tempfile object is used to manage its lifetime.
	 */
	struct tempfile *tempfile;
} diff_temp[2];

struct emit_callback {
	int color_diff;
	unsigned ws_rule;
	int blank_at_eof_in_preimage;
	int blank_at_eof_in_postimage;
	int lno_in_preimage;
	int lno_in_postimage;
	const char **label_path;
	struct diff_words_data *diff_words;
	struct diff_options *opt;
	struct strbuf *header;
};

static int count_lines(const char *data, int size)
{
	int count, ch, completely_empty = 1, nl_just_seen = 0;
	count = 0;
	while (0 < size--) {
		ch = *data++;
		if (ch == '\n') {
			count++;
			nl_just_seen = 1;
			completely_empty = 0;
		}
		else {
			nl_just_seen = 0;
			completely_empty = 0;
		}
	}
	if (completely_empty)
		return 0;
	if (!nl_just_seen)
		count++; /* no trailing newline */
	return count;
}

static int fill_mmfile(struct repository *r, mmfile_t *mf,
		       struct diff_filespec *one)
{
	if (!DIFF_FILE_VALID(one)) {
		mf->ptr = (char *)""; /* does not matter */
		mf->size = 0;
		return 0;
	}
	else if (diff_populate_filespec(r, one, 0))
		return -1;

	mf->ptr = one->data;
	mf->size = one->size;
	return 0;
}

/* like fill_mmfile, but only for size, so we can avoid retrieving blob */
static unsigned long diff_filespec_size(struct repository *r,
					struct diff_filespec *one)
{
	if (!DIFF_FILE_VALID(one))
		return 0;
	diff_populate_filespec(r, one, CHECK_SIZE_ONLY);
	return one->size;
}

static int count_trailing_blank(mmfile_t *mf, unsigned ws_rule)
{
	char *ptr = mf->ptr;
	long size = mf->size;
	int cnt = 0;

	if (!size)
		return cnt;
	ptr += size - 1; /* pointing at the very end */
	if (*ptr != '\n')
		; /* incomplete line */
	else
		ptr--; /* skip the last LF */
	while (mf->ptr < ptr) {
		char *prev_eol;
		for (prev_eol = ptr; mf->ptr <= prev_eol; prev_eol--)
			if (*prev_eol == '\n')
				break;
		if (!ws_blank_line(prev_eol + 1, ptr - prev_eol, ws_rule))
			break;
		cnt++;
		ptr = prev_eol - 1;
	}
	return cnt;
}

static void check_blank_at_eof(mmfile_t *mf1, mmfile_t *mf2,
			       struct emit_callback *ecbdata)
{
	int l1, l2, at;
	unsigned ws_rule = ecbdata->ws_rule;
	l1 = count_trailing_blank(mf1, ws_rule);
	l2 = count_trailing_blank(mf2, ws_rule);
	if (l2 <= l1) {
		ecbdata->blank_at_eof_in_preimage = 0;
		ecbdata->blank_at_eof_in_postimage = 0;
		return;
	}
	at = count_lines(mf1->ptr, mf1->size);
	ecbdata->blank_at_eof_in_preimage = (at - l1) + 1;

	at = count_lines(mf2->ptr, mf2->size);
	ecbdata->blank_at_eof_in_postimage = (at - l2) + 1;
}

static void emit_line_0(struct diff_options *o,
			const char *set_sign, const char *set, unsigned reverse, const char *reset,
			int first, const char *line, int len)
{
	int has_trailing_newline, has_trailing_carriage_return;
	int needs_reset = 0; /* at the end of the line */
	FILE *file = o->file;

	fputs(diff_line_prefix(o), file);

	has_trailing_newline = (len > 0 && line[len-1] == '\n');
	if (has_trailing_newline)
		len--;

	has_trailing_carriage_return = (len > 0 && line[len-1] == '\r');
	if (has_trailing_carriage_return)
		len--;

	if (!len && !first)
		goto end_of_line;

	if (reverse && want_color(o->use_color)) {
		fputs(GIT_COLOR_REVERSE, file);
		needs_reset = 1;
	}

	if (set_sign) {
		fputs(set_sign, file);
		needs_reset = 1;
	}

	if (first)
		fputc(first, file);

	if (!len)
		goto end_of_line;

	if (set) {
		if (set_sign && set != set_sign)
			fputs(reset, file);
		fputs(set, file);
		needs_reset = 1;
	}
	fwrite(line, len, 1, file);
	needs_reset = 1; /* 'line' may contain color codes. */

end_of_line:
	if (needs_reset)
		fputs(reset, file);
	if (has_trailing_carriage_return)
		fputc('\r', file);
	if (has_trailing_newline)
		fputc('\n', file);
}

static void emit_line(struct diff_options *o, const char *set, const char *reset,
		      const char *line, int len)
{
	emit_line_0(o, set, NULL, 0, reset, 0, line, len);
}

enum diff_symbol {
	DIFF_SYMBOL_BINARY_DIFF_HEADER,
	DIFF_SYMBOL_BINARY_DIFF_HEADER_DELTA,
	DIFF_SYMBOL_BINARY_DIFF_HEADER_LITERAL,
	DIFF_SYMBOL_BINARY_DIFF_BODY,
	DIFF_SYMBOL_BINARY_DIFF_FOOTER,
	DIFF_SYMBOL_STATS_SUMMARY_NO_FILES,
	DIFF_SYMBOL_STATS_SUMMARY_ABBREV,
	DIFF_SYMBOL_STATS_SUMMARY_INSERTS_DELETES,
	DIFF_SYMBOL_STATS_LINE,
	DIFF_SYMBOL_WORD_DIFF,
	DIFF_SYMBOL_STAT_SEP,
	DIFF_SYMBOL_SUMMARY,
	DIFF_SYMBOL_SUBMODULE_ADD,
	DIFF_SYMBOL_SUBMODULE_DEL,
	DIFF_SYMBOL_SUBMODULE_UNTRACKED,
	DIFF_SYMBOL_SUBMODULE_MODIFIED,
	DIFF_SYMBOL_SUBMODULE_HEADER,
	DIFF_SYMBOL_SUBMODULE_ERROR,
	DIFF_SYMBOL_SUBMODULE_PIPETHROUGH,
	DIFF_SYMBOL_REWRITE_DIFF,
	DIFF_SYMBOL_BINARY_FILES,
	DIFF_SYMBOL_HEADER,
	DIFF_SYMBOL_FILEPAIR_PLUS,
	DIFF_SYMBOL_FILEPAIR_MINUS,
	DIFF_SYMBOL_WORDS_PORCELAIN,
	DIFF_SYMBOL_WORDS,
	DIFF_SYMBOL_CONTEXT,
	DIFF_SYMBOL_CONTEXT_INCOMPLETE,
	DIFF_SYMBOL_PLUS,
	DIFF_SYMBOL_MINUS,
	DIFF_SYMBOL_NO_LF_EOF,
	DIFF_SYMBOL_CONTEXT_FRAGINFO,
	DIFF_SYMBOL_CONTEXT_MARKER,
	DIFF_SYMBOL_SEPARATOR
};
/*
 * Flags for content lines:
 * 0..12 are whitespace rules
 * 13-15 are WSEH_NEW | WSEH_OLD | WSEH_CONTEXT
 * 16 is marking if the line is blank at EOF
 */
#define DIFF_SYMBOL_CONTENT_BLANK_LINE_EOF	(1<<16)
#define DIFF_SYMBOL_MOVED_LINE			(1<<17)
#define DIFF_SYMBOL_MOVED_LINE_ALT		(1<<18)
#define DIFF_SYMBOL_MOVED_LINE_UNINTERESTING	(1<<19)
#define DIFF_SYMBOL_CONTENT_WS_MASK (WSEH_NEW | WSEH_OLD | WSEH_CONTEXT | WS_RULE_MASK)

/*
 * This struct is used when we need to buffer the output of the diff output.
 *
 * NEEDSWORK: Instead of storing a copy of the line, add an offset pointer
 * into the pre/post image file. This pointer could be a union with the
 * line pointer. By storing an offset into the file instead of the literal line,
 * we can decrease the memory footprint for the buffered output. At first we
 * may want to only have indirection for the content lines, but we could also
 * enhance the state for emitting prefabricated lines, e.g. the similarity
 * score line or hunk/file headers would only need to store a number or path
 * and then the output can be constructed later on depending on state.
 */
struct emitted_diff_symbol {
	const char *line;
	int len;
	int flags;
	int indent_off;   /* Offset to first non-whitespace character */
	int indent_width; /* The visual width of the indentation */
	enum diff_symbol s;
};
#define EMITTED_DIFF_SYMBOL_INIT {NULL}

struct emitted_diff_symbols {
	struct emitted_diff_symbol *buf;
	int nr, alloc;
};
#define EMITTED_DIFF_SYMBOLS_INIT {NULL, 0, 0}

static void append_emitted_diff_symbol(struct diff_options *o,
				       struct emitted_diff_symbol *e)
{
	struct emitted_diff_symbol *f;

	ALLOC_GROW(o->emitted_symbols->buf,
		   o->emitted_symbols->nr + 1,
		   o->emitted_symbols->alloc);
	f = &o->emitted_symbols->buf[o->emitted_symbols->nr++];

	memcpy(f, e, sizeof(struct emitted_diff_symbol));
	f->line = e->line ? xmemdupz(e->line, e->len) : NULL;
}

struct moved_entry {
	struct hashmap_entry ent;
	const struct emitted_diff_symbol *es;
	struct moved_entry *next_line;
};

struct moved_block {
	struct moved_entry *match;
	int wsd; /* The whitespace delta of this block */
};

static void moved_block_clear(struct moved_block *b)
{
	memset(b, 0, sizeof(*b));
}

#define INDENT_BLANKLINE INT_MIN

static void fill_es_indent_data(struct emitted_diff_symbol *es)
{
	unsigned int off = 0, i;
	int width = 0, tab_width = es->flags & WS_TAB_WIDTH_MASK;
	const char *s = es->line;
	const int len = es->len;

	/* skip any \v \f \r at start of indentation */
	while (s[off] == '\f' || s[off] == '\v' ||
	       (s[off] == '\r' && off < len - 1))
		off++;

	/* calculate the visual width of indentation */
	while(1) {
		if (s[off] == ' ') {
			width++;
			off++;
		} else if (s[off] == '\t') {
			width += tab_width - (width % tab_width);
			while (s[++off] == '\t')
				width += tab_width;
		} else {
			break;
		}
	}

	/* check if this line is blank */
	for (i = off; i < len; i++)
		if (!isspace(s[i]))
		    break;

	if (i == len) {
		es->indent_width = INDENT_BLANKLINE;
		es->indent_off = len;
	} else {
		es->indent_off = off;
		es->indent_width = width;
	}
}

static int compute_ws_delta(const struct emitted_diff_symbol *a,
			    const struct emitted_diff_symbol *b,
			    int *out)
{
	int a_len = a->len,
	    b_len = b->len,
	    a_off = a->indent_off,
	    a_width = a->indent_width,
	    b_off = b->indent_off,
	    b_width = b->indent_width;
	int delta;

	if (a_width == INDENT_BLANKLINE && b_width == INDENT_BLANKLINE) {
		*out = INDENT_BLANKLINE;
		return 1;
	}

	if (a->s == DIFF_SYMBOL_PLUS)
		delta = a_width - b_width;
	else
		delta = b_width - a_width;

	if (a_len - a_off != b_len - b_off ||
	    memcmp(a->line + a_off, b->line + b_off, a_len - a_off))
		return 0;

	*out = delta;

	return 1;
}

static int cmp_in_block_with_wsd(const struct diff_options *o,
				 const struct moved_entry *cur,
				 const struct moved_entry *match,
				 struct moved_block *pmb,
				 int n)
{
	struct emitted_diff_symbol *l = &o->emitted_symbols->buf[n];
	int al = cur->es->len, bl = match->es->len, cl = l->len;
	const char *a = cur->es->line,
		   *b = match->es->line,
		   *c = l->line;
	int a_off = cur->es->indent_off,
	    a_width = cur->es->indent_width,
	    c_off = l->indent_off,
	    c_width = l->indent_width;
	int delta;

	/*
	 * We need to check if 'cur' is equal to 'match'.  As those
	 * are from the same (+/-) side, we do not need to adjust for
	 * indent changes. However these were found using fuzzy
	 * matching so we do have to check if they are equal. Here we
	 * just check the lengths. We delay calling memcmp() to check
	 * the contents until later as if the length comparison for a
	 * and c fails we can avoid the call all together.
	 */
	if (al != bl)
		return 1;

	/* If 'l' and 'cur' are both blank then they match. */
	if (a_width == INDENT_BLANKLINE && c_width == INDENT_BLANKLINE)
		return 0;

	/*
	 * The indent changes of the block are known and stored in pmb->wsd;
	 * however we need to check if the indent changes of the current line
	 * match those of the current block and that the text of 'l' and 'cur'
	 * after the indentation match.
	 */
	if (cur->es->s == DIFF_SYMBOL_PLUS)
		delta = a_width - c_width;
	else
		delta = c_width - a_width;

	/*
	 * If the previous lines of this block were all blank then set its
	 * whitespace delta.
	 */
	if (pmb->wsd == INDENT_BLANKLINE)
		pmb->wsd = delta;

	return !(delta == pmb->wsd && al - a_off == cl - c_off &&
		 !memcmp(a, b, al) && !
		 memcmp(a + a_off, c + c_off, al - a_off));
}

static int moved_entry_cmp(const void *hashmap_cmp_fn_data,
			   const void *entry,
			   const void *entry_or_key,
			   const void *keydata)
{
	const struct diff_options *diffopt = hashmap_cmp_fn_data;
	const struct moved_entry *a = entry;
	const struct moved_entry *b = entry_or_key;
	unsigned flags = diffopt->color_moved_ws_handling
			 & XDF_WHITESPACE_FLAGS;

	if (diffopt->color_moved_ws_handling &
	    COLOR_MOVED_WS_ALLOW_INDENTATION_CHANGE)
		/*
		 * As there is not specific white space config given,
		 * we'd need to check for a new block, so ignore all
		 * white space. The setup of the white space
		 * configuration for the next block is done else where
		 */
		flags |= XDF_IGNORE_WHITESPACE;

	return !xdiff_compare_lines(a->es->line, a->es->len,
				    b->es->line, b->es->len,
				    flags);
}

static struct moved_entry *prepare_entry(struct diff_options *o,
					 int line_no)
{
	struct moved_entry *ret = xmalloc(sizeof(*ret));
	struct emitted_diff_symbol *l = &o->emitted_symbols->buf[line_no];
	unsigned flags = o->color_moved_ws_handling & XDF_WHITESPACE_FLAGS;

	ret->ent.hash = xdiff_hash_string(l->line, l->len, flags);
	ret->es = l;
	ret->next_line = NULL;

	return ret;
}

static void add_lines_to_move_detection(struct diff_options *o,
					struct hashmap *add_lines,
					struct hashmap *del_lines)
{
	struct moved_entry *prev_line = NULL;

	int n;
	for (n = 0; n < o->emitted_symbols->nr; n++) {
		struct hashmap *hm;
		struct moved_entry *key;

		switch (o->emitted_symbols->buf[n].s) {
		case DIFF_SYMBOL_PLUS:
			hm = add_lines;
			break;
		case DIFF_SYMBOL_MINUS:
			hm = del_lines;
			break;
		default:
			prev_line = NULL;
			continue;
		}

		if (o->color_moved_ws_handling &
		    COLOR_MOVED_WS_ALLOW_INDENTATION_CHANGE)
			fill_es_indent_data(&o->emitted_symbols->buf[n]);
		key = prepare_entry(o, n);
		if (prev_line && prev_line->es->s == o->emitted_symbols->buf[n].s)
			prev_line->next_line = key;

		hashmap_add(hm, key);
		prev_line = key;
	}
}

static void pmb_advance_or_null(struct diff_options *o,
				struct moved_entry *match,
				struct hashmap *hm,
				struct moved_block *pmb,
				int pmb_nr)
{
	int i;
	for (i = 0; i < pmb_nr; i++) {
		struct moved_entry *prev = pmb[i].match;
		struct moved_entry *cur = (prev && prev->next_line) ?
				prev->next_line : NULL;
		if (cur && !hm->cmpfn(o, cur, match, NULL)) {
			pmb[i].match = cur;
		} else {
			pmb[i].match = NULL;
		}
	}
}

static void pmb_advance_or_null_multi_match(struct diff_options *o,
					    struct moved_entry *match,
					    struct hashmap *hm,
					    struct moved_block *pmb,
					    int pmb_nr, int n)
{
	int i;
	char *got_match = xcalloc(1, pmb_nr);

	for (; match; match = hashmap_get_next(hm, match)) {
		for (i = 0; i < pmb_nr; i++) {
			struct moved_entry *prev = pmb[i].match;
			struct moved_entry *cur = (prev && prev->next_line) ?
					prev->next_line : NULL;
			if (!cur)
				continue;
			if (!cmp_in_block_with_wsd(o, cur, match, &pmb[i], n))
				got_match[i] |= 1;
		}
	}

	for (i = 0; i < pmb_nr; i++) {
		if (got_match[i]) {
			/* Advance to the next line */
			pmb[i].match = pmb[i].match->next_line;
		} else {
			moved_block_clear(&pmb[i]);
		}
	}

	free(got_match);
}

static int shrink_potential_moved_blocks(struct moved_block *pmb,
					 int pmb_nr)
{
	int lp, rp;

	/* Shrink the set of potential block to the remaining running */
	for (lp = 0, rp = pmb_nr - 1; lp <= rp;) {
		while (lp < pmb_nr && pmb[lp].match)
			lp++;
		/* lp points at the first NULL now */

		while (rp > -1 && !pmb[rp].match)
			rp--;
		/* rp points at the last non-NULL */

		if (lp < pmb_nr && rp > -1 && lp < rp) {
			pmb[lp] = pmb[rp];
			memset(&pmb[rp], 0, sizeof(pmb[rp]));
			rp--;
			lp++;
		}
	}

	/* Remember the number of running sets */
	return rp + 1;
}

/*
 * If o->color_moved is COLOR_MOVED_PLAIN, this function does nothing.
 *
 * Otherwise, if the last block has fewer alphanumeric characters than
 * COLOR_MOVED_MIN_ALNUM_COUNT, unset DIFF_SYMBOL_MOVED_LINE on all lines in
 * that block.
 *
 * The last block consists of the (n - block_length)'th line up to but not
 * including the nth line.
 *
 * Returns 0 if the last block is empty or is unset by this function, non zero
 * otherwise.
 *
 * NEEDSWORK: This uses the same heuristic as blame_entry_score() in blame.c.
 * Think of a way to unify them.
 */
static int adjust_last_block(struct diff_options *o, int n, int block_length)
{
	int i, alnum_count = 0;
	if (o->color_moved == COLOR_MOVED_PLAIN)
		return block_length;
	for (i = 1; i < block_length + 1; i++) {
		const char *c = o->emitted_symbols->buf[n - i].line;
		for (; *c; c++) {
			if (!isalnum(*c))
				continue;
			alnum_count++;
			if (alnum_count >= COLOR_MOVED_MIN_ALNUM_COUNT)
				return 1;
		}
	}
	for (i = 1; i < block_length + 1; i++)
		o->emitted_symbols->buf[n - i].flags &= ~DIFF_SYMBOL_MOVED_LINE;
	return 0;
}

/* Find blocks of moved code, delegate actual coloring decision to helper */
static void mark_color_as_moved(struct diff_options *o,
				struct hashmap *add_lines,
				struct hashmap *del_lines)
{
	struct moved_block *pmb = NULL; /* potentially moved blocks */
	int pmb_nr = 0, pmb_alloc = 0;
	int n, flipped_block = 0, block_length = 0;


	for (n = 0; n < o->emitted_symbols->nr; n++) {
		struct hashmap *hm = NULL;
		struct moved_entry *key;
		struct moved_entry *match = NULL;
		struct emitted_diff_symbol *l = &o->emitted_symbols->buf[n];
		enum diff_symbol last_symbol = 0;

		switch (l->s) {
		case DIFF_SYMBOL_PLUS:
			hm = del_lines;
			key = prepare_entry(o, n);
			match = hashmap_get(hm, key, NULL);
			free(key);
			break;
		case DIFF_SYMBOL_MINUS:
			hm = add_lines;
			key = prepare_entry(o, n);
			match = hashmap_get(hm, key, NULL);
			free(key);
			break;
		default:
			flipped_block = 0;
		}

		if (!match) {
			int i;

			adjust_last_block(o, n, block_length);
			for(i = 0; i < pmb_nr; i++)
				moved_block_clear(&pmb[i]);
			pmb_nr = 0;
			block_length = 0;
			flipped_block = 0;
			last_symbol = l->s;
			continue;
		}

		if (o->color_moved == COLOR_MOVED_PLAIN) {
			last_symbol = l->s;
			l->flags |= DIFF_SYMBOL_MOVED_LINE;
			continue;
		}

		if (o->color_moved_ws_handling &
		    COLOR_MOVED_WS_ALLOW_INDENTATION_CHANGE)
			pmb_advance_or_null_multi_match(o, match, hm, pmb, pmb_nr, n);
		else
			pmb_advance_or_null(o, match, hm, pmb, pmb_nr);

		pmb_nr = shrink_potential_moved_blocks(pmb, pmb_nr);

		if (pmb_nr == 0) {
			/*
			 * The current line is the start of a new block.
			 * Setup the set of potential blocks.
			 */
			for (; match; match = hashmap_get_next(hm, match)) {
				ALLOC_GROW(pmb, pmb_nr + 1, pmb_alloc);
				if (o->color_moved_ws_handling &
				    COLOR_MOVED_WS_ALLOW_INDENTATION_CHANGE) {
					if (compute_ws_delta(l, match->es,
							     &pmb[pmb_nr].wsd))
						pmb[pmb_nr++].match = match;
				} else {
					pmb[pmb_nr].wsd = 0;
					pmb[pmb_nr++].match = match;
				}
			}

			if (adjust_last_block(o, n, block_length) &&
			    pmb_nr && last_symbol != l->s)
				flipped_block = (flipped_block + 1) % 2;
			else
				flipped_block = 0;

			block_length = 0;
		}

		if (pmb_nr) {
			block_length++;
			l->flags |= DIFF_SYMBOL_MOVED_LINE;
			if (flipped_block && o->color_moved != COLOR_MOVED_BLOCKS)
				l->flags |= DIFF_SYMBOL_MOVED_LINE_ALT;
		}
		last_symbol = l->s;
	}
	adjust_last_block(o, n, block_length);

	for(n = 0; n < pmb_nr; n++)
		moved_block_clear(&pmb[n]);
	free(pmb);
}

#define DIFF_SYMBOL_MOVED_LINE_ZEBRA_MASK \
  (DIFF_SYMBOL_MOVED_LINE | DIFF_SYMBOL_MOVED_LINE_ALT)
static void dim_moved_lines(struct diff_options *o)
{
	int n;
	for (n = 0; n < o->emitted_symbols->nr; n++) {
		struct emitted_diff_symbol *prev = (n != 0) ?
				&o->emitted_symbols->buf[n - 1] : NULL;
		struct emitted_diff_symbol *l = &o->emitted_symbols->buf[n];
		struct emitted_diff_symbol *next =
				(n < o->emitted_symbols->nr - 1) ?
				&o->emitted_symbols->buf[n + 1] : NULL;

		/* Not a plus or minus line? */
		if (l->s != DIFF_SYMBOL_PLUS && l->s != DIFF_SYMBOL_MINUS)
			continue;

		/* Not a moved line? */
		if (!(l->flags & DIFF_SYMBOL_MOVED_LINE))
			continue;

		/*
		 * If prev or next are not a plus or minus line,
		 * pretend they don't exist
		 */
		if (prev && prev->s != DIFF_SYMBOL_PLUS &&
			    prev->s != DIFF_SYMBOL_MINUS)
			prev = NULL;
		if (next && next->s != DIFF_SYMBOL_PLUS &&
			    next->s != DIFF_SYMBOL_MINUS)
			next = NULL;

		/* Inside a block? */
		if ((prev &&
		    (prev->flags & DIFF_SYMBOL_MOVED_LINE_ZEBRA_MASK) ==
		    (l->flags & DIFF_SYMBOL_MOVED_LINE_ZEBRA_MASK)) &&
		    (next &&
		    (next->flags & DIFF_SYMBOL_MOVED_LINE_ZEBRA_MASK) ==
		    (l->flags & DIFF_SYMBOL_MOVED_LINE_ZEBRA_MASK))) {
			l->flags |= DIFF_SYMBOL_MOVED_LINE_UNINTERESTING;
			continue;
		}

		/* Check if we are at an interesting bound: */
		if (prev && (prev->flags & DIFF_SYMBOL_MOVED_LINE) &&
		    (prev->flags & DIFF_SYMBOL_MOVED_LINE_ALT) !=
		       (l->flags & DIFF_SYMBOL_MOVED_LINE_ALT))
			continue;
		if (next && (next->flags & DIFF_SYMBOL_MOVED_LINE) &&
		    (next->flags & DIFF_SYMBOL_MOVED_LINE_ALT) !=
		       (l->flags & DIFF_SYMBOL_MOVED_LINE_ALT))
			continue;

		/*
		 * The boundary to prev and next are not interesting,
		 * so this line is not interesting as a whole
		 */
		l->flags |= DIFF_SYMBOL_MOVED_LINE_UNINTERESTING;
	}
}

static void emit_line_ws_markup(struct diff_options *o,
				const char *set_sign, const char *set,
				const char *reset,
				int sign_index, const char *line, int len,
				unsigned ws_rule, int blank_at_eof)
{
	const char *ws = NULL;
	int sign = o->output_indicators[sign_index];

	if (o->ws_error_highlight & ws_rule) {
		ws = diff_get_color_opt(o, DIFF_WHITESPACE);
		if (!*ws)
			ws = NULL;
	}

	if (!ws && !set_sign)
		emit_line_0(o, set, NULL, 0, reset, sign, line, len);
	else if (!ws) {
		emit_line_0(o, set_sign, set, !!set_sign, reset, sign, line, len);
	} else if (blank_at_eof)
		/* Blank line at EOF - paint '+' as well */
		emit_line_0(o, ws, NULL, 0, reset, sign, line, len);
	else {
		/* Emit just the prefix, then the rest. */
		emit_line_0(o, set_sign ? set_sign : set, NULL, !!set_sign, reset,
			    sign, "", 0);
		ws_check_emit(line, len, ws_rule,
			      o->file, set, reset, ws);
	}
}

static void emit_diff_symbol_from_struct(struct diff_options *o,
					 struct emitted_diff_symbol *eds)
{
	static const char *nneof = " No newline at end of file\n";
	const char *context, *reset, *set, *set_sign, *meta, *fraginfo;
	struct strbuf sb = STRBUF_INIT;

	enum diff_symbol s = eds->s;
	const char *line = eds->line;
	int len = eds->len;
	unsigned flags = eds->flags;

	switch (s) {
	case DIFF_SYMBOL_NO_LF_EOF:
		context = diff_get_color_opt(o, DIFF_CONTEXT);
		reset = diff_get_color_opt(o, DIFF_RESET);
		putc('\n', o->file);
		emit_line_0(o, context, NULL, 0, reset, '\\',
			    nneof, strlen(nneof));
		break;
	case DIFF_SYMBOL_SUBMODULE_HEADER:
	case DIFF_SYMBOL_SUBMODULE_ERROR:
	case DIFF_SYMBOL_SUBMODULE_PIPETHROUGH:
	case DIFF_SYMBOL_STATS_SUMMARY_INSERTS_DELETES:
	case DIFF_SYMBOL_SUMMARY:
	case DIFF_SYMBOL_STATS_LINE:
	case DIFF_SYMBOL_BINARY_DIFF_BODY:
	case DIFF_SYMBOL_CONTEXT_FRAGINFO:
		emit_line(o, "", "", line, len);
		break;
	case DIFF_SYMBOL_CONTEXT_INCOMPLETE:
	case DIFF_SYMBOL_CONTEXT_MARKER:
		context = diff_get_color_opt(o, DIFF_CONTEXT);
		reset = diff_get_color_opt(o, DIFF_RESET);
		emit_line(o, context, reset, line, len);
		break;
	case DIFF_SYMBOL_SEPARATOR:
		fprintf(o->file, "%s%c",
			diff_line_prefix(o),
			o->line_termination);
		break;
	case DIFF_SYMBOL_CONTEXT:
		set = diff_get_color_opt(o, DIFF_CONTEXT);
		reset = diff_get_color_opt(o, DIFF_RESET);
		set_sign = NULL;
		if (o->flags.dual_color_diffed_diffs) {
			char c = !len ? 0 : line[0];

			if (c == '+')
				set = diff_get_color_opt(o, DIFF_FILE_NEW);
			else if (c == '@')
				set = diff_get_color_opt(o, DIFF_FRAGINFO);
			else if (c == '-')
				set = diff_get_color_opt(o, DIFF_FILE_OLD);
		}
		emit_line_ws_markup(o, set_sign, set, reset,
				    OUTPUT_INDICATOR_CONTEXT, line, len,
				    flags & (DIFF_SYMBOL_CONTENT_WS_MASK), 0);
		break;
	case DIFF_SYMBOL_PLUS:
		switch (flags & (DIFF_SYMBOL_MOVED_LINE |
				 DIFF_SYMBOL_MOVED_LINE_ALT |
				 DIFF_SYMBOL_MOVED_LINE_UNINTERESTING)) {
		case DIFF_SYMBOL_MOVED_LINE |
		     DIFF_SYMBOL_MOVED_LINE_ALT |
		     DIFF_SYMBOL_MOVED_LINE_UNINTERESTING:
			set = diff_get_color_opt(o, DIFF_FILE_NEW_MOVED_ALT_DIM);
			break;
		case DIFF_SYMBOL_MOVED_LINE |
		     DIFF_SYMBOL_MOVED_LINE_ALT:
			set = diff_get_color_opt(o, DIFF_FILE_NEW_MOVED_ALT);
			break;
		case DIFF_SYMBOL_MOVED_LINE |
		     DIFF_SYMBOL_MOVED_LINE_UNINTERESTING:
			set = diff_get_color_opt(o, DIFF_FILE_NEW_MOVED_DIM);
			break;
		case DIFF_SYMBOL_MOVED_LINE:
			set = diff_get_color_opt(o, DIFF_FILE_NEW_MOVED);
			break;
		default:
			set = diff_get_color_opt(o, DIFF_FILE_NEW);
		}
		reset = diff_get_color_opt(o, DIFF_RESET);
		if (!o->flags.dual_color_diffed_diffs)
			set_sign = NULL;
		else {
			char c = !len ? 0 : line[0];

			set_sign = set;
			if (c == '-')
				set = diff_get_color_opt(o, DIFF_FILE_OLD_BOLD);
			else if (c == '@')
				set = diff_get_color_opt(o, DIFF_FRAGINFO);
			else if (c == '+')
				set = diff_get_color_opt(o, DIFF_FILE_NEW_BOLD);
			else
				set = diff_get_color_opt(o, DIFF_CONTEXT_BOLD);
			flags &= ~DIFF_SYMBOL_CONTENT_WS_MASK;
		}
		emit_line_ws_markup(o, set_sign, set, reset,
				    OUTPUT_INDICATOR_NEW, line, len,
				    flags & DIFF_SYMBOL_CONTENT_WS_MASK,
				    flags & DIFF_SYMBOL_CONTENT_BLANK_LINE_EOF);
		break;
	case DIFF_SYMBOL_MINUS:
		switch (flags & (DIFF_SYMBOL_MOVED_LINE |
				 DIFF_SYMBOL_MOVED_LINE_ALT |
				 DIFF_SYMBOL_MOVED_LINE_UNINTERESTING)) {
		case DIFF_SYMBOL_MOVED_LINE |
		     DIFF_SYMBOL_MOVED_LINE_ALT |
		     DIFF_SYMBOL_MOVED_LINE_UNINTERESTING:
			set = diff_get_color_opt(o, DIFF_FILE_OLD_MOVED_ALT_DIM);
			break;
		case DIFF_SYMBOL_MOVED_LINE |
		     DIFF_SYMBOL_MOVED_LINE_ALT:
			set = diff_get_color_opt(o, DIFF_FILE_OLD_MOVED_ALT);
			break;
		case DIFF_SYMBOL_MOVED_LINE |
		     DIFF_SYMBOL_MOVED_LINE_UNINTERESTING:
			set = diff_get_color_opt(o, DIFF_FILE_OLD_MOVED_DIM);
			break;
		case DIFF_SYMBOL_MOVED_LINE:
			set = diff_get_color_opt(o, DIFF_FILE_OLD_MOVED);
			break;
		default:
			set = diff_get_color_opt(o, DIFF_FILE_OLD);
		}
		reset = diff_get_color_opt(o, DIFF_RESET);
		if (!o->flags.dual_color_diffed_diffs)
			set_sign = NULL;
		else {
			char c = !len ? 0 : line[0];

			set_sign = set;
			if (c == '+')
				set = diff_get_color_opt(o, DIFF_FILE_NEW_DIM);
			else if (c == '@')
				set = diff_get_color_opt(o, DIFF_FRAGINFO);
			else if (c == '-')
				set = diff_get_color_opt(o, DIFF_FILE_OLD_DIM);
			else
				set = diff_get_color_opt(o, DIFF_CONTEXT_DIM);
		}
		emit_line_ws_markup(o, set_sign, set, reset,
				    OUTPUT_INDICATOR_OLD, line, len,
				    flags & DIFF_SYMBOL_CONTENT_WS_MASK, 0);
		break;
	case DIFF_SYMBOL_WORDS_PORCELAIN:
		context = diff_get_color_opt(o, DIFF_CONTEXT);
		reset = diff_get_color_opt(o, DIFF_RESET);
		emit_line(o, context, reset, line, len);
		fputs("~\n", o->file);
		break;
	case DIFF_SYMBOL_WORDS:
		context = diff_get_color_opt(o, DIFF_CONTEXT);
		reset = diff_get_color_opt(o, DIFF_RESET);
		/*
		 * Skip the prefix character, if any.  With
		 * diff_suppress_blank_empty, there may be
		 * none.
		 */
		if (line[0] != '\n') {
			line++;
			len--;
		}
		emit_line(o, context, reset, line, len);
		break;
	case DIFF_SYMBOL_FILEPAIR_PLUS:
		meta = diff_get_color_opt(o, DIFF_METAINFO);
		reset = diff_get_color_opt(o, DIFF_RESET);
		fprintf(o->file, "%s%s+++ %s%s%s\n", diff_line_prefix(o), meta,
			line, reset,
			strchr(line, ' ') ? "\t" : "");
		break;
	case DIFF_SYMBOL_FILEPAIR_MINUS:
		meta = diff_get_color_opt(o, DIFF_METAINFO);
		reset = diff_get_color_opt(o, DIFF_RESET);
		fprintf(o->file, "%s%s--- %s%s%s\n", diff_line_prefix(o), meta,
			line, reset,
			strchr(line, ' ') ? "\t" : "");
		break;
	case DIFF_SYMBOL_BINARY_FILES:
	case DIFF_SYMBOL_HEADER:
		fprintf(o->file, "%s", line);
		break;
	case DIFF_SYMBOL_BINARY_DIFF_HEADER:
		fprintf(o->file, "%sGIT binary patch\n", diff_line_prefix(o));
		break;
	case DIFF_SYMBOL_BINARY_DIFF_HEADER_DELTA:
		fprintf(o->file, "%sdelta %s\n", diff_line_prefix(o), line);
		break;
	case DIFF_SYMBOL_BINARY_DIFF_HEADER_LITERAL:
		fprintf(o->file, "%sliteral %s\n", diff_line_prefix(o), line);
		break;
	case DIFF_SYMBOL_BINARY_DIFF_FOOTER:
		fputs(diff_line_prefix(o), o->file);
		fputc('\n', o->file);
		break;
	case DIFF_SYMBOL_REWRITE_DIFF:
		fraginfo = diff_get_color(o->use_color, DIFF_FRAGINFO);
		reset = diff_get_color_opt(o, DIFF_RESET);
		emit_line(o, fraginfo, reset, line, len);
		break;
	case DIFF_SYMBOL_SUBMODULE_ADD:
		set = diff_get_color_opt(o, DIFF_FILE_NEW);
		reset = diff_get_color_opt(o, DIFF_RESET);
		emit_line(o, set, reset, line, len);
		break;
	case DIFF_SYMBOL_SUBMODULE_DEL:
		set = diff_get_color_opt(o, DIFF_FILE_OLD);
		reset = diff_get_color_opt(o, DIFF_RESET);
		emit_line(o, set, reset, line, len);
		break;
	case DIFF_SYMBOL_SUBMODULE_UNTRACKED:
		fprintf(o->file, "%sSubmodule %s contains untracked content\n",
			diff_line_prefix(o), line);
		break;
	case DIFF_SYMBOL_SUBMODULE_MODIFIED:
		fprintf(o->file, "%sSubmodule %s contains modified content\n",
			diff_line_prefix(o), line);
		break;
	case DIFF_SYMBOL_STATS_SUMMARY_NO_FILES:
		emit_line(o, "", "", " 0 files changed\n",
			  strlen(" 0 files changed\n"));
		break;
	case DIFF_SYMBOL_STATS_SUMMARY_ABBREV:
		emit_line(o, "", "", " ...\n", strlen(" ...\n"));
		break;
	case DIFF_SYMBOL_WORD_DIFF:
		fprintf(o->file, "%.*s", len, line);
		break;
	case DIFF_SYMBOL_STAT_SEP:
		fputs(o->stat_sep, o->file);
		break;
	default:
		BUG("unknown diff symbol");
	}
	strbuf_release(&sb);
}

static void emit_diff_symbol(struct diff_options *o, enum diff_symbol s,
			     const char *line, int len, unsigned flags)
{
	struct emitted_diff_symbol e = {line, len, flags, 0, 0, s};

	if (o->emitted_symbols)
		append_emitted_diff_symbol(o, &e);
	else
		emit_diff_symbol_from_struct(o, &e);
}

void diff_emit_submodule_del(struct diff_options *o, const char *line)
{
	emit_diff_symbol(o, DIFF_SYMBOL_SUBMODULE_DEL, line, strlen(line), 0);
}

void diff_emit_submodule_add(struct diff_options *o, const char *line)
{
	emit_diff_symbol(o, DIFF_SYMBOL_SUBMODULE_ADD, line, strlen(line), 0);
}

void diff_emit_submodule_untracked(struct diff_options *o, const char *path)
{
	emit_diff_symbol(o, DIFF_SYMBOL_SUBMODULE_UNTRACKED,
			 path, strlen(path), 0);
}

void diff_emit_submodule_modified(struct diff_options *o, const char *path)
{
	emit_diff_symbol(o, DIFF_SYMBOL_SUBMODULE_MODIFIED,
			 path, strlen(path), 0);
}

void diff_emit_submodule_header(struct diff_options *o, const char *header)
{
	emit_diff_symbol(o, DIFF_SYMBOL_SUBMODULE_HEADER,
			 header, strlen(header), 0);
}

void diff_emit_submodule_error(struct diff_options *o, const char *err)
{
	emit_diff_symbol(o, DIFF_SYMBOL_SUBMODULE_ERROR, err, strlen(err), 0);
}

void diff_emit_submodule_pipethrough(struct diff_options *o,
				     const char *line, int len)
{
	emit_diff_symbol(o, DIFF_SYMBOL_SUBMODULE_PIPETHROUGH, line, len, 0);
}

static int new_blank_line_at_eof(struct emit_callback *ecbdata, const char *line, int len)
{
	if (!((ecbdata->ws_rule & WS_BLANK_AT_EOF) &&
	      ecbdata->blank_at_eof_in_preimage &&
	      ecbdata->blank_at_eof_in_postimage &&
	      ecbdata->blank_at_eof_in_preimage <= ecbdata->lno_in_preimage &&
	      ecbdata->blank_at_eof_in_postimage <= ecbdata->lno_in_postimage))
		return 0;
	return ws_blank_line(line, len, ecbdata->ws_rule);
}

static void emit_add_line(struct emit_callback *ecbdata,
			  const char *line, int len)
{
	unsigned flags = WSEH_NEW | ecbdata->ws_rule;
	if (new_blank_line_at_eof(ecbdata, line, len))
		flags |= DIFF_SYMBOL_CONTENT_BLANK_LINE_EOF;

	emit_diff_symbol(ecbdata->opt, DIFF_SYMBOL_PLUS, line, len, flags);
}

static void emit_del_line(struct emit_callback *ecbdata,
			  const char *line, int len)
{
	unsigned flags = WSEH_OLD | ecbdata->ws_rule;
	emit_diff_symbol(ecbdata->opt, DIFF_SYMBOL_MINUS, line, len, flags);
}

static void emit_context_line(struct emit_callback *ecbdata,
			      const char *line, int len)
{
	unsigned flags = WSEH_CONTEXT | ecbdata->ws_rule;
	emit_diff_symbol(ecbdata->opt, DIFF_SYMBOL_CONTEXT, line, len, flags);
}

static void emit_hunk_header(struct emit_callback *ecbdata,
			     const char *line, int len)
{
	const char *context = diff_get_color(ecbdata->color_diff, DIFF_CONTEXT);
	const char *frag = diff_get_color(ecbdata->color_diff, DIFF_FRAGINFO);
	const char *func = diff_get_color(ecbdata->color_diff, DIFF_FUNCINFO);
	const char *reset = diff_get_color(ecbdata->color_diff, DIFF_RESET);
	const char *reverse = ecbdata->color_diff ? GIT_COLOR_REVERSE : "";
	static const char atat[2] = { '@', '@' };
	const char *cp, *ep;
	struct strbuf msgbuf = STRBUF_INIT;
	int org_len = len;
	int i = 1;

	/*
	 * As a hunk header must begin with "@@ -<old>, +<new> @@",
	 * it always is at least 10 bytes long.
	 */
	if (len < 10 ||
	    memcmp(line, atat, 2) ||
	    !(ep = memmem(line + 2, len - 2, atat, 2))) {
		emit_diff_symbol(ecbdata->opt,
				 DIFF_SYMBOL_CONTEXT_MARKER, line, len, 0);
		return;
	}
	ep += 2; /* skip over @@ */

	/* The hunk header in fraginfo color */
	if (ecbdata->opt->flags.dual_color_diffed_diffs)
		strbuf_addstr(&msgbuf, reverse);
	strbuf_addstr(&msgbuf, frag);
	strbuf_add(&msgbuf, line, ep - line);
	strbuf_addstr(&msgbuf, reset);

	/*
	 * trailing "\r\n"
	 */
	for ( ; i < 3; i++)
		if (line[len - i] == '\r' || line[len - i] == '\n')
			len--;

	/* blank before the func header */
	for (cp = ep; ep - line < len; ep++)
		if (*ep != ' ' && *ep != '\t')
			break;
	if (ep != cp) {
		strbuf_addstr(&msgbuf, context);
		strbuf_add(&msgbuf, cp, ep - cp);
		strbuf_addstr(&msgbuf, reset);
	}

	if (ep < line + len) {
		strbuf_addstr(&msgbuf, func);
		strbuf_add(&msgbuf, ep, line + len - ep);
		strbuf_addstr(&msgbuf, reset);
	}

	strbuf_add(&msgbuf, line + len, org_len - len);
	strbuf_complete_line(&msgbuf);
	emit_diff_symbol(ecbdata->opt,
			 DIFF_SYMBOL_CONTEXT_FRAGINFO, msgbuf.buf, msgbuf.len, 0);
	strbuf_release(&msgbuf);
}

static struct diff_tempfile *claim_diff_tempfile(void)
{
	int i;
	for (i = 0; i < ARRAY_SIZE(diff_temp); i++)
		if (!diff_temp[i].name)
			return diff_temp + i;
	BUG("diff is failing to clean up its tempfiles");
}

static void remove_tempfile(void)
{
	int i;
	for (i = 0; i < ARRAY_SIZE(diff_temp); i++) {
		if (is_tempfile_active(diff_temp[i].tempfile))
			delete_tempfile(&diff_temp[i].tempfile);
		diff_temp[i].name = NULL;
	}
}

static void add_line_count(struct strbuf *out, int count)
{
	switch (count) {
	case 0:
		strbuf_addstr(out, "0,0");
		break;
	case 1:
		strbuf_addstr(out, "1");
		break;
	default:
		strbuf_addf(out, "1,%d", count);
		break;
	}
}

static void emit_rewrite_lines(struct emit_callback *ecb,
			       int prefix, const char *data, int size)
{
	const char *endp = NULL;

	while (0 < size) {
		int len;

		endp = memchr(data, '\n', size);
		len = endp ? (endp - data + 1) : size;
		if (prefix != '+') {
			ecb->lno_in_preimage++;
			emit_del_line(ecb, data, len);
		} else {
			ecb->lno_in_postimage++;
			emit_add_line(ecb, data, len);
		}
		size -= len;
		data += len;
	}
	if (!endp)
		emit_diff_symbol(ecb->opt, DIFF_SYMBOL_NO_LF_EOF, NULL, 0, 0);
}

static void emit_rewrite_diff(const char *name_a,
			      const char *name_b,
			      struct diff_filespec *one,
			      struct diff_filespec *two,
			      struct userdiff_driver *textconv_one,
			      struct userdiff_driver *textconv_two,
			      struct diff_options *o)
{
	int lc_a, lc_b;
	static struct strbuf a_name = STRBUF_INIT, b_name = STRBUF_INIT;
	const char *a_prefix, *b_prefix;
	char *data_one, *data_two;
	size_t size_one, size_two;
	struct emit_callback ecbdata;
	struct strbuf out = STRBUF_INIT;

	if (diff_mnemonic_prefix && o->flags.reverse_diff) {
		a_prefix = o->b_prefix;
		b_prefix = o->a_prefix;
	} else {
		a_prefix = o->a_prefix;
		b_prefix = o->b_prefix;
	}

	name_a += (*name_a == '/');
	name_b += (*name_b == '/');

	strbuf_reset(&a_name);
	strbuf_reset(&b_name);
	quote_two_c_style(&a_name, a_prefix, name_a, 0);
	quote_two_c_style(&b_name, b_prefix, name_b, 0);

	size_one = fill_textconv(o->repo, textconv_one, one, &data_one);
	size_two = fill_textconv(o->repo, textconv_two, two, &data_two);

	memset(&ecbdata, 0, sizeof(ecbdata));
	ecbdata.color_diff = want_color(o->use_color);
	ecbdata.ws_rule = whitespace_rule(o->repo->index, name_b);
	ecbdata.opt = o;
	if (ecbdata.ws_rule & WS_BLANK_AT_EOF) {
		mmfile_t mf1, mf2;
		mf1.ptr = (char *)data_one;
		mf2.ptr = (char *)data_two;
		mf1.size = size_one;
		mf2.size = size_two;
		check_blank_at_eof(&mf1, &mf2, &ecbdata);
	}
	ecbdata.lno_in_preimage = 1;
	ecbdata.lno_in_postimage = 1;

	lc_a = count_lines(data_one, size_one);
	lc_b = count_lines(data_two, size_two);

	emit_diff_symbol(o, DIFF_SYMBOL_FILEPAIR_MINUS,
			 a_name.buf, a_name.len, 0);
	emit_diff_symbol(o, DIFF_SYMBOL_FILEPAIR_PLUS,
			 b_name.buf, b_name.len, 0);

	strbuf_addstr(&out, "@@ -");
	if (!o->irreversible_delete)
		add_line_count(&out, lc_a);
	else
		strbuf_addstr(&out, "?,?");
	strbuf_addstr(&out, " +");
	add_line_count(&out, lc_b);
	strbuf_addstr(&out, " @@\n");
	emit_diff_symbol(o, DIFF_SYMBOL_REWRITE_DIFF, out.buf, out.len, 0);
	strbuf_release(&out);

	if (lc_a && !o->irreversible_delete)
		emit_rewrite_lines(&ecbdata, '-', data_one, size_one);
	if (lc_b)
		emit_rewrite_lines(&ecbdata, '+', data_two, size_two);
	if (textconv_one)
		free((char *)data_one);
	if (textconv_two)
		free((char *)data_two);
}

struct diff_words_buffer {
	mmfile_t text;
	unsigned long alloc;
	struct diff_words_orig {
		const char *begin, *end;
	} *orig;
	int orig_nr, orig_alloc;
};

static void diff_words_append(char *line, unsigned long len,
		struct diff_words_buffer *buffer)
{
	ALLOC_GROW(buffer->text.ptr, buffer->text.size + len, buffer->alloc);
	line++;
	len--;
	memcpy(buffer->text.ptr + buffer->text.size, line, len);
	buffer->text.size += len;
	buffer->text.ptr[buffer->text.size] = '\0';
}

struct diff_words_style_elem {
	const char *prefix;
	const char *suffix;
	const char *color; /* NULL; filled in by the setup code if
			    * color is enabled */
};

struct diff_words_style {
	enum diff_words_type type;
	struct diff_words_style_elem new_word, old_word, ctx;
	const char *newline;
};

static struct diff_words_style diff_words_styles[] = {
	{ DIFF_WORDS_PORCELAIN, {"+", "\n"}, {"-", "\n"}, {" ", "\n"}, "~\n" },
	{ DIFF_WORDS_PLAIN, {"{+", "+}"}, {"[-", "-]"}, {"", ""}, "\n" },
	{ DIFF_WORDS_COLOR, {"", ""}, {"", ""}, {"", ""}, "\n" }
};

struct diff_words_data {
	struct diff_words_buffer minus, plus;
	const char *current_plus;
	int last_minus;
	struct diff_options *opt;
	regex_t *word_regex;
	enum diff_words_type type;
	struct diff_words_style *style;
};

static int fn_out_diff_words_write_helper(struct diff_options *o,
					  struct diff_words_style_elem *st_el,
					  const char *newline,
					  size_t count, const char *buf)
{
	int print = 0;
	struct strbuf sb = STRBUF_INIT;

	while (count) {
		char *p = memchr(buf, '\n', count);
		if (print)
			strbuf_addstr(&sb, diff_line_prefix(o));

		if (p != buf) {
			const char *reset = st_el->color && *st_el->color ?
					    GIT_COLOR_RESET : NULL;
			if (st_el->color && *st_el->color)
				strbuf_addstr(&sb, st_el->color);
			strbuf_addstr(&sb, st_el->prefix);
			strbuf_add(&sb, buf, p ? p - buf : count);
			strbuf_addstr(&sb, st_el->suffix);
			if (reset)
				strbuf_addstr(&sb, reset);
		}
		if (!p)
			goto out;

		strbuf_addstr(&sb, newline);
		count -= p + 1 - buf;
		buf = p + 1;
		print = 1;
		if (count) {
			emit_diff_symbol(o, DIFF_SYMBOL_WORD_DIFF,
					 sb.buf, sb.len, 0);
			strbuf_reset(&sb);
		}
	}

out:
	if (sb.len)
		emit_diff_symbol(o, DIFF_SYMBOL_WORD_DIFF,
				 sb.buf, sb.len, 0);
	strbuf_release(&sb);
	return 0;
}

/*
 * '--color-words' algorithm can be described as:
 *
 *   1. collect the minus/plus lines of a diff hunk, divided into
 *      minus-lines and plus-lines;
 *
 *   2. break both minus-lines and plus-lines into words and
 *      place them into two mmfile_t with one word for each line;
 *
 *   3. use xdiff to run diff on the two mmfile_t to get the words level diff;
 *
 * And for the common parts of the both file, we output the plus side text.
 * diff_words->current_plus is used to trace the current position of the plus file
 * which printed. diff_words->last_minus is used to trace the last minus word
 * printed.
 *
 * For '--graph' to work with '--color-words', we need to output the graph prefix
 * on each line of color words output. Generally, there are two conditions on
 * which we should output the prefix.
 *
 *   1. diff_words->last_minus == 0 &&
 *      diff_words->current_plus == diff_words->plus.text.ptr
 *
 *      that is: the plus text must start as a new line, and if there is no minus
 *      word printed, a graph prefix must be printed.
 *
 *   2. diff_words->current_plus > diff_words->plus.text.ptr &&
 *      *(diff_words->current_plus - 1) == '\n'
 *
 *      that is: a graph prefix must be printed following a '\n'
 */
static int color_words_output_graph_prefix(struct diff_words_data *diff_words)
{
	if ((diff_words->last_minus == 0 &&
		diff_words->current_plus == diff_words->plus.text.ptr) ||
		(diff_words->current_plus > diff_words->plus.text.ptr &&
		*(diff_words->current_plus - 1) == '\n')) {
		return 1;
	} else {
		return 0;
	}
}

static void fn_out_diff_words_aux(void *priv,
				  long minus_first, long minus_len,
				  long plus_first, long plus_len,
				  const char *func, long funclen)
{
	struct diff_words_data *diff_words = priv;
	struct diff_words_style *style = diff_words->style;
	const char *minus_begin, *minus_end, *plus_begin, *plus_end;
	struct diff_options *opt = diff_words->opt;
	const char *line_prefix;

	assert(opt);
	line_prefix = diff_line_prefix(opt);

	/* POSIX requires that first be decremented by one if len == 0... */
	if (minus_len) {
		minus_begin = diff_words->minus.orig[minus_first].begin;
		minus_end =
			diff_words->minus.orig[minus_first + minus_len - 1].end;
	} else
		minus_begin = minus_end =
			diff_words->minus.orig[minus_first].end;

	if (plus_len) {
		plus_begin = diff_words->plus.orig[plus_first].begin;
		plus_end = diff_words->plus.orig[plus_first + plus_len - 1].end;
	} else
		plus_begin = plus_end = diff_words->plus.orig[plus_first].end;

	if (color_words_output_graph_prefix(diff_words)) {
		fputs(line_prefix, diff_words->opt->file);
	}
	if (diff_words->current_plus != plus_begin) {
		fn_out_diff_words_write_helper(diff_words->opt,
				&style->ctx, style->newline,
				plus_begin - diff_words->current_plus,
				diff_words->current_plus);
	}
	if (minus_begin != minus_end) {
		fn_out_diff_words_write_helper(diff_words->opt,
				&style->old_word, style->newline,
				minus_end - minus_begin, minus_begin);
	}
	if (plus_begin != plus_end) {
		fn_out_diff_words_write_helper(diff_words->opt,
				&style->new_word, style->newline,
				plus_end - plus_begin, plus_begin);
	}

	diff_words->current_plus = plus_end;
	diff_words->last_minus = minus_first;
}

/* This function starts looking at *begin, and returns 0 iff a word was found. */
static int find_word_boundaries(mmfile_t *buffer, regex_t *word_regex,
		int *begin, int *end)
{
	if (word_regex && *begin < buffer->size) {
		regmatch_t match[1];
		if (!regexec_buf(word_regex, buffer->ptr + *begin,
				 buffer->size - *begin, 1, match, 0)) {
			char *p = memchr(buffer->ptr + *begin + match[0].rm_so,
					'\n', match[0].rm_eo - match[0].rm_so);
			*end = p ? p - buffer->ptr : match[0].rm_eo + *begin;
			*begin += match[0].rm_so;
			return *begin >= *end;
		}
		return -1;
	}

	/* find the next word */
	while (*begin < buffer->size && isspace(buffer->ptr[*begin]))
		(*begin)++;
	if (*begin >= buffer->size)
		return -1;

	/* find the end of the word */
	*end = *begin + 1;
	while (*end < buffer->size && !isspace(buffer->ptr[*end]))
		(*end)++;

	return 0;
}

/*
 * This function splits the words in buffer->text, stores the list with
 * newline separator into out, and saves the offsets of the original words
 * in buffer->orig.
 */
static void diff_words_fill(struct diff_words_buffer *buffer, mmfile_t *out,
		regex_t *word_regex)
{
	int i, j;
	long alloc = 0;

	out->size = 0;
	out->ptr = NULL;

	/* fake an empty "0th" word */
	ALLOC_GROW(buffer->orig, 1, buffer->orig_alloc);
	buffer->orig[0].begin = buffer->orig[0].end = buffer->text.ptr;
	buffer->orig_nr = 1;

	for (i = 0; i < buffer->text.size; i++) {
		if (find_word_boundaries(&buffer->text, word_regex, &i, &j))
			return;

		/* store original boundaries */
		ALLOC_GROW(buffer->orig, buffer->orig_nr + 1,
				buffer->orig_alloc);
		buffer->orig[buffer->orig_nr].begin = buffer->text.ptr + i;
		buffer->orig[buffer->orig_nr].end = buffer->text.ptr + j;
		buffer->orig_nr++;

		/* store one word */
		ALLOC_GROW(out->ptr, out->size + j - i + 1, alloc);
		memcpy(out->ptr + out->size, buffer->text.ptr + i, j - i);
		out->ptr[out->size + j - i] = '\n';
		out->size += j - i + 1;

		i = j - 1;
	}
}

/* this executes the word diff on the accumulated buffers */
static void diff_words_show(struct diff_words_data *diff_words)
{
	xpparam_t xpp;
	xdemitconf_t xecfg;
	mmfile_t minus, plus;
	struct diff_words_style *style = diff_words->style;

	struct diff_options *opt = diff_words->opt;
	const char *line_prefix;

	assert(opt);
	line_prefix = diff_line_prefix(opt);

	/* special case: only removal */
	if (!diff_words->plus.text.size) {
		emit_diff_symbol(diff_words->opt, DIFF_SYMBOL_WORD_DIFF,
				 line_prefix, strlen(line_prefix), 0);
		fn_out_diff_words_write_helper(diff_words->opt,
			&style->old_word, style->newline,
			diff_words->minus.text.size,
			diff_words->minus.text.ptr);
		diff_words->minus.text.size = 0;
		return;
	}

	diff_words->current_plus = diff_words->plus.text.ptr;
	diff_words->last_minus = 0;

	memset(&xpp, 0, sizeof(xpp));
	memset(&xecfg, 0, sizeof(xecfg));
	diff_words_fill(&diff_words->minus, &minus, diff_words->word_regex);
	diff_words_fill(&diff_words->plus, &plus, diff_words->word_regex);
	xpp.flags = 0;
	/* as only the hunk header will be parsed, we need a 0-context */
	xecfg.ctxlen = 0;
	if (xdi_diff_outf(&minus, &plus, fn_out_diff_words_aux, NULL,
			  diff_words, &xpp, &xecfg))
		die("unable to generate word diff");
	free(minus.ptr);
	free(plus.ptr);
	if (diff_words->current_plus != diff_words->plus.text.ptr +
			diff_words->plus.text.size) {
		if (color_words_output_graph_prefix(diff_words))
			emit_diff_symbol(diff_words->opt, DIFF_SYMBOL_WORD_DIFF,
					 line_prefix, strlen(line_prefix), 0);
		fn_out_diff_words_write_helper(diff_words->opt,
			&style->ctx, style->newline,
			diff_words->plus.text.ptr + diff_words->plus.text.size
			- diff_words->current_plus, diff_words->current_plus);
	}
	diff_words->minus.text.size = diff_words->plus.text.size = 0;
}

/* In "color-words" mode, show word-diff of words accumulated in the buffer */
static void diff_words_flush(struct emit_callback *ecbdata)
{
	struct diff_options *wo = ecbdata->diff_words->opt;

	if (ecbdata->diff_words->minus.text.size ||
	    ecbdata->diff_words->plus.text.size)
		diff_words_show(ecbdata->diff_words);

	if (wo->emitted_symbols) {
		struct diff_options *o = ecbdata->opt;
		struct emitted_diff_symbols *wol = wo->emitted_symbols;
		int i;

		/*
		 * NEEDSWORK:
		 * Instead of appending each, concat all words to a line?
		 */
		for (i = 0; i < wol->nr; i++)
			append_emitted_diff_symbol(o, &wol->buf[i]);

		for (i = 0; i < wol->nr; i++)
			free((void *)wol->buf[i].line);

		wol->nr = 0;
	}
}

static void diff_filespec_load_driver(struct diff_filespec *one,
				      struct index_state *istate)
{
	/* Use already-loaded driver */
	if (one->driver)
		return;

	if (S_ISREG(one->mode))
		one->driver = userdiff_find_by_path(istate, one->path);

	/* Fallback to default settings */
	if (!one->driver)
		one->driver = userdiff_find_by_name("default");
}

static const char *userdiff_word_regex(struct diff_filespec *one,
				       struct index_state *istate)
{
	diff_filespec_load_driver(one, istate);
	return one->driver->word_regex;
}

static void init_diff_words_data(struct emit_callback *ecbdata,
				 struct diff_options *orig_opts,
				 struct diff_filespec *one,
				 struct diff_filespec *two)
{
	int i;
	struct diff_options *o = xmalloc(sizeof(struct diff_options));
	memcpy(o, orig_opts, sizeof(struct diff_options));

	ecbdata->diff_words =
		xcalloc(1, sizeof(struct diff_words_data));
	ecbdata->diff_words->type = o->word_diff;
	ecbdata->diff_words->opt = o;

	if (orig_opts->emitted_symbols)
		o->emitted_symbols =
			xcalloc(1, sizeof(struct emitted_diff_symbols));

	if (!o->word_regex)
		o->word_regex = userdiff_word_regex(one, o->repo->index);
	if (!o->word_regex)
		o->word_regex = userdiff_word_regex(two, o->repo->index);
	if (!o->word_regex)
		o->word_regex = diff_word_regex_cfg;
	if (o->word_regex) {
		ecbdata->diff_words->word_regex = (regex_t *)
			xmalloc(sizeof(regex_t));
		if (regcomp(ecbdata->diff_words->word_regex,
			    o->word_regex,
			    REG_EXTENDED | REG_NEWLINE))
			die("invalid regular expression: %s",
			    o->word_regex);
	}
	for (i = 0; i < ARRAY_SIZE(diff_words_styles); i++) {
		if (o->word_diff == diff_words_styles[i].type) {
			ecbdata->diff_words->style =
				&diff_words_styles[i];
			break;
		}
	}
	if (want_color(o->use_color)) {
		struct diff_words_style *st = ecbdata->diff_words->style;
		st->old_word.color = diff_get_color_opt(o, DIFF_FILE_OLD);
		st->new_word.color = diff_get_color_opt(o, DIFF_FILE_NEW);
		st->ctx.color = diff_get_color_opt(o, DIFF_CONTEXT);
	}
}

static void free_diff_words_data(struct emit_callback *ecbdata)
{
	if (ecbdata->diff_words) {
		diff_words_flush(ecbdata);
		free (ecbdata->diff_words->opt->emitted_symbols);
		free (ecbdata->diff_words->opt);
		free (ecbdata->diff_words->minus.text.ptr);
		free (ecbdata->diff_words->minus.orig);
		free (ecbdata->diff_words->plus.text.ptr);
		free (ecbdata->diff_words->plus.orig);
		if (ecbdata->diff_words->word_regex) {
			regfree(ecbdata->diff_words->word_regex);
			free(ecbdata->diff_words->word_regex);
		}
		FREE_AND_NULL(ecbdata->diff_words);
	}
}

const char *diff_get_color(int diff_use_color, enum color_diff ix)
{
	if (want_color(diff_use_color))
		return diff_colors[ix];
	return "";
}

const char *diff_line_prefix(struct diff_options *opt)
{
	struct strbuf *msgbuf;
	if (!opt->output_prefix)
		return "";

	msgbuf = opt->output_prefix(opt, opt->output_prefix_data);
	return msgbuf->buf;
}

static unsigned long sane_truncate_line(char *line, unsigned long len)
{
	const char *cp;
	unsigned long allot;
	size_t l = len;

	cp = line;
	allot = l;
	while (0 < l) {
		(void) utf8_width(&cp, &l);
		if (!cp)
			break; /* truncated in the middle? */
	}
	return allot - l;
}

static void find_lno(const char *line, struct emit_callback *ecbdata)
{
	const char *p;
	ecbdata->lno_in_preimage = 0;
	ecbdata->lno_in_postimage = 0;
	p = strchr(line, '-');
	if (!p)
		return; /* cannot happen */
	ecbdata->lno_in_preimage = strtol(p + 1, NULL, 10);
	p = strchr(p, '+');
	if (!p)
		return; /* cannot happen */
	ecbdata->lno_in_postimage = strtol(p + 1, NULL, 10);
}

static void fn_out_consume(void *priv, char *line, unsigned long len)
{
	struct emit_callback *ecbdata = priv;
	struct diff_options *o = ecbdata->opt;

	o->found_changes = 1;

	if (ecbdata->header) {
		emit_diff_symbol(o, DIFF_SYMBOL_HEADER,
				 ecbdata->header->buf, ecbdata->header->len, 0);
		strbuf_reset(ecbdata->header);
		ecbdata->header = NULL;
	}

	if (ecbdata->label_path[0]) {
		emit_diff_symbol(o, DIFF_SYMBOL_FILEPAIR_MINUS,
				 ecbdata->label_path[0],
				 strlen(ecbdata->label_path[0]), 0);
		emit_diff_symbol(o, DIFF_SYMBOL_FILEPAIR_PLUS,
				 ecbdata->label_path[1],
				 strlen(ecbdata->label_path[1]), 0);
		ecbdata->label_path[0] = ecbdata->label_path[1] = NULL;
	}

	if (diff_suppress_blank_empty
	    && len == 2 && line[0] == ' ' && line[1] == '\n') {
		line[0] = '\n';
		len = 1;
	}

	if (line[0] == '@') {
		if (ecbdata->diff_words)
			diff_words_flush(ecbdata);
		len = sane_truncate_line(line, len);
		find_lno(line, ecbdata);
		emit_hunk_header(ecbdata, line, len);
		return;
	}

	if (ecbdata->diff_words) {
		enum diff_symbol s =
			ecbdata->diff_words->type == DIFF_WORDS_PORCELAIN ?
			DIFF_SYMBOL_WORDS_PORCELAIN : DIFF_SYMBOL_WORDS;
		if (line[0] == '-') {
			diff_words_append(line, len,
					  &ecbdata->diff_words->minus);
			return;
		} else if (line[0] == '+') {
			diff_words_append(line, len,
					  &ecbdata->diff_words->plus);
			return;
		} else if (starts_with(line, "\\ ")) {
			/*
			 * Eat the "no newline at eof" marker as if we
			 * saw a "+" or "-" line with nothing on it,
			 * and return without diff_words_flush() to
			 * defer processing. If this is the end of
			 * preimage, more "+" lines may come after it.
			 */
			return;
		}
		diff_words_flush(ecbdata);
		emit_diff_symbol(o, s, line, len, 0);
		return;
	}

	switch (line[0]) {
	case '+':
		ecbdata->lno_in_postimage++;
		emit_add_line(ecbdata, line + 1, len - 1);
		break;
	case '-':
		ecbdata->lno_in_preimage++;
		emit_del_line(ecbdata, line + 1, len - 1);
		break;
	case ' ':
		ecbdata->lno_in_postimage++;
		ecbdata->lno_in_preimage++;
		emit_context_line(ecbdata, line + 1, len - 1);
		break;
	default:
		/* incomplete line at the end */
		ecbdata->lno_in_preimage++;
		emit_diff_symbol(o, DIFF_SYMBOL_CONTEXT_INCOMPLETE,
				 line, len, 0);
		break;
	}
}

static void pprint_rename(struct strbuf *name, const char *a, const char *b)
{
	const char *old_name = a;
	const char *new_name = b;
	int pfx_length, sfx_length;
	int pfx_adjust_for_slash;
	int len_a = strlen(a);
	int len_b = strlen(b);
	int a_midlen, b_midlen;
	int qlen_a = quote_c_style(a, NULL, NULL, 0);
	int qlen_b = quote_c_style(b, NULL, NULL, 0);

	if (qlen_a || qlen_b) {
		quote_c_style(a, name, NULL, 0);
		strbuf_addstr(name, " => ");
		quote_c_style(b, name, NULL, 0);
		return;
	}

	/* Find common prefix */
	pfx_length = 0;
	while (*old_name && *new_name && *old_name == *new_name) {
		if (*old_name == '/')
			pfx_length = old_name - a + 1;
		old_name++;
		new_name++;
	}

	/* Find common suffix */
	old_name = a + len_a;
	new_name = b + len_b;
	sfx_length = 0;
	/*
	 * If there is a common prefix, it must end in a slash.  In
	 * that case we let this loop run 1 into the prefix to see the
	 * same slash.
	 *
	 * If there is no common prefix, we cannot do this as it would
	 * underrun the input strings.
	 */
	pfx_adjust_for_slash = (pfx_length ? 1 : 0);
	while (a + pfx_length - pfx_adjust_for_slash <= old_name &&
	       b + pfx_length - pfx_adjust_for_slash <= new_name &&
	       *old_name == *new_name) {
		if (*old_name == '/')
			sfx_length = len_a - (old_name - a);
		old_name--;
		new_name--;
	}

	/*
	 * pfx{mid-a => mid-b}sfx
	 * {pfx-a => pfx-b}sfx
	 * pfx{sfx-a => sfx-b}
	 * name-a => name-b
	 */
	a_midlen = len_a - pfx_length - sfx_length;
	b_midlen = len_b - pfx_length - sfx_length;
	if (a_midlen < 0)
		a_midlen = 0;
	if (b_midlen < 0)
		b_midlen = 0;

	strbuf_grow(name, pfx_length + a_midlen + b_midlen + sfx_length + 7);
	if (pfx_length + sfx_length) {
		strbuf_add(name, a, pfx_length);
		strbuf_addch(name, '{');
	}
	strbuf_add(name, a + pfx_length, a_midlen);
	strbuf_addstr(name, " => ");
	strbuf_add(name, b + pfx_length, b_midlen);
	if (pfx_length + sfx_length) {
		strbuf_addch(name, '}');
		strbuf_add(name, a + len_a - sfx_length, sfx_length);
	}
}

struct diffstat_t {
	int nr;
	int alloc;
	struct diffstat_file {
		char *from_name;
		char *name;
		char *print_name;
		const char *comments;
		unsigned is_unmerged:1;
		unsigned is_binary:1;
		unsigned is_renamed:1;
		unsigned is_interesting:1;
		uintmax_t added, deleted;
	} **files;
};

static struct diffstat_file *diffstat_add(struct diffstat_t *diffstat,
					  const char *name_a,
					  const char *name_b)
{
	struct diffstat_file *x;
	x = xcalloc(1, sizeof(*x));
	ALLOC_GROW(diffstat->files, diffstat->nr + 1, diffstat->alloc);
	diffstat->files[diffstat->nr++] = x;
	if (name_b) {
		x->from_name = xstrdup(name_a);
		x->name = xstrdup(name_b);
		x->is_renamed = 1;
	}
	else {
		x->from_name = NULL;
		x->name = xstrdup(name_a);
	}
	return x;
}

static void diffstat_consume(void *priv, char *line, unsigned long len)
{
	struct diffstat_t *diffstat = priv;
	struct diffstat_file *x = diffstat->files[diffstat->nr - 1];

	if (line[0] == '+')
		x->added++;
	else if (line[0] == '-')
		x->deleted++;
}

const char mime_boundary_leader[] = "------------";

static int scale_linear(int it, int width, int max_change)
{
	if (!it)
		return 0;
	/*
	 * make sure that at least one '-' or '+' is printed if
	 * there is any change to this path. The easiest way is to
	 * scale linearly as if the alloted width is one column shorter
	 * than it is, and then add 1 to the result.
	 */
	return 1 + (it * (width - 1) / max_change);
}

static void show_graph(struct strbuf *out, char ch, int cnt,
		       const char *set, const char *reset)
{
	if (cnt <= 0)
		return;
	strbuf_addstr(out, set);
	strbuf_addchars(out, ch, cnt);
	strbuf_addstr(out, reset);
}

static void fill_print_name(struct diffstat_file *file)
{
	struct strbuf pname = STRBUF_INIT;

	if (file->print_name)
		return;

	if (file->is_renamed)
		pprint_rename(&pname, file->from_name, file->name);
	else
		quote_c_style(file->name, &pname, NULL, 0);

	if (file->comments)
		strbuf_addf(&pname, " (%s)", file->comments);

	file->print_name = strbuf_detach(&pname, NULL);
}

static void print_stat_summary_inserts_deletes(struct diff_options *options,
		int files, int insertions, int deletions)
{
	struct strbuf sb = STRBUF_INIT;

	if (!files) {
		assert(insertions == 0 && deletions == 0);
		emit_diff_symbol(options, DIFF_SYMBOL_STATS_SUMMARY_NO_FILES,
				 NULL, 0, 0);
		return;
	}

	strbuf_addf(&sb,
		    (files == 1) ? " %d file changed" : " %d files changed",
		    files);

	/*
	 * For binary diff, the caller may want to print "x files
	 * changed" with insertions == 0 && deletions == 0.
	 *
	 * Not omitting "0 insertions(+), 0 deletions(-)" in this case
	 * is probably less confusing (i.e skip over "2 files changed
	 * but nothing about added/removed lines? Is this a bug in Git?").
	 */
	if (insertions || deletions == 0) {
		strbuf_addf(&sb,
			    (insertions == 1) ? ", %d insertion(+)" : ", %d insertions(+)",
			    insertions);
	}

	if (deletions || insertions == 0) {
		strbuf_addf(&sb,
			    (deletions == 1) ? ", %d deletion(-)" : ", %d deletions(-)",
			    deletions);
	}
	strbuf_addch(&sb, '\n');
	emit_diff_symbol(options, DIFF_SYMBOL_STATS_SUMMARY_INSERTS_DELETES,
			 sb.buf, sb.len, 0);
	strbuf_release(&sb);
}

void print_stat_summary(FILE *fp, int files,
			int insertions, int deletions)
{
	struct diff_options o;
	memset(&o, 0, sizeof(o));
	o.file = fp;

	print_stat_summary_inserts_deletes(&o, files, insertions, deletions);
}

static void show_stats(struct diffstat_t *data, struct diff_options *options)
{
	int i, len, add, del, adds = 0, dels = 0;
	uintmax_t max_change = 0, max_len = 0;
	int total_files = data->nr, count;
	int width, name_width, graph_width, number_width = 0, bin_width = 0;
	const char *reset, *add_c, *del_c;
	int extra_shown = 0;
	const char *line_prefix = diff_line_prefix(options);
	struct strbuf out = STRBUF_INIT;

	if (data->nr == 0)
		return;

	count = options->stat_count ? options->stat_count : data->nr;

	reset = diff_get_color_opt(options, DIFF_RESET);
	add_c = diff_get_color_opt(options, DIFF_FILE_NEW);
	del_c = diff_get_color_opt(options, DIFF_FILE_OLD);

	/*
	 * Find the longest filename and max number of changes
	 */
	for (i = 0; (i < count) && (i < data->nr); i++) {
		struct diffstat_file *file = data->files[i];
		uintmax_t change = file->added + file->deleted;

		if (!file->is_interesting && (change == 0)) {
			count++; /* not shown == room for one more */
			continue;
		}
		fill_print_name(file);
		len = strlen(file->print_name);
		if (max_len < len)
			max_len = len;

		if (file->is_unmerged) {
			/* "Unmerged" is 8 characters */
			bin_width = bin_width < 8 ? 8 : bin_width;
			continue;
		}
		if (file->is_binary) {
			/* "Bin XXX -> YYY bytes" */
			int w = 14 + decimal_width(file->added)
				+ decimal_width(file->deleted);
			bin_width = bin_width < w ? w : bin_width;
			/* Display change counts aligned with "Bin" */
			number_width = 3;
			continue;
		}

		if (max_change < change)
			max_change = change;
	}
	count = i; /* where we can stop scanning in data->files[] */

	/*
	 * We have width = stat_width or term_columns() columns total.
	 * We want a maximum of min(max_len, stat_name_width) for the name part.
	 * We want a maximum of min(max_change, stat_graph_width) for the +- part.
	 * We also need 1 for " " and 4 + decimal_width(max_change)
	 * for " | NNNN " and one the empty column at the end, altogether
	 * 6 + decimal_width(max_change).
	 *
	 * If there's not enough space, we will use the smaller of
	 * stat_name_width (if set) and 5/8*width for the filename,
	 * and the rest for constant elements + graph part, but no more
	 * than stat_graph_width for the graph part.
	 * (5/8 gives 50 for filename and 30 for the constant parts + graph
	 * for the standard terminal size).
	 *
	 * In other words: stat_width limits the maximum width, and
	 * stat_name_width fixes the maximum width of the filename,
	 * and is also used to divide available columns if there
	 * aren't enough.
	 *
	 * Binary files are displayed with "Bin XXX -> YYY bytes"
	 * instead of the change count and graph. This part is treated
	 * similarly to the graph part, except that it is not
	 * "scaled". If total width is too small to accommodate the
	 * guaranteed minimum width of the filename part and the
	 * separators and this message, this message will "overflow"
	 * making the line longer than the maximum width.
	 */

	if (options->stat_width == -1)
		width = term_columns() - strlen(line_prefix);
	else
		width = options->stat_width ? options->stat_width : 80;
	number_width = decimal_width(max_change) > number_width ?
		decimal_width(max_change) : number_width;

	if (options->stat_graph_width == -1)
		options->stat_graph_width = diff_stat_graph_width;

	/*
	 * Guarantee 3/8*16==6 for the graph part
	 * and 5/8*16==10 for the filename part
	 */
	if (width < 16 + 6 + number_width)
		width = 16 + 6 + number_width;

	/*
	 * First assign sizes that are wanted, ignoring available width.
	 * strlen("Bin XXX -> YYY bytes") == bin_width, and the part
	 * starting from "XXX" should fit in graph_width.
	 */
	graph_width = max_change + 4 > bin_width ? max_change : bin_width - 4;
	if (options->stat_graph_width &&
	    options->stat_graph_width < graph_width)
		graph_width = options->stat_graph_width;

	name_width = (options->stat_name_width > 0 &&
		      options->stat_name_width < max_len) ?
		options->stat_name_width : max_len;

	/*
	 * Adjust adjustable widths not to exceed maximum width
	 */
	if (name_width + number_width + 6 + graph_width > width) {
		if (graph_width > width * 3/8 - number_width - 6) {
			graph_width = width * 3/8 - number_width - 6;
			if (graph_width < 6)
				graph_width = 6;
		}

		if (options->stat_graph_width &&
		    graph_width > options->stat_graph_width)
			graph_width = options->stat_graph_width;
		if (name_width > width - number_width - 6 - graph_width)
			name_width = width - number_width - 6 - graph_width;
		else
			graph_width = width - number_width - 6 - name_width;
	}

	/*
	 * From here name_width is the width of the name area,
	 * and graph_width is the width of the graph area.
	 * max_change is used to scale graph properly.
	 */
	for (i = 0; i < count; i++) {
		const char *prefix = "";
		struct diffstat_file *file = data->files[i];
		char *name = file->print_name;
		uintmax_t added = file->added;
		uintmax_t deleted = file->deleted;
		int name_len;

		if (!file->is_interesting && (added + deleted == 0))
			continue;

		/*
		 * "scale" the filename
		 */
		len = name_width;
		name_len = strlen(name);
		if (name_width < name_len) {
			char *slash;
			prefix = "...";
			len -= 3;
			name += name_len - len;
			slash = strchr(name, '/');
			if (slash)
				name = slash;
		}

		if (file->is_binary) {
			strbuf_addf(&out, " %s%-*s |", prefix, len, name);
			strbuf_addf(&out, " %*s", number_width, "Bin");
			if (!added && !deleted) {
				strbuf_addch(&out, '\n');
				emit_diff_symbol(options, DIFF_SYMBOL_STATS_LINE,
						 out.buf, out.len, 0);
				strbuf_reset(&out);
				continue;
			}
			strbuf_addf(&out, " %s%"PRIuMAX"%s",
				del_c, deleted, reset);
			strbuf_addstr(&out, " -> ");
			strbuf_addf(&out, "%s%"PRIuMAX"%s",
				add_c, added, reset);
			strbuf_addstr(&out, " bytes\n");
			emit_diff_symbol(options, DIFF_SYMBOL_STATS_LINE,
					 out.buf, out.len, 0);
			strbuf_reset(&out);
			continue;
		}
		else if (file->is_unmerged) {
			strbuf_addf(&out, " %s%-*s |", prefix, len, name);
			strbuf_addstr(&out, " Unmerged\n");
			emit_diff_symbol(options, DIFF_SYMBOL_STATS_LINE,
					 out.buf, out.len, 0);
			strbuf_reset(&out);
			continue;
		}

		/*
		 * scale the add/delete
		 */
		add = added;
		del = deleted;

		if (graph_width <= max_change) {
			int total = scale_linear(add + del, graph_width, max_change);
			if (total < 2 && add && del)
				/* width >= 2 due to the sanity check */
				total = 2;
			if (add < del) {
				add = scale_linear(add, graph_width, max_change);
				del = total - add;
			} else {
				del = scale_linear(del, graph_width, max_change);
				add = total - del;
			}
		}
		strbuf_addf(&out, " %s%-*s |", prefix, len, name);
		strbuf_addf(&out, " %*"PRIuMAX"%s",
			number_width, added + deleted,
			added + deleted ? " " : "");
		show_graph(&out, '+', add, add_c, reset);
		show_graph(&out, '-', del, del_c, reset);
		strbuf_addch(&out, '\n');
		emit_diff_symbol(options, DIFF_SYMBOL_STATS_LINE,
				 out.buf, out.len, 0);
		strbuf_reset(&out);
	}

	for (i = 0; i < data->nr; i++) {
		struct diffstat_file *file = data->files[i];
		uintmax_t added = file->added;
		uintmax_t deleted = file->deleted;

		if (file->is_unmerged ||
		    (!file->is_interesting && (added + deleted == 0))) {
			total_files--;
			continue;
		}

		if (!file->is_binary) {
			adds += added;
			dels += deleted;
		}
		if (i < count)
			continue;
		if (!extra_shown)
			emit_diff_symbol(options,
					 DIFF_SYMBOL_STATS_SUMMARY_ABBREV,
					 NULL, 0, 0);
		extra_shown = 1;
	}

	print_stat_summary_inserts_deletes(options, total_files, adds, dels);
	strbuf_release(&out);
}

static void show_shortstats(struct diffstat_t *data, struct diff_options *options)
{
	int i, adds = 0, dels = 0, total_files = data->nr;

	if (data->nr == 0)
		return;

	for (i = 0; i < data->nr; i++) {
		int added = data->files[i]->added;
		int deleted = data->files[i]->deleted;

		if (data->files[i]->is_unmerged ||
		    (!data->files[i]->is_interesting && (added + deleted == 0))) {
			total_files--;
		} else if (!data->files[i]->is_binary) { /* don't count bytes */
			adds += added;
			dels += deleted;
		}
	}
	print_stat_summary_inserts_deletes(options, total_files, adds, dels);
}

static void show_numstat(struct diffstat_t *data, struct diff_options *options)
{
	int i;

	if (data->nr == 0)
		return;

	for (i = 0; i < data->nr; i++) {
		struct diffstat_file *file = data->files[i];

		fprintf(options->file, "%s", diff_line_prefix(options));

		if (file->is_binary)
			fprintf(options->file, "-\t-\t");
		else
			fprintf(options->file,
				"%"PRIuMAX"\t%"PRIuMAX"\t",
				file->added, file->deleted);
		if (options->line_termination) {
			fill_print_name(file);
			if (!file->is_renamed)
				write_name_quoted(file->name, options->file,
						  options->line_termination);
			else {
				fputs(file->print_name, options->file);
				putc(options->line_termination, options->file);
			}
		} else {
			if (file->is_renamed) {
				putc('\0', options->file);
				write_name_quoted(file->from_name, options->file, '\0');
			}
			write_name_quoted(file->name, options->file, '\0');
		}
	}
}

struct dirstat_file {
	const char *name;
	unsigned long changed;
};

struct dirstat_dir {
	struct dirstat_file *files;
	int alloc, nr, permille, cumulative;
};

static long gather_dirstat(struct diff_options *opt, struct dirstat_dir *dir,
		unsigned long changed, const char *base, int baselen)
{
	unsigned long sum_changes = 0;
	unsigned int sources = 0;
	const char *line_prefix = diff_line_prefix(opt);

	while (dir->nr) {
		struct dirstat_file *f = dir->files;
		int namelen = strlen(f->name);
		unsigned long changes;
		char *slash;

		if (namelen < baselen)
			break;
		if (memcmp(f->name, base, baselen))
			break;
		slash = strchr(f->name + baselen, '/');
		if (slash) {
			int newbaselen = slash + 1 - f->name;
			changes = gather_dirstat(opt, dir, changed, f->name, newbaselen);
			sources++;
		} else {
			changes = f->changed;
			dir->files++;
			dir->nr--;
			sources += 2;
		}
		sum_changes += changes;
	}

	/*
	 * We don't report dirstat's for
	 *  - the top level
	 *  - or cases where everything came from a single directory
	 *    under this directory (sources == 1).
	 */
	if (baselen && sources != 1) {
		if (sum_changes) {
			int permille = sum_changes * 1000 / changed;
			if (permille >= dir->permille) {
				fprintf(opt->file, "%s%4d.%01d%% %.*s\n", line_prefix,
					permille / 10, permille % 10, baselen, base);
				if (!dir->cumulative)
					return 0;
			}
		}
	}
	return sum_changes;
}

static int dirstat_compare(const void *_a, const void *_b)
{
	const struct dirstat_file *a = _a;
	const struct dirstat_file *b = _b;
	return strcmp(a->name, b->name);
}

static void show_dirstat(struct diff_options *options)
{
	int i;
	unsigned long changed;
	struct dirstat_dir dir;
	struct diff_queue_struct *q = &diff_queued_diff;

	dir.files = NULL;
	dir.alloc = 0;
	dir.nr = 0;
	dir.permille = options->dirstat_permille;
	dir.cumulative = options->flags.dirstat_cumulative;

	changed = 0;
	for (i = 0; i < q->nr; i++) {
		struct diff_filepair *p = q->queue[i];
		const char *name;
		unsigned long copied, added, damage;

		name = p->two->path ? p->two->path : p->one->path;

		if (p->one->oid_valid && p->two->oid_valid &&
		    oideq(&p->one->oid, &p->two->oid)) {
			/*
			 * The SHA1 has not changed, so pre-/post-content is
			 * identical. We can therefore skip looking at the
			 * file contents altogether.
			 */
			damage = 0;
			goto found_damage;
		}

		if (options->flags.dirstat_by_file) {
			/*
			 * In --dirstat-by-file mode, we don't really need to
			 * look at the actual file contents at all.
			 * The fact that the SHA1 changed is enough for us to
			 * add this file to the list of results
			 * (with each file contributing equal damage).
			 */
			damage = 1;
			goto found_damage;
		}

		if (DIFF_FILE_VALID(p->one) && DIFF_FILE_VALID(p->two)) {
			diff_populate_filespec(options->repo, p->one, 0);
			diff_populate_filespec(options->repo, p->two, 0);
			diffcore_count_changes(options->repo,
					       p->one, p->two, NULL, NULL,
					       &copied, &added);
			diff_free_filespec_data(p->one);
			diff_free_filespec_data(p->two);
		} else if (DIFF_FILE_VALID(p->one)) {
			diff_populate_filespec(options->repo, p->one, CHECK_SIZE_ONLY);
			copied = added = 0;
			diff_free_filespec_data(p->one);
		} else if (DIFF_FILE_VALID(p->two)) {
			diff_populate_filespec(options->repo, p->two, CHECK_SIZE_ONLY);
			copied = 0;
			added = p->two->size;
			diff_free_filespec_data(p->two);
		} else
			continue;

		/*
		 * Original minus copied is the removed material,
		 * added is the new material.  They are both damages
		 * made to the preimage.
		 * If the resulting damage is zero, we know that
		 * diffcore_count_changes() considers the two entries to
		 * be identical, but since the oid changed, we
		 * know that there must have been _some_ kind of change,
		 * so we force all entries to have damage > 0.
		 */
		damage = (p->one->size - copied) + added;
		if (!damage)
			damage = 1;

found_damage:
		ALLOC_GROW(dir.files, dir.nr + 1, dir.alloc);
		dir.files[dir.nr].name = name;
		dir.files[dir.nr].changed = damage;
		changed += damage;
		dir.nr++;
	}

	/* This can happen even with many files, if everything was renames */
	if (!changed)
		return;

	/* Show all directories with more than x% of the changes */
	QSORT(dir.files, dir.nr, dirstat_compare);
	gather_dirstat(options, &dir, changed, "", 0);
}

static void show_dirstat_by_line(struct diffstat_t *data, struct diff_options *options)
{
	int i;
	unsigned long changed;
	struct dirstat_dir dir;

	if (data->nr == 0)
		return;

	dir.files = NULL;
	dir.alloc = 0;
	dir.nr = 0;
	dir.permille = options->dirstat_permille;
	dir.cumulative = options->flags.dirstat_cumulative;

	changed = 0;
	for (i = 0; i < data->nr; i++) {
		struct diffstat_file *file = data->files[i];
		unsigned long damage = file->added + file->deleted;
		if (file->is_binary)
			/*
			 * binary files counts bytes, not lines. Must find some
			 * way to normalize binary bytes vs. textual lines.
			 * The following heuristic assumes that there are 64
			 * bytes per "line".
			 * This is stupid and ugly, but very cheap...
			 */
			damage = DIV_ROUND_UP(damage, 64);
		ALLOC_GROW(dir.files, dir.nr + 1, dir.alloc);
		dir.files[dir.nr].name = file->name;
		dir.files[dir.nr].changed = damage;
		changed += damage;
		dir.nr++;
	}

	/* This can happen even with many files, if everything was renames */
	if (!changed)
		return;

	/* Show all directories with more than x% of the changes */
	QSORT(dir.files, dir.nr, dirstat_compare);
	gather_dirstat(options, &dir, changed, "", 0);
}

static void free_diffstat_info(struct diffstat_t *diffstat)
{
	int i;
	for (i = 0; i < diffstat->nr; i++) {
		struct diffstat_file *f = diffstat->files[i];
		free(f->print_name);
		free(f->name);
		free(f->from_name);
		free(f);
	}
	free(diffstat->files);
}

struct checkdiff_t {
	const char *filename;
	int lineno;
	int conflict_marker_size;
	struct diff_options *o;
	unsigned ws_rule;
	unsigned status;
};

static int is_conflict_marker(const char *line, int marker_size, unsigned long len)
{
	char firstchar;
	int cnt;

	if (len < marker_size + 1)
		return 0;
	firstchar = line[0];
	switch (firstchar) {
	case '=': case '>': case '<': case '|':
		break;
	default:
		return 0;
	}
	for (cnt = 1; cnt < marker_size; cnt++)
		if (line[cnt] != firstchar)
			return 0;
	/* line[1] thru line[marker_size-1] are same as firstchar */
	if (len < marker_size + 1 || !isspace(line[marker_size]))
		return 0;
	return 1;
}

static void checkdiff_consume_hunk(void *priv,
				   long ob, long on, long nb, long nn,
				   const char *func, long funclen)

{
	struct checkdiff_t *data = priv;
	data->lineno = nb - 1;
}

static void checkdiff_consume(void *priv, char *line, unsigned long len)
{
	struct checkdiff_t *data = priv;
	int marker_size = data->conflict_marker_size;
	const char *ws = diff_get_color(data->o->use_color, DIFF_WHITESPACE);
	const char *reset = diff_get_color(data->o->use_color, DIFF_RESET);
	const char *set = diff_get_color(data->o->use_color, DIFF_FILE_NEW);
	char *err;
	const char *line_prefix;

	assert(data->o);
	line_prefix = diff_line_prefix(data->o);

	if (line[0] == '+') {
		unsigned bad;
		data->lineno++;
		if (is_conflict_marker(line + 1, marker_size, len - 1)) {
			data->status |= 1;
			fprintf(data->o->file,
				"%s%s:%d: leftover conflict marker\n",
				line_prefix, data->filename, data->lineno);
		}
		bad = ws_check(line + 1, len - 1, data->ws_rule);
		if (!bad)
			return;
		data->status |= bad;
		err = whitespace_error_string(bad);
		fprintf(data->o->file, "%s%s:%d: %s.\n",
			line_prefix, data->filename, data->lineno, err);
		free(err);
		emit_line(data->o, set, reset, line, 1);
		ws_check_emit(line + 1, len - 1, data->ws_rule,
			      data->o->file, set, reset, ws);
	} else if (line[0] == ' ') {
		data->lineno++;
	}
}

static unsigned char *deflate_it(char *data,
				 unsigned long size,
				 unsigned long *result_size)
{
	int bound;
	unsigned char *deflated;
	git_zstream stream;

	git_deflate_init(&stream, zlib_compression_level);
	bound = git_deflate_bound(&stream, size);
	deflated = xmalloc(bound);
	stream.next_out = deflated;
	stream.avail_out = bound;

	stream.next_in = (unsigned char *)data;
	stream.avail_in = size;
	while (git_deflate(&stream, Z_FINISH) == Z_OK)
		; /* nothing */
	git_deflate_end(&stream);
	*result_size = stream.total_out;
	return deflated;
}

static void emit_binary_diff_body(struct diff_options *o,
				  mmfile_t *one, mmfile_t *two)
{
	void *cp;
	void *delta;
	void *deflated;
	void *data;
	unsigned long orig_size;
	unsigned long delta_size;
	unsigned long deflate_size;
	unsigned long data_size;

	/* We could do deflated delta, or we could do just deflated two,
	 * whichever is smaller.
	 */
	delta = NULL;
	deflated = deflate_it(two->ptr, two->size, &deflate_size);
	if (one->size && two->size) {
		delta = diff_delta(one->ptr, one->size,
				   two->ptr, two->size,
				   &delta_size, deflate_size);
		if (delta) {
			void *to_free = delta;
			orig_size = delta_size;
			delta = deflate_it(delta, delta_size, &delta_size);
			free(to_free);
		}
	}

	if (delta && delta_size < deflate_size) {
		char *s = xstrfmt("%"PRIuMAX , (uintmax_t)orig_size);
		emit_diff_symbol(o, DIFF_SYMBOL_BINARY_DIFF_HEADER_DELTA,
				 s, strlen(s), 0);
		free(s);
		free(deflated);
		data = delta;
		data_size = delta_size;
	} else {
		char *s = xstrfmt("%lu", two->size);
		emit_diff_symbol(o, DIFF_SYMBOL_BINARY_DIFF_HEADER_LITERAL,
				 s, strlen(s), 0);
		free(s);
		free(delta);
		data = deflated;
		data_size = deflate_size;
	}

	/* emit data encoded in base85 */
	cp = data;
	while (data_size) {
		int len;
		int bytes = (52 < data_size) ? 52 : data_size;
		char line[71];
		data_size -= bytes;
		if (bytes <= 26)
			line[0] = bytes + 'A' - 1;
		else
			line[0] = bytes - 26 + 'a' - 1;
		encode_85(line + 1, cp, bytes);
		cp = (char *) cp + bytes;

		len = strlen(line);
		line[len++] = '\n';
		line[len] = '\0';

		emit_diff_symbol(o, DIFF_SYMBOL_BINARY_DIFF_BODY,
				 line, len, 0);
	}
	emit_diff_symbol(o, DIFF_SYMBOL_BINARY_DIFF_FOOTER, NULL, 0, 0);
	free(data);
}

static void emit_binary_diff(struct diff_options *o,
			     mmfile_t *one, mmfile_t *two)
{
	emit_diff_symbol(o, DIFF_SYMBOL_BINARY_DIFF_HEADER, NULL, 0, 0);
	emit_binary_diff_body(o, one, two);
	emit_binary_diff_body(o, two, one);
}

int diff_filespec_is_binary(struct repository *r,
			    struct diff_filespec *one)
{
	if (one->is_binary == -1) {
		diff_filespec_load_driver(one, r->index);
		if (one->driver->binary != -1)
			one->is_binary = one->driver->binary;
		else {
			if (!one->data && DIFF_FILE_VALID(one))
				diff_populate_filespec(r, one, CHECK_BINARY);
			if (one->is_binary == -1 && one->data)
				one->is_binary = buffer_is_binary(one->data,
						one->size);
			if (one->is_binary == -1)
				one->is_binary = 0;
		}
	}
	return one->is_binary;
}

static const struct userdiff_funcname *
diff_funcname_pattern(struct diff_options *o, struct diff_filespec *one)
{
	diff_filespec_load_driver(one, o->repo->index);
	return one->driver->funcname.pattern ? &one->driver->funcname : NULL;
}

void diff_set_mnemonic_prefix(struct diff_options *options, const char *a, const char *b)
{
	if (!options->a_prefix)
		options->a_prefix = a;
	if (!options->b_prefix)
		options->b_prefix = b;
}

struct userdiff_driver *get_textconv(struct repository *r,
				     struct diff_filespec *one)
{
	if (!DIFF_FILE_VALID(one))
		return NULL;

	diff_filespec_load_driver(one, r->index);
	return userdiff_get_textconv(r, one->driver);
}

static void builtin_diff(const char *name_a,
			 const char *name_b,
			 struct diff_filespec *one,
			 struct diff_filespec *two,
			 const char *xfrm_msg,
			 int must_show_header,
			 struct diff_options *o,
			 int complete_rewrite)
{
	mmfile_t mf1, mf2;
	const char *lbl[2];
	char *a_one, *b_two;
	const char *meta = diff_get_color_opt(o, DIFF_METAINFO);
	const char *reset = diff_get_color_opt(o, DIFF_RESET);
	const char *a_prefix, *b_prefix;
	struct userdiff_driver *textconv_one = NULL;
	struct userdiff_driver *textconv_two = NULL;
	struct strbuf header = STRBUF_INIT;
	const char *line_prefix = diff_line_prefix(o);

	diff_set_mnemonic_prefix(o, "a/", "b/");
	if (o->flags.reverse_diff) {
		a_prefix = o->b_prefix;
		b_prefix = o->a_prefix;
	} else {
		a_prefix = o->a_prefix;
		b_prefix = o->b_prefix;
	}

	if (o->submodule_format == DIFF_SUBMODULE_LOG &&
	    (!one->mode || S_ISGITLINK(one->mode)) &&
	    (!two->mode || S_ISGITLINK(two->mode))) {
		show_submodule_summary(o, one->path ? one->path : two->path,
				&one->oid, &two->oid,
				two->dirty_submodule);
		return;
	} else if (o->submodule_format == DIFF_SUBMODULE_INLINE_DIFF &&
		   (!one->mode || S_ISGITLINK(one->mode)) &&
		   (!two->mode || S_ISGITLINK(two->mode))) {
		show_submodule_inline_diff(o, one->path ? one->path : two->path,
				&one->oid, &two->oid,
				two->dirty_submodule);
		return;
	}

	if (o->flags.allow_textconv) {
		textconv_one = get_textconv(o->repo, one);
		textconv_two = get_textconv(o->repo, two);
	}

	/* Never use a non-valid filename anywhere if at all possible */
	name_a = DIFF_FILE_VALID(one) ? name_a : name_b;
	name_b = DIFF_FILE_VALID(two) ? name_b : name_a;

	a_one = quote_two(a_prefix, name_a + (*name_a == '/'));
	b_two = quote_two(b_prefix, name_b + (*name_b == '/'));
	lbl[0] = DIFF_FILE_VALID(one) ? a_one : "/dev/null";
	lbl[1] = DIFF_FILE_VALID(two) ? b_two : "/dev/null";
	strbuf_addf(&header, "%s%sdiff --git %s %s%s\n", line_prefix, meta, a_one, b_two, reset);
	if (lbl[0][0] == '/') {
		/* /dev/null */
		strbuf_addf(&header, "%s%snew file mode %06o%s\n", line_prefix, meta, two->mode, reset);
		if (xfrm_msg)
			strbuf_addstr(&header, xfrm_msg);
		must_show_header = 1;
	}
	else if (lbl[1][0] == '/') {
		strbuf_addf(&header, "%s%sdeleted file mode %06o%s\n", line_prefix, meta, one->mode, reset);
		if (xfrm_msg)
			strbuf_addstr(&header, xfrm_msg);
		must_show_header = 1;
	}
	else {
		if (one->mode != two->mode) {
			strbuf_addf(&header, "%s%sold mode %06o%s\n", line_prefix, meta, one->mode, reset);
			strbuf_addf(&header, "%s%snew mode %06o%s\n", line_prefix, meta, two->mode, reset);
			must_show_header = 1;
		}
		if (xfrm_msg)
			strbuf_addstr(&header, xfrm_msg);

		/*
		 * we do not run diff between different kind
		 * of objects.
		 */
		if ((one->mode ^ two->mode) & S_IFMT)
			goto free_ab_and_return;
		if (complete_rewrite &&
		    (textconv_one || !diff_filespec_is_binary(o->repo, one)) &&
		    (textconv_two || !diff_filespec_is_binary(o->repo, two))) {
			emit_diff_symbol(o, DIFF_SYMBOL_HEADER,
					 header.buf, header.len, 0);
			strbuf_reset(&header);
			emit_rewrite_diff(name_a, name_b, one, two,
					  textconv_one, textconv_two, o);
			o->found_changes = 1;
			goto free_ab_and_return;
		}
	}

	if (o->irreversible_delete && lbl[1][0] == '/') {
		emit_diff_symbol(o, DIFF_SYMBOL_HEADER, header.buf,
				 header.len, 0);
		strbuf_reset(&header);
		goto free_ab_and_return;
	} else if (!o->flags.text &&
		   ( (!textconv_one && diff_filespec_is_binary(o->repo, one)) ||
		     (!textconv_two && diff_filespec_is_binary(o->repo, two)) )) {
		struct strbuf sb = STRBUF_INIT;
		if (!one->data && !two->data &&
		    S_ISREG(one->mode) && S_ISREG(two->mode) &&
		    !o->flags.binary) {
			if (oideq(&one->oid, &two->oid)) {
				if (must_show_header)
					emit_diff_symbol(o, DIFF_SYMBOL_HEADER,
							 header.buf, header.len,
							 0);
				goto free_ab_and_return;
			}
			emit_diff_symbol(o, DIFF_SYMBOL_HEADER,
					 header.buf, header.len, 0);
			strbuf_addf(&sb, "%sBinary files %s and %s differ\n",
				    diff_line_prefix(o), lbl[0], lbl[1]);
			emit_diff_symbol(o, DIFF_SYMBOL_BINARY_FILES,
					 sb.buf, sb.len, 0);
			strbuf_release(&sb);
			goto free_ab_and_return;
		}
		if (fill_mmfile(o->repo, &mf1, one) < 0 ||
		    fill_mmfile(o->repo, &mf2, two) < 0)
			die("unable to read files to diff");
		/* Quite common confusing case */
		if (mf1.size == mf2.size &&
		    !memcmp(mf1.ptr, mf2.ptr, mf1.size)) {
			if (must_show_header)
				emit_diff_symbol(o, DIFF_SYMBOL_HEADER,
						 header.buf, header.len, 0);
			goto free_ab_and_return;
		}
		emit_diff_symbol(o, DIFF_SYMBOL_HEADER, header.buf, header.len, 0);
		strbuf_reset(&header);
		if (o->flags.binary)
			emit_binary_diff(o, &mf1, &mf2);
		else {
			strbuf_addf(&sb, "%sBinary files %s and %s differ\n",
				    diff_line_prefix(o), lbl[0], lbl[1]);
			emit_diff_symbol(o, DIFF_SYMBOL_BINARY_FILES,
					 sb.buf, sb.len, 0);
			strbuf_release(&sb);
		}
		o->found_changes = 1;
	} else {
		/* Crazy xdl interfaces.. */
		const char *diffopts;
		const char *v;
		xpparam_t xpp;
		xdemitconf_t xecfg;
		struct emit_callback ecbdata;
		const struct userdiff_funcname *pe;

		if (must_show_header) {
			emit_diff_symbol(o, DIFF_SYMBOL_HEADER,
					 header.buf, header.len, 0);
			strbuf_reset(&header);
		}

		mf1.size = fill_textconv(o->repo, textconv_one, one, &mf1.ptr);
		mf2.size = fill_textconv(o->repo, textconv_two, two, &mf2.ptr);

		pe = diff_funcname_pattern(o, one);
		if (!pe)
			pe = diff_funcname_pattern(o, two);

		memset(&xpp, 0, sizeof(xpp));
		memset(&xecfg, 0, sizeof(xecfg));
		memset(&ecbdata, 0, sizeof(ecbdata));
		if (o->flags.suppress_diff_headers)
			lbl[0] = NULL;
		ecbdata.label_path = lbl;
		ecbdata.color_diff = want_color(o->use_color);
		ecbdata.ws_rule = whitespace_rule(o->repo->index, name_b);
		if (ecbdata.ws_rule & WS_BLANK_AT_EOF)
			check_blank_at_eof(&mf1, &mf2, &ecbdata);
		ecbdata.opt = o;
		if (header.len && !o->flags.suppress_diff_headers)
			ecbdata.header = &header;
		xpp.flags = o->xdl_opts;
		xpp.anchors = o->anchors;
		xpp.anchors_nr = o->anchors_nr;
		xecfg.ctxlen = o->context;
		xecfg.interhunkctxlen = o->interhunkcontext;
		xecfg.flags = XDL_EMIT_FUNCNAMES;
		if (o->flags.funccontext)
			xecfg.flags |= XDL_EMIT_FUNCCONTEXT;
		if (pe)
			xdiff_set_find_func(&xecfg, pe->pattern, pe->cflags);

		diffopts = getenv("GIT_DIFF_OPTS");
		if (!diffopts)
			;
		else if (skip_prefix(diffopts, "--unified=", &v))
			xecfg.ctxlen = strtoul(v, NULL, 10);
		else if (skip_prefix(diffopts, "-u", &v))
			xecfg.ctxlen = strtoul(v, NULL, 10);

		if (o->word_diff)
			init_diff_words_data(&ecbdata, o, one, two);
		if (xdi_diff_outf(&mf1, &mf2, NULL, fn_out_consume,
				  &ecbdata, &xpp, &xecfg))
			die("unable to generate diff for %s", one->path);
		if (o->word_diff)
			free_diff_words_data(&ecbdata);
		if (textconv_one)
			free(mf1.ptr);
		if (textconv_two)
			free(mf2.ptr);
		xdiff_clear_find_func(&xecfg);
	}

 free_ab_and_return:
	strbuf_release(&header);
	diff_free_filespec_data(one);
	diff_free_filespec_data(two);
	free(a_one);
	free(b_two);
	return;
}

static char *get_compact_summary(const struct diff_filepair *p, int is_renamed)
{
	if (!is_renamed) {
		if (p->status == DIFF_STATUS_ADDED) {
			if (S_ISLNK(p->two->mode))
				return "new +l";
			else if ((p->two->mode & 0777) == 0755)
				return "new +x";
			else
				return "new";
		} else if (p->status == DIFF_STATUS_DELETED)
			return "gone";
	}
	if (S_ISLNK(p->one->mode) && !S_ISLNK(p->two->mode))
		return "mode -l";
	else if (!S_ISLNK(p->one->mode) && S_ISLNK(p->two->mode))
		return "mode +l";
	else if ((p->one->mode & 0777) == 0644 &&
		 (p->two->mode & 0777) == 0755)
		return "mode +x";
	else if ((p->one->mode & 0777) == 0755 &&
		 (p->two->mode & 0777) == 0644)
		return "mode -x";
	return NULL;
}

static void builtin_diffstat(const char *name_a, const char *name_b,
			     struct diff_filespec *one,
			     struct diff_filespec *two,
			     struct diffstat_t *diffstat,
			     struct diff_options *o,
			     struct diff_filepair *p)
{
	mmfile_t mf1, mf2;
	struct diffstat_file *data;
	int same_contents;
	int complete_rewrite = 0;

	if (!DIFF_PAIR_UNMERGED(p)) {
		if (p->status == DIFF_STATUS_MODIFIED && p->score)
			complete_rewrite = 1;
	}

	data = diffstat_add(diffstat, name_a, name_b);
	data->is_interesting = p->status != DIFF_STATUS_UNKNOWN;
	if (o->flags.stat_with_summary)
		data->comments = get_compact_summary(p, data->is_renamed);

	if (!one || !two) {
		data->is_unmerged = 1;
		return;
	}

	same_contents = oideq(&one->oid, &two->oid);

	if (diff_filespec_is_binary(o->repo, one) ||
	    diff_filespec_is_binary(o->repo, two)) {
		data->is_binary = 1;
		if (same_contents) {
			data->added = 0;
			data->deleted = 0;
		} else {
			data->added = diff_filespec_size(o->repo, two);
			data->deleted = diff_filespec_size(o->repo, one);
		}
	}

	else if (complete_rewrite) {
		diff_populate_filespec(o->repo, one, 0);
		diff_populate_filespec(o->repo, two, 0);
		data->deleted = count_lines(one->data, one->size);
		data->added = count_lines(two->data, two->size);
	}

	else if (!same_contents) {
		/* Crazy xdl interfaces.. */
		xpparam_t xpp;
		xdemitconf_t xecfg;

		if (fill_mmfile(o->repo, &mf1, one) < 0 ||
		    fill_mmfile(o->repo, &mf2, two) < 0)
			die("unable to read files to diff");

		memset(&xpp, 0, sizeof(xpp));
		memset(&xecfg, 0, sizeof(xecfg));
		xpp.flags = o->xdl_opts;
		xpp.anchors = o->anchors;
		xpp.anchors_nr = o->anchors_nr;
		xecfg.ctxlen = o->context;
		xecfg.interhunkctxlen = o->interhunkcontext;
		if (xdi_diff_outf(&mf1, &mf2, discard_hunk_line,
				  diffstat_consume, diffstat, &xpp, &xecfg))
			die("unable to generate diffstat for %s", one->path);
	}

	diff_free_filespec_data(one);
	diff_free_filespec_data(two);
}

static void builtin_checkdiff(const char *name_a, const char *name_b,
			      const char *attr_path,
			      struct diff_filespec *one,
			      struct diff_filespec *two,
			      struct diff_options *o)
{
	mmfile_t mf1, mf2;
	struct checkdiff_t data;

	if (!two)
		return;

	memset(&data, 0, sizeof(data));
	data.filename = name_b ? name_b : name_a;
	data.lineno = 0;
	data.o = o;
	data.ws_rule = whitespace_rule(o->repo->index, attr_path);
	data.conflict_marker_size = ll_merge_marker_size(o->repo->index, attr_path);

	if (fill_mmfile(o->repo, &mf1, one) < 0 ||
	    fill_mmfile(o->repo, &mf2, two) < 0)
		die("unable to read files to diff");

	/*
	 * All the other codepaths check both sides, but not checking
	 * the "old" side here is deliberate.  We are checking the newly
	 * introduced changes, and as long as the "new" side is text, we
	 * can and should check what it introduces.
	 */
	if (diff_filespec_is_binary(o->repo, two))
		goto free_and_return;
	else {
		/* Crazy xdl interfaces.. */
		xpparam_t xpp;
		xdemitconf_t xecfg;

		memset(&xpp, 0, sizeof(xpp));
		memset(&xecfg, 0, sizeof(xecfg));
		xecfg.ctxlen = 1; /* at least one context line */
		xpp.flags = 0;
		if (xdi_diff_outf(&mf1, &mf2, checkdiff_consume_hunk,
				  checkdiff_consume, &data,
				  &xpp, &xecfg))
			die("unable to generate checkdiff for %s", one->path);

		if (data.ws_rule & WS_BLANK_AT_EOF) {
			struct emit_callback ecbdata;
			int blank_at_eof;

			ecbdata.ws_rule = data.ws_rule;
			check_blank_at_eof(&mf1, &mf2, &ecbdata);
			blank_at_eof = ecbdata.blank_at_eof_in_postimage;

			if (blank_at_eof) {
				static char *err;
				if (!err)
					err = whitespace_error_string(WS_BLANK_AT_EOF);
				fprintf(o->file, "%s:%d: %s.\n",
					data.filename, blank_at_eof, err);
				data.status = 1; /* report errors */
			}
		}
	}
 free_and_return:
	diff_free_filespec_data(one);
	diff_free_filespec_data(two);
	if (data.status)
		o->flags.check_failed = 1;
}

struct diff_filespec *alloc_filespec(const char *path)
{
	struct diff_filespec *spec;

	FLEXPTR_ALLOC_STR(spec, path, path);
	spec->count = 1;
	spec->is_binary = -1;
	return spec;
}

void free_filespec(struct diff_filespec *spec)
{
	if (!--spec->count) {
		diff_free_filespec_data(spec);
		free(spec);
	}
}

void fill_filespec(struct diff_filespec *spec, const struct object_id *oid,
		   int oid_valid, unsigned short mode)
{
	if (mode) {
		spec->mode = canon_mode(mode);
		oidcpy(&spec->oid, oid);
		spec->oid_valid = oid_valid;
	}
}

/*
 * Given a name and sha1 pair, if the index tells us the file in
 * the work tree has that object contents, return true, so that
 * prepare_temp_file() does not have to inflate and extract.
 */
static int reuse_worktree_file(struct index_state *istate,
			       const char *name,
			       const struct object_id *oid,
			       int want_file)
{
	const struct cache_entry *ce;
	struct stat st;
	int pos, len;

	/*
	 * We do not read the cache ourselves here, because the
	 * benchmark with my previous version that always reads cache
	 * shows that it makes things worse for diff-tree comparing
	 * two linux-2.6 kernel trees in an already checked out work
	 * tree.  This is because most diff-tree comparisons deal with
	 * only a small number of files, while reading the cache is
	 * expensive for a large project, and its cost outweighs the
	 * savings we get by not inflating the object to a temporary
	 * file.  Practically, this code only helps when we are used
	 * by diff-cache --cached, which does read the cache before
	 * calling us.
	 */
	if (!istate->cache)
		return 0;

	/* We want to avoid the working directory if our caller
	 * doesn't need the data in a normal file, this system
	 * is rather slow with its stat/open/mmap/close syscalls,
	 * and the object is contained in a pack file.  The pack
	 * is probably already open and will be faster to obtain
	 * the data through than the working directory.  Loose
	 * objects however would tend to be slower as they need
	 * to be individually opened and inflated.
	 */
	if (!FAST_WORKING_DIRECTORY && !want_file && has_object_pack(oid))
		return 0;

	/*
	 * Similarly, if we'd have to convert the file contents anyway, that
	 * makes the optimization not worthwhile.
	 */
	if (!want_file && would_convert_to_git(istate, name))
		return 0;

	len = strlen(name);
	pos = index_name_pos(istate, name, len);
	if (pos < 0)
		return 0;
	ce = istate->cache[pos];

	/*
	 * This is not the sha1 we are looking for, or
	 * unreusable because it is not a regular file.
	 */
	if (!oideq(oid, &ce->oid) || !S_ISREG(ce->ce_mode))
		return 0;

	/*
	 * If ce is marked as "assume unchanged", there is no
	 * guarantee that work tree matches what we are looking for.
	 */
	if ((ce->ce_flags & CE_VALID) || ce_skip_worktree(ce))
		return 0;

	/*
	 * If ce matches the file in the work tree, we can reuse it.
	 */
	if (ce_uptodate(ce) ||
	    (!lstat(name, &st) && !ie_match_stat(istate, ce, &st, 0)))
		return 1;

	return 0;
}

static int diff_populate_gitlink(struct diff_filespec *s, int size_only)
{
	struct strbuf buf = STRBUF_INIT;
	char *dirty = "";

	/* Are we looking at the work tree? */
	if (s->dirty_submodule)
		dirty = "-dirty";

	strbuf_addf(&buf, "Subproject commit %s%s\n",
		    oid_to_hex(&s->oid), dirty);
	s->size = buf.len;
	if (size_only) {
		s->data = NULL;
		strbuf_release(&buf);
	} else {
		s->data = strbuf_detach(&buf, NULL);
		s->should_free = 1;
	}
	return 0;
}

/*
 * While doing rename detection and pickaxe operation, we may need to
 * grab the data for the blob (or file) for our own in-core comparison.
 * diff_filespec has data and size fields for this purpose.
 */
int diff_populate_filespec(struct repository *r,
			   struct diff_filespec *s,
			   unsigned int flags)
{
	int size_only = flags & CHECK_SIZE_ONLY;
	int err = 0;
	int conv_flags = global_conv_flags_eol;
	/*
	 * demote FAIL to WARN to allow inspecting the situation
	 * instead of refusing.
	 */
	if (conv_flags & CONV_EOL_RNDTRP_DIE)
		conv_flags = CONV_EOL_RNDTRP_WARN;

	if (!DIFF_FILE_VALID(s))
		die("internal error: asking to populate invalid file.");
	if (S_ISDIR(s->mode))
		return -1;

	if (s->data)
		return 0;

	if (size_only && 0 < s->size)
		return 0;

	if (S_ISGITLINK(s->mode))
		return diff_populate_gitlink(s, size_only);

	if (!s->oid_valid ||
	    reuse_worktree_file(r->index, s->path, &s->oid, 0)) {
		struct strbuf buf = STRBUF_INIT;
		struct stat st;
		int fd;

		if (lstat(s->path, &st) < 0) {
		err_empty:
			err = -1;
		empty:
			s->data = (char *)"";
			s->size = 0;
			return err;
		}
		s->size = xsize_t(st.st_size);
		if (!s->size)
			goto empty;
		if (S_ISLNK(st.st_mode)) {
			struct strbuf sb = STRBUF_INIT;

			if (strbuf_readlink(&sb, s->path, s->size))
				goto err_empty;
			s->size = sb.len;
			s->data = strbuf_detach(&sb, NULL);
			s->should_free = 1;
			return 0;
		}

		/*
		 * Even if the caller would be happy with getting
		 * only the size, we cannot return early at this
		 * point if the path requires us to run the content
		 * conversion.
		 */
		if (size_only && !would_convert_to_git(r->index, s->path))
			return 0;

		/*
		 * Note: this check uses xsize_t(st.st_size) that may
		 * not be the true size of the blob after it goes
		 * through convert_to_git().  This may not strictly be
		 * correct, but the whole point of big_file_threshold
		 * and is_binary check being that we want to avoid
		 * opening the file and inspecting the contents, this
		 * is probably fine.
		 */
		if ((flags & CHECK_BINARY) &&
		    s->size > big_file_threshold && s->is_binary == -1) {
			s->is_binary = 1;
			return 0;
		}
		fd = open(s->path, O_RDONLY);
		if (fd < 0)
			goto err_empty;
		s->data = xmmap(NULL, s->size, PROT_READ, MAP_PRIVATE, fd, 0);
		close(fd);
		s->should_munmap = 1;

		/*
		 * Convert from working tree format to canonical git format
		 */
		if (convert_to_git(r->index, s->path, s->data, s->size, &buf, conv_flags)) {
			size_t size = 0;
			munmap(s->data, s->size);
			s->should_munmap = 0;
			s->data = strbuf_detach(&buf, &size);
			s->size = size;
			s->should_free = 1;
		}
	}
	else {
		enum object_type type;
		if (size_only || (flags & CHECK_BINARY)) {
			type = oid_object_info(r, &s->oid, &s->size);
			if (type < 0)
				die("unable to read %s",
				    oid_to_hex(&s->oid));
			if (size_only)
				return 0;
			if (s->size > big_file_threshold && s->is_binary == -1) {
				s->is_binary = 1;
				return 0;
			}
		}
		s->data = read_object_file(&s->oid, &type, &s->size);
		if (!s->data)
			die("unable to read %s", oid_to_hex(&s->oid));
		s->should_free = 1;
	}
	return 0;
}

void diff_free_filespec_blob(struct diff_filespec *s)
{
	if (s->should_free)
		free(s->data);
	else if (s->should_munmap)
		munmap(s->data, s->size);

	if (s->should_free || s->should_munmap) {
		s->should_free = s->should_munmap = 0;
		s->data = NULL;
	}
}

void diff_free_filespec_data(struct diff_filespec *s)
{
	diff_free_filespec_blob(s);
	FREE_AND_NULL(s->cnt_data);
}

static void prep_temp_blob(struct index_state *istate,
			   const char *path, struct diff_tempfile *temp,
			   void *blob,
			   unsigned long size,
			   const struct object_id *oid,
			   int mode)
{
	struct strbuf buf = STRBUF_INIT;
	struct strbuf tempfile = STRBUF_INIT;
	char *path_dup = xstrdup(path);
	const char *base = basename(path_dup);

	/* Generate "XXXXXX_basename.ext" */
	strbuf_addstr(&tempfile, "XXXXXX_");
	strbuf_addstr(&tempfile, base);

	temp->tempfile = mks_tempfile_ts(tempfile.buf, strlen(base) + 1);
	if (!temp->tempfile)
		die_errno("unable to create temp-file");
	if (convert_to_working_tree(istate, path,
			(const char *)blob, (size_t)size, &buf)) {
		blob = buf.buf;
		size = buf.len;
	}
	if (write_in_full(temp->tempfile->fd, blob, size) < 0 ||
	    close_tempfile_gently(temp->tempfile))
		die_errno("unable to write temp-file");
	temp->name = get_tempfile_path(temp->tempfile);
	oid_to_hex_r(temp->hex, oid);
	xsnprintf(temp->mode, sizeof(temp->mode), "%06o", mode);
	strbuf_release(&buf);
	strbuf_release(&tempfile);
	free(path_dup);
}

static struct diff_tempfile *prepare_temp_file(struct repository *r,
					       const char *name,
					       struct diff_filespec *one)
{
	struct diff_tempfile *temp = claim_diff_tempfile();

	if (!DIFF_FILE_VALID(one)) {
	not_a_valid_file:
		/* A '-' entry produces this for file-2, and
		 * a '+' entry produces this for file-1.
		 */
		temp->name = "/dev/null";
		xsnprintf(temp->hex, sizeof(temp->hex), ".");
		xsnprintf(temp->mode, sizeof(temp->mode), ".");
		return temp;
	}

	if (!S_ISGITLINK(one->mode) &&
	    (!one->oid_valid ||
	     reuse_worktree_file(r->index, name, &one->oid, 1))) {
		struct stat st;
		if (lstat(name, &st) < 0) {
			if (errno == ENOENT)
				goto not_a_valid_file;
			die_errno("stat(%s)", name);
		}
		if (S_ISLNK(st.st_mode)) {
			struct strbuf sb = STRBUF_INIT;
			if (strbuf_readlink(&sb, name, st.st_size) < 0)
				die_errno("readlink(%s)", name);
			prep_temp_blob(r->index, name, temp, sb.buf, sb.len,
				       (one->oid_valid ?
					&one->oid : &null_oid),
				       (one->oid_valid ?
					one->mode : S_IFLNK));
			strbuf_release(&sb);
		}
		else {
			/* we can borrow from the file in the work tree */
			temp->name = name;
			if (!one->oid_valid)
				oid_to_hex_r(temp->hex, &null_oid);
			else
				oid_to_hex_r(temp->hex, &one->oid);
			/* Even though we may sometimes borrow the
			 * contents from the work tree, we always want
			 * one->mode.  mode is trustworthy even when
			 * !(one->oid_valid), as long as
			 * DIFF_FILE_VALID(one).
			 */
			xsnprintf(temp->mode, sizeof(temp->mode), "%06o", one->mode);
		}
		return temp;
	}
	else {
		if (diff_populate_filespec(r, one, 0))
			die("cannot read data blob for %s", one->path);
		prep_temp_blob(r->index, name, temp,
			       one->data, one->size,
			       &one->oid, one->mode);
	}
	return temp;
}

static void add_external_diff_name(struct repository *r,
				   struct argv_array *argv,
				   const char *name,
				   struct diff_filespec *df)
{
	struct diff_tempfile *temp = prepare_temp_file(r, name, df);
	argv_array_push(argv, temp->name);
	argv_array_push(argv, temp->hex);
	argv_array_push(argv, temp->mode);
}

/* An external diff command takes:
 *
 * diff-cmd name infile1 infile1-sha1 infile1-mode \
 *               infile2 infile2-sha1 infile2-mode [ rename-to ]
 *
 */
static void run_external_diff(const char *pgm,
			      const char *name,
			      const char *other,
			      struct diff_filespec *one,
			      struct diff_filespec *two,
			      const char *xfrm_msg,
			      struct diff_options *o)
{
	struct argv_array argv = ARGV_ARRAY_INIT;
	struct argv_array env = ARGV_ARRAY_INIT;
	struct diff_queue_struct *q = &diff_queued_diff;

	argv_array_push(&argv, pgm);
	argv_array_push(&argv, name);

	if (one && two) {
		add_external_diff_name(o->repo, &argv, name, one);
		if (!other)
			add_external_diff_name(o->repo, &argv, name, two);
		else {
			add_external_diff_name(o->repo, &argv, other, two);
			argv_array_push(&argv, other);
			argv_array_push(&argv, xfrm_msg);
		}
	}

	argv_array_pushf(&env, "GIT_DIFF_PATH_COUNTER=%d", ++o->diff_path_counter);
	argv_array_pushf(&env, "GIT_DIFF_PATH_TOTAL=%d", q->nr);

	if (run_command_v_opt_cd_env(argv.argv, RUN_USING_SHELL, NULL, env.argv))
		die(_("external diff died, stopping at %s"), name);

	remove_tempfile();
	argv_array_clear(&argv);
	argv_array_clear(&env);
}

static int similarity_index(struct diff_filepair *p)
{
	return p->score * 100 / MAX_SCORE;
}

static const char *diff_abbrev_oid(const struct object_id *oid, int abbrev)
{
	if (startup_info->have_repository)
		return find_unique_abbrev(oid, abbrev);
	else {
		char *hex = oid_to_hex(oid);
		if (abbrev < 0)
			abbrev = FALLBACK_DEFAULT_ABBREV;
		if (abbrev > the_hash_algo->hexsz)
			BUG("oid abbreviation out of range: %d", abbrev);
		if (abbrev)
			hex[abbrev] = '\0';
		return hex;
	}
}

static void fill_metainfo(struct strbuf *msg,
			  const char *name,
			  const char *other,
			  struct diff_filespec *one,
			  struct diff_filespec *two,
			  struct diff_options *o,
			  struct diff_filepair *p,
			  int *must_show_header,
			  int use_color)
{
	const char *set = diff_get_color(use_color, DIFF_METAINFO);
	const char *reset = diff_get_color(use_color, DIFF_RESET);
	const char *line_prefix = diff_line_prefix(o);

	*must_show_header = 1;
	strbuf_init(msg, PATH_MAX * 2 + 300);
	switch (p->status) {
	case DIFF_STATUS_COPIED:
		strbuf_addf(msg, "%s%ssimilarity index %d%%",
			    line_prefix, set, similarity_index(p));
		strbuf_addf(msg, "%s\n%s%scopy from ",
			    reset,  line_prefix, set);
		quote_c_style(name, msg, NULL, 0);
		strbuf_addf(msg, "%s\n%s%scopy to ", reset, line_prefix, set);
		quote_c_style(other, msg, NULL, 0);
		strbuf_addf(msg, "%s\n", reset);
		break;
	case DIFF_STATUS_RENAMED:
		strbuf_addf(msg, "%s%ssimilarity index %d%%",
			    line_prefix, set, similarity_index(p));
		strbuf_addf(msg, "%s\n%s%srename from ",
			    reset, line_prefix, set);
		quote_c_style(name, msg, NULL, 0);
		strbuf_addf(msg, "%s\n%s%srename to ",
			    reset, line_prefix, set);
		quote_c_style(other, msg, NULL, 0);
		strbuf_addf(msg, "%s\n", reset);
		break;
	case DIFF_STATUS_MODIFIED:
		if (p->score) {
			strbuf_addf(msg, "%s%sdissimilarity index %d%%%s\n",
				    line_prefix,
				    set, similarity_index(p), reset);
			break;
		}
		/* fallthru */
	default:
		*must_show_header = 0;
	}
	if (one && two && !oideq(&one->oid, &two->oid)) {
		const unsigned hexsz = the_hash_algo->hexsz;
		int abbrev = o->flags.full_index ? hexsz : DEFAULT_ABBREV;

		if (o->flags.binary) {
			mmfile_t mf;
			if ((!fill_mmfile(o->repo, &mf, one) &&
			     diff_filespec_is_binary(o->repo, one)) ||
			    (!fill_mmfile(o->repo, &mf, two) &&
			     diff_filespec_is_binary(o->repo, two)))
				abbrev = hexsz;
		}
		strbuf_addf(msg, "%s%sindex %s..%s", line_prefix, set,
			    diff_abbrev_oid(&one->oid, abbrev),
			    diff_abbrev_oid(&two->oid, abbrev));
		if (one->mode == two->mode)
			strbuf_addf(msg, " %06o", one->mode);
		strbuf_addf(msg, "%s\n", reset);
	}
}

static void run_diff_cmd(const char *pgm,
			 const char *name,
			 const char *other,
			 const char *attr_path,
			 struct diff_filespec *one,
			 struct diff_filespec *two,
			 struct strbuf *msg,
			 struct diff_options *o,
			 struct diff_filepair *p)
{
	const char *xfrm_msg = NULL;
	int complete_rewrite = (p->status == DIFF_STATUS_MODIFIED) && p->score;
	int must_show_header = 0;


	if (o->flags.allow_external) {
		struct userdiff_driver *drv;

		drv = userdiff_find_by_path(o->repo->index, attr_path);
		if (drv && drv->external)
			pgm = drv->external;
	}

	if (msg) {
		/*
		 * don't use colors when the header is intended for an
		 * external diff driver
		 */
		fill_metainfo(msg, name, other, one, two, o, p,
			      &must_show_header,
			      want_color(o->use_color) && !pgm);
		xfrm_msg = msg->len ? msg->buf : NULL;
	}

	if (pgm) {
		run_external_diff(pgm, name, other, one, two, xfrm_msg, o);
		return;
	}
	if (one && two)
		builtin_diff(name, other ? other : name,
			     one, two, xfrm_msg, must_show_header,
			     o, complete_rewrite);
	else
		fprintf(o->file, "* Unmerged path %s\n", name);
}

static void diff_fill_oid_info(struct diff_filespec *one, struct index_state *istate)
{
	if (DIFF_FILE_VALID(one)) {
		if (!one->oid_valid) {
			struct stat st;
			if (one->is_stdin) {
				oidclr(&one->oid);
				return;
			}
			if (lstat(one->path, &st) < 0)
				die_errno("stat '%s'", one->path);
			if (index_path(istate, &one->oid, one->path, &st, 0))
				die("cannot hash %s", one->path);
		}
	}
	else
		oidclr(&one->oid);
}

static void strip_prefix(int prefix_length, const char **namep, const char **otherp)
{
	/* Strip the prefix but do not molest /dev/null and absolute paths */
	if (*namep && !is_absolute_path(*namep)) {
		*namep += prefix_length;
		if (**namep == '/')
			++*namep;
	}
	if (*otherp && !is_absolute_path(*otherp)) {
		*otherp += prefix_length;
		if (**otherp == '/')
			++*otherp;
	}
}

static void run_diff(struct diff_filepair *p, struct diff_options *o)
{
	const char *pgm = external_diff();
	struct strbuf msg;
	struct diff_filespec *one = p->one;
	struct diff_filespec *two = p->two;
	const char *name;
	const char *other;
	const char *attr_path;

	name  = one->path;
	other = (strcmp(name, two->path) ? two->path : NULL);
	attr_path = name;
	if (o->prefix_length)
		strip_prefix(o->prefix_length, &name, &other);

	if (!o->flags.allow_external)
		pgm = NULL;

	if (DIFF_PAIR_UNMERGED(p)) {
		run_diff_cmd(pgm, name, NULL, attr_path,
			     NULL, NULL, NULL, o, p);
		return;
	}

	diff_fill_oid_info(one, o->repo->index);
	diff_fill_oid_info(two, o->repo->index);

	if (!pgm &&
	    DIFF_FILE_VALID(one) && DIFF_FILE_VALID(two) &&
	    (S_IFMT & one->mode) != (S_IFMT & two->mode)) {
		/*
		 * a filepair that changes between file and symlink
		 * needs to be split into deletion and creation.
		 */
		struct diff_filespec *null = alloc_filespec(two->path);
		run_diff_cmd(NULL, name, other, attr_path,
			     one, null, &msg,
			     o, p);
		free(null);
		strbuf_release(&msg);

		null = alloc_filespec(one->path);
		run_diff_cmd(NULL, name, other, attr_path,
			     null, two, &msg, o, p);
		free(null);
	}
	else
		run_diff_cmd(pgm, name, other, attr_path,
			     one, two, &msg, o, p);

	strbuf_release(&msg);
}

static void run_diffstat(struct diff_filepair *p, struct diff_options *o,
			 struct diffstat_t *diffstat)
{
	const char *name;
	const char *other;

	if (DIFF_PAIR_UNMERGED(p)) {
		/* unmerged */
		builtin_diffstat(p->one->path, NULL, NULL, NULL,
				 diffstat, o, p);
		return;
	}

	name = p->one->path;
	other = (strcmp(name, p->two->path) ? p->two->path : NULL);

	if (o->prefix_length)
		strip_prefix(o->prefix_length, &name, &other);

	diff_fill_oid_info(p->one, o->repo->index);
	diff_fill_oid_info(p->two, o->repo->index);

	builtin_diffstat(name, other, p->one, p->two,
			 diffstat, o, p);
}

static void run_checkdiff(struct diff_filepair *p, struct diff_options *o)
{
	const char *name;
	const char *other;
	const char *attr_path;

	if (DIFF_PAIR_UNMERGED(p)) {
		/* unmerged */
		return;
	}

	name = p->one->path;
	other = (strcmp(name, p->two->path) ? p->two->path : NULL);
	attr_path = other ? other : name;

	if (o->prefix_length)
		strip_prefix(o->prefix_length, &name, &other);

	diff_fill_oid_info(p->one, o->repo->index);
	diff_fill_oid_info(p->two, o->repo->index);

	builtin_checkdiff(name, other, attr_path, p->one, p->two, o);
}

static void prep_parse_options(struct diff_options *options);

void repo_diff_setup(struct repository *r, struct diff_options *options)
{
	memcpy(options, &default_diff_options, sizeof(*options));

	options->file = stdout;
	options->repo = r;

	options->output_indicators[OUTPUT_INDICATOR_NEW] = '+';
	options->output_indicators[OUTPUT_INDICATOR_OLD] = '-';
	options->output_indicators[OUTPUT_INDICATOR_CONTEXT] = ' ';
	options->abbrev = DEFAULT_ABBREV;
	options->line_termination = '\n';
	options->break_opt = -1;
	options->rename_limit = -1;
	options->dirstat_permille = diff_dirstat_permille_default;
	options->context = diff_context_default;
	options->interhunkcontext = diff_interhunk_context_default;
	options->ws_error_highlight = ws_error_highlight_default;
	options->flags.rename_empty = 1;
	options->objfind = NULL;

	/* pathchange left =NULL by default */
	options->change = diff_change;
	options->add_remove = diff_addremove;
	options->use_color = diff_use_color_default;
	options->detect_rename = diff_detect_rename_default;
	options->xdl_opts |= diff_algorithm;
	if (diff_indent_heuristic)
		DIFF_XDL_SET(options, INDENT_HEURISTIC);

	options->orderfile = diff_order_file_cfg;

	if (diff_no_prefix) {
		options->a_prefix = options->b_prefix = "";
	} else if (!diff_mnemonic_prefix) {
		options->a_prefix = "a/";
		options->b_prefix = "b/";
	}

	options->color_moved = diff_color_moved_default;
	options->color_moved_ws_handling = diff_color_moved_ws_default;

	prep_parse_options(options);
}

void diff_setup_done(struct diff_options *options)
{
	unsigned check_mask = DIFF_FORMAT_NAME |
			      DIFF_FORMAT_NAME_STATUS |
			      DIFF_FORMAT_CHECKDIFF |
			      DIFF_FORMAT_NO_OUTPUT;
	/*
	 * This must be signed because we're comparing against a potentially
	 * negative value.
	 */
	const int hexsz = the_hash_algo->hexsz;

	if (options->set_default)
		options->set_default(options);

	if (HAS_MULTI_BITS(options->output_format & check_mask))
		die(_("--name-only, --name-status, --check and -s are mutually exclusive"));

	if (HAS_MULTI_BITS(options->pickaxe_opts & DIFF_PICKAXE_KINDS_MASK))
		die(_("-G, -S and --find-object are mutually exclusive"));

	/*
	 * Most of the time we can say "there are changes"
	 * only by checking if there are changed paths, but
	 * --ignore-whitespace* options force us to look
	 * inside contents.
	 */

	if ((options->xdl_opts & XDF_WHITESPACE_FLAGS))
		options->flags.diff_from_contents = 1;
	else
		options->flags.diff_from_contents = 0;

	if (options->flags.find_copies_harder)
		options->detect_rename = DIFF_DETECT_COPY;

	if (!options->flags.relative_name)
		options->prefix = NULL;
	if (options->prefix)
		options->prefix_length = strlen(options->prefix);
	else
		options->prefix_length = 0;

	if (options->output_format & (DIFF_FORMAT_NAME |
				      DIFF_FORMAT_NAME_STATUS |
				      DIFF_FORMAT_CHECKDIFF |
				      DIFF_FORMAT_NO_OUTPUT))
		options->output_format &= ~(DIFF_FORMAT_RAW |
					    DIFF_FORMAT_NUMSTAT |
					    DIFF_FORMAT_DIFFSTAT |
					    DIFF_FORMAT_SHORTSTAT |
					    DIFF_FORMAT_DIRSTAT |
					    DIFF_FORMAT_SUMMARY |
					    DIFF_FORMAT_PATCH);

	/*
	 * These cases always need recursive; we do not drop caller-supplied
	 * recursive bits for other formats here.
	 */
	if (options->output_format & (DIFF_FORMAT_PATCH |
				      DIFF_FORMAT_NUMSTAT |
				      DIFF_FORMAT_DIFFSTAT |
				      DIFF_FORMAT_SHORTSTAT |
				      DIFF_FORMAT_DIRSTAT |
				      DIFF_FORMAT_SUMMARY |
				      DIFF_FORMAT_CHECKDIFF))
		options->flags.recursive = 1;
	/*
	 * Also pickaxe would not work very well if you do not say recursive
	 */
	if (options->pickaxe_opts & DIFF_PICKAXE_KINDS_MASK)
		options->flags.recursive = 1;
	/*
	 * When patches are generated, submodules diffed against the work tree
	 * must be checked for dirtiness too so it can be shown in the output
	 */
	if (options->output_format & DIFF_FORMAT_PATCH)
		options->flags.dirty_submodules = 1;

	if (options->detect_rename && options->rename_limit < 0)
		options->rename_limit = diff_rename_limit_default;
	if (hexsz < options->abbrev)
		options->abbrev = hexsz; /* full */

	/*
	 * It does not make sense to show the first hit we happened
	 * to have found.  It does not make sense not to return with
	 * exit code in such a case either.
	 */
	if (options->flags.quick) {
		options->output_format = DIFF_FORMAT_NO_OUTPUT;
		options->flags.exit_with_status = 1;
	}

	options->diff_path_counter = 0;

	if (options->flags.follow_renames && options->pathspec.nr != 1)
		die(_("--follow requires exactly one pathspec"));

	if (!options->use_color || external_diff())
		options->color_moved = 0;

	FREE_AND_NULL(options->parseopts);
}

int parse_long_opt(const char *opt, const char **argv,
		   const char **optarg)
{
	const char *arg = argv[0];
	if (!skip_prefix(arg, "--", &arg))
		return 0;
	if (!skip_prefix(arg, opt, &arg))
		return 0;
	if (*arg == '=') { /* stuck form: --option=value */
		*optarg = arg + 1;
		return 1;
	}
	if (*arg != '\0')
		return 0;
	/* separate form: --option value */
	if (!argv[1])
		die("Option '--%s' requires a value", opt);
	*optarg = argv[1];
	return 2;
}

static int diff_opt_stat(const struct option *opt, const char *value, int unset)
{
	struct diff_options *options = opt->value;
	int width = options->stat_width;
	int name_width = options->stat_name_width;
	int graph_width = options->stat_graph_width;
	int count = options->stat_count;
	char *end;

	BUG_ON_OPT_NEG(unset);

	if (!strcmp(opt->long_name, "stat")) {
		if (value) {
			width = strtoul(value, &end, 10);
			if (*end == ',')
				name_width = strtoul(end+1, &end, 10);
			if (*end == ',')
				count = strtoul(end+1, &end, 10);
			if (*end)
				return error(_("invalid --stat value: %s"), value);
		}
	} else if (!strcmp(opt->long_name, "stat-width")) {
		width = strtoul(value, &end, 10);
		if (*end)
			return error(_("%s expects a numerical value"),
				     opt->long_name);
	} else if (!strcmp(opt->long_name, "stat-name-width")) {
		name_width = strtoul(value, &end, 10);
		if (*end)
			return error(_("%s expects a numerical value"),
				     opt->long_name);
	} else if (!strcmp(opt->long_name, "stat-graph-width")) {
		graph_width = strtoul(value, &end, 10);
		if (*end)
			return error(_("%s expects a numerical value"),
				     opt->long_name);
	} else if (!strcmp(opt->long_name, "stat-count")) {
		count = strtoul(value, &end, 10);
		if (*end)
			return error(_("%s expects a numerical value"),
				     opt->long_name);
	} else
		BUG("%s should not get here", opt->long_name);

	options->output_format |= DIFF_FORMAT_DIFFSTAT;
	options->stat_name_width = name_width;
	options->stat_graph_width = graph_width;
	options->stat_width = width;
	options->stat_count = count;
	return 0;
}

static int parse_dirstat_opt(struct diff_options *options, const char *params)
{
	struct strbuf errmsg = STRBUF_INIT;
	if (parse_dirstat_params(options, params, &errmsg))
		die(_("Failed to parse --dirstat/-X option parameter:\n%s"),
		    errmsg.buf);
	strbuf_release(&errmsg);
	/*
	 * The caller knows a dirstat-related option is given from the command
	 * line; allow it to say "return this_function();"
	 */
	options->output_format |= DIFF_FORMAT_DIRSTAT;
	return 1;
}

static const char diff_status_letters[] = {
	DIFF_STATUS_ADDED,
	DIFF_STATUS_COPIED,
	DIFF_STATUS_DELETED,
	DIFF_STATUS_MODIFIED,
	DIFF_STATUS_RENAMED,
	DIFF_STATUS_TYPE_CHANGED,
	DIFF_STATUS_UNKNOWN,
	DIFF_STATUS_UNMERGED,
	DIFF_STATUS_FILTER_AON,
	DIFF_STATUS_FILTER_BROKEN,
	'\0',
};

static unsigned int filter_bit['Z' + 1];

static void prepare_filter_bits(void)
{
	int i;

	if (!filter_bit[DIFF_STATUS_ADDED]) {
		for (i = 0; diff_status_letters[i]; i++)
			filter_bit[(int) diff_status_letters[i]] = (1 << i);
	}
}

static unsigned filter_bit_tst(char status, const struct diff_options *opt)
{
	return opt->filter & filter_bit[(int) status];
}

unsigned diff_filter_bit(char status)
{
	prepare_filter_bits();
	return filter_bit[(int) status];
}

static int diff_opt_diff_filter(const struct option *option,
				const char *optarg, int unset)
{
	struct diff_options *opt = option->value;
	int i, optch;

	BUG_ON_OPT_NEG(unset);
	prepare_filter_bits();

	/*
	 * If there is a negation e.g. 'd' in the input, and we haven't
	 * initialized the filter field with another --diff-filter, start
	 * from full set of bits, except for AON.
	 */
	if (!opt->filter) {
		for (i = 0; (optch = optarg[i]) != '\0'; i++) {
			if (optch < 'a' || 'z' < optch)
				continue;
			opt->filter = (1 << (ARRAY_SIZE(diff_status_letters) - 1)) - 1;
			opt->filter &= ~filter_bit[DIFF_STATUS_FILTER_AON];
			break;
		}
	}

	for (i = 0; (optch = optarg[i]) != '\0'; i++) {
		unsigned int bit;
		int negate;

		if ('a' <= optch && optch <= 'z') {
			negate = 1;
			optch = toupper(optch);
		} else {
			negate = 0;
		}

		bit = (0 <= optch && optch <= 'Z') ? filter_bit[optch] : 0;
		if (!bit)
			return error(_("unknown change class '%c' in --diff-filter=%s"),
				     optarg[i], optarg);
		if (negate)
			opt->filter &= ~bit;
		else
			opt->filter |= bit;
	}
	return 0;
}

static void enable_patch_output(int *fmt)
{
	*fmt &= ~DIFF_FORMAT_NO_OUTPUT;
	*fmt |= DIFF_FORMAT_PATCH;
}

static int diff_opt_ws_error_highlight(const struct option *option,
				       const char *arg, int unset)
{
	struct diff_options *opt = option->value;
	int val = parse_ws_error_highlight(arg);

	BUG_ON_OPT_NEG(unset);
	if (val < 0)
		return error(_("unknown value after ws-error-highlight=%.*s"),
			     -1 - val, arg);
	opt->ws_error_highlight = val;
	return 0;
}

static int diff_opt_find_object(const struct option *option,
				const char *arg, int unset)
{
	struct diff_options *opt = option->value;
	struct object_id oid;

	BUG_ON_OPT_NEG(unset);
	if (get_oid(arg, &oid))
		return error(_("unable to resolve '%s'"), arg);

	if (!opt->objfind)
		opt->objfind = xcalloc(1, sizeof(*opt->objfind));

	opt->pickaxe_opts |= DIFF_PICKAXE_KIND_OBJFIND;
	opt->flags.recursive = 1;
	opt->flags.tree_in_recursive = 1;
	oidset_insert(opt->objfind, &oid);
	return 0;
}

static int diff_opt_anchored(const struct option *opt,
			     const char *arg, int unset)
{
	struct diff_options *options = opt->value;

	BUG_ON_OPT_NEG(unset);
	options->xdl_opts = DIFF_WITH_ALG(options, PATIENCE_DIFF);
	ALLOC_GROW(options->anchors, options->anchors_nr + 1,
		   options->anchors_alloc);
	options->anchors[options->anchors_nr++] = xstrdup(arg);
	return 0;
}

static int diff_opt_binary(const struct option *opt,
			   const char *arg, int unset)
{
	struct diff_options *options = opt->value;

	BUG_ON_OPT_NEG(unset);
	BUG_ON_OPT_ARG(arg);
	enable_patch_output(&options->output_format);
	options->flags.binary = 1;
	return 0;
}

static int diff_opt_break_rewrites(const struct option *opt,
				   const char *arg, int unset)
{
	int *break_opt = opt->value;
	int opt1, opt2;

	BUG_ON_OPT_NEG(unset);
	if (!arg)
		arg = "";
	opt1 = parse_rename_score(&arg);
	if (*arg == 0)
		opt2 = 0;
	else if (*arg != '/')
		return error(_("%s expects <n>/<m> form"), opt->long_name);
	else {
		arg++;
		opt2 = parse_rename_score(&arg);
	}
	if (*arg != 0)
		return error(_("%s expects <n>/<m> form"), opt->long_name);
	*break_opt = opt1 | (opt2 << 16);
	return 0;
}

static int diff_opt_char(const struct option *opt,
			 const char *arg, int unset)
{
	char *value = opt->value;

	BUG_ON_OPT_NEG(unset);
	if (arg[1])
		return error(_("%s expects a character, got '%s'"),
			     opt->long_name, arg);
	*value = arg[0];
	return 0;
}

static int diff_opt_color_moved(const struct option *opt,
				const char *arg, int unset)
{
	struct diff_options *options = opt->value;

	if (unset) {
		options->color_moved = COLOR_MOVED_NO;
	} else if (!arg) {
		if (diff_color_moved_default)
			options->color_moved = diff_color_moved_default;
		if (options->color_moved == COLOR_MOVED_NO)
			options->color_moved = COLOR_MOVED_DEFAULT;
	} else {
		int cm = parse_color_moved(arg);
		if (cm < 0)
			return error(_("bad --color-moved argument: %s"), arg);
		options->color_moved = cm;
	}
	return 0;
}

static int diff_opt_color_moved_ws(const struct option *opt,
				   const char *arg, int unset)
{
	struct diff_options *options = opt->value;
	unsigned cm;

	if (unset) {
		options->color_moved_ws_handling = 0;
		return 0;
	}

	cm = parse_color_moved_ws(arg);
	if (cm & COLOR_MOVED_WS_ERROR)
		return error(_("invalid mode '%s' in --color-moved-ws"), arg);
	options->color_moved_ws_handling = cm;
	return 0;
}

static int diff_opt_color_words(const struct option *opt,
				const char *arg, int unset)
{
	struct diff_options *options = opt->value;

	BUG_ON_OPT_NEG(unset);
	options->use_color = 1;
	options->word_diff = DIFF_WORDS_COLOR;
	options->word_regex = arg;
	return 0;
}

static int diff_opt_compact_summary(const struct option *opt,
				    const char *arg, int unset)
{
	struct diff_options *options = opt->value;

	BUG_ON_OPT_ARG(arg);
	if (unset) {
		options->flags.stat_with_summary = 0;
	} else {
		options->flags.stat_with_summary = 1;
		options->output_format |= DIFF_FORMAT_DIFFSTAT;
	}
	return 0;
}

static int diff_opt_diff_algorithm(const struct option *opt,
				   const char *arg, int unset)
{
	struct diff_options *options = opt->value;
	long value = parse_algorithm_value(arg);

	BUG_ON_OPT_NEG(unset);
	if (value < 0)
		return error(_("option diff-algorithm accepts \"myers\", "
			       "\"minimal\", \"patience\" and \"histogram\""));

	/* clear out previous settings */
	DIFF_XDL_CLR(options, NEED_MINIMAL);
	options->xdl_opts &= ~XDF_DIFF_ALGORITHM_MASK;
	options->xdl_opts |= value;
	return 0;
}

static int diff_opt_dirstat(const struct option *opt,
			    const char *arg, int unset)
{
	struct diff_options *options = opt->value;

	BUG_ON_OPT_NEG(unset);
	if (!strcmp(opt->long_name, "cumulative")) {
		if (arg)
			BUG("how come --cumulative take a value?");
		arg = "cumulative";
	} else if (!strcmp(opt->long_name, "dirstat-by-file"))
		parse_dirstat_opt(options, "files");
	parse_dirstat_opt(options, arg ? arg : "");
	return 0;
}

static int diff_opt_find_copies(const struct option *opt,
				const char *arg, int unset)
{
	struct diff_options *options = opt->value;

	BUG_ON_OPT_NEG(unset);
	if (!arg)
		arg = "";
	options->rename_score = parse_rename_score(&arg);
	if (*arg != 0)
		return error(_("invalid argument to %s"), opt->long_name);

	if (options->detect_rename == DIFF_DETECT_COPY)
		options->flags.find_copies_harder = 1;
	else
		options->detect_rename = DIFF_DETECT_COPY;

	return 0;
}

static int diff_opt_find_renames(const struct option *opt,
				 const char *arg, int unset)
{
	struct diff_options *options = opt->value;

	BUG_ON_OPT_NEG(unset);
	if (!arg)
		arg = "";
	options->rename_score = parse_rename_score(&arg);
	if (*arg != 0)
		return error(_("invalid argument to %s"), opt->long_name);

	options->detect_rename = DIFF_DETECT_RENAME;
	return 0;
}

static int diff_opt_follow(const struct option *opt,
			   const char *arg, int unset)
{
	struct diff_options *options = opt->value;

	BUG_ON_OPT_ARG(arg);
	if (unset) {
		options->flags.follow_renames = 0;
		options->flags.default_follow_renames = 0;
	} else {
		options->flags.follow_renames = 1;
	}
	return 0;
}

static int diff_opt_ignore_submodules(const struct option *opt,
				      const char *arg, int unset)
{
	struct diff_options *options = opt->value;

	BUG_ON_OPT_NEG(unset);
	if (!arg)
		arg = "all";
	options->flags.override_submodule_config = 1;
	handle_ignore_submodules_arg(options, arg);
	return 0;
}

static int diff_opt_line_prefix(const struct option *opt,
				const char *optarg, int unset)
{
	struct diff_options *options = opt->value;

	BUG_ON_OPT_NEG(unset);
	options->line_prefix = optarg;
	options->line_prefix_length = strlen(options->line_prefix);
	graph_setup_line_prefix(options);
	return 0;
}

static int diff_opt_no_prefix(const struct option *opt,
			      const char *optarg, int unset)
{
	struct diff_options *options = opt->value;

	BUG_ON_OPT_NEG(unset);
	BUG_ON_OPT_ARG(optarg);
	options->a_prefix = "";
	options->b_prefix = "";
	return 0;
}

static enum parse_opt_result diff_opt_output(struct parse_opt_ctx_t *ctx,
					     const struct option *opt,
					     const char *arg, int unset)
{
	struct diff_options *options = opt->value;
	char *path;

	BUG_ON_OPT_NEG(unset);
	path = prefix_filename(ctx->prefix, arg);
	options->file = xfopen(path, "w");
	options->close_file = 1;
	if (options->use_color != GIT_COLOR_ALWAYS)
		options->use_color = GIT_COLOR_NEVER;
	free(path);
	return 0;
}

static int diff_opt_patience(const struct option *opt,
			     const char *arg, int unset)
{
	struct diff_options *options = opt->value;
	int i;

	BUG_ON_OPT_NEG(unset);
	BUG_ON_OPT_ARG(arg);
	options->xdl_opts = DIFF_WITH_ALG(options, PATIENCE_DIFF);
	/*
	 * Both --patience and --anchored use PATIENCE_DIFF
	 * internally, so remove any anchors previously
	 * specified.
	 */
	for (i = 0; i < options->anchors_nr; i++)
		free(options->anchors[i]);
	options->anchors_nr = 0;
	return 0;
}

static int diff_opt_pickaxe_regex(const struct option *opt,
				  const char *arg, int unset)
{
	struct diff_options *options = opt->value;

	BUG_ON_OPT_NEG(unset);
	options->pickaxe = arg;
	options->pickaxe_opts |= DIFF_PICKAXE_KIND_G;
	return 0;
}

static int diff_opt_pickaxe_string(const struct option *opt,
				   const char *arg, int unset)
{
	struct diff_options *options = opt->value;

	BUG_ON_OPT_NEG(unset);
	options->pickaxe = arg;
	options->pickaxe_opts |= DIFF_PICKAXE_KIND_S;
	return 0;
}

static int diff_opt_relative(const struct option *opt,
			     const char *arg, int unset)
{
	struct diff_options *options = opt->value;

	BUG_ON_OPT_NEG(unset);
	options->flags.relative_name = 1;
	if (arg)
		options->prefix = arg;
	return 0;
}

static int diff_opt_submodule(const struct option *opt,
			      const char *arg, int unset)
{
	struct diff_options *options = opt->value;

	BUG_ON_OPT_NEG(unset);
	if (!arg)
		arg = "log";
	if (parse_submodule_params(options, arg))
		return error(_("failed to parse --submodule option parameter: '%s'"),
			     arg);
	return 0;
}

static int diff_opt_textconv(const struct option *opt,
			     const char *arg, int unset)
{
	struct diff_options *options = opt->value;

	BUG_ON_OPT_ARG(arg);
	if (unset) {
		options->flags.allow_textconv = 0;
	} else {
		options->flags.allow_textconv = 1;
		options->flags.textconv_set_via_cmdline = 1;
	}
	return 0;
}

static int diff_opt_unified(const struct option *opt,
			    const char *arg, int unset)
{
	struct diff_options *options = opt->value;
	char *s;

	BUG_ON_OPT_NEG(unset);

	options->context = strtol(arg, &s, 10);
	if (*s)
		return error(_("%s expects a numerical value"), "--unified");
	enable_patch_output(&options->output_format);

	return 0;
}

static int diff_opt_word_diff(const struct option *opt,
			      const char *arg, int unset)
{
	struct diff_options *options = opt->value;

	BUG_ON_OPT_NEG(unset);
	if (arg) {
		if (!strcmp(arg, "plain"))
			options->word_diff = DIFF_WORDS_PLAIN;
		else if (!strcmp(arg, "color")) {
			options->use_color = 1;
			options->word_diff = DIFF_WORDS_COLOR;
		}
		else if (!strcmp(arg, "porcelain"))
			options->word_diff = DIFF_WORDS_PORCELAIN;
		else if (!strcmp(arg, "none"))
			options->word_diff = DIFF_WORDS_NONE;
		else
			return error(_("bad --word-diff argument: %s"), arg);
	} else {
		if (options->word_diff == DIFF_WORDS_NONE)
			options->word_diff = DIFF_WORDS_PLAIN;
	}
	return 0;
}

static int diff_opt_word_diff_regex(const struct option *opt,
				    const char *arg, int unset)
{
	struct diff_options *options = opt->value;

	BUG_ON_OPT_NEG(unset);
	if (options->word_diff == DIFF_WORDS_NONE)
		options->word_diff = DIFF_WORDS_PLAIN;
	options->word_regex = arg;
	return 0;
}

static void prep_parse_options(struct diff_options *options)
{
	struct option parseopts[] = {
		OPT_GROUP(N_("Diff output format options")),
		OPT_BITOP('p', "patch", &options->output_format,
			  N_("generate patch"),
			  DIFF_FORMAT_PATCH, DIFF_FORMAT_NO_OUTPUT),
		OPT_BIT_F('s', "no-patch", &options->output_format,
			  N_("suppress diff output"),
			  DIFF_FORMAT_NO_OUTPUT, PARSE_OPT_NONEG),
		OPT_BITOP('u', NULL, &options->output_format,
			  N_("generate patch"),
			  DIFF_FORMAT_PATCH, DIFF_FORMAT_NO_OUTPUT),
		OPT_CALLBACK_F('U', "unified", options, N_("<n>"),
			       N_("generate diffs with <n> lines context"),
			       PARSE_OPT_NONEG, diff_opt_unified),
		OPT_BOOL('W', "function-context", &options->flags.funccontext,
			 N_("generate diffs with <n> lines context")),
		OPT_BIT_F(0, "raw", &options->output_format,
			  N_("generate the diff in raw format"),
			  DIFF_FORMAT_RAW, PARSE_OPT_NONEG),
		OPT_BITOP(0, "patch-with-raw", &options->output_format,
			  N_("synonym for '-p --raw'"),
			  DIFF_FORMAT_PATCH | DIFF_FORMAT_RAW,
			  DIFF_FORMAT_NO_OUTPUT),
		OPT_BITOP(0, "patch-with-stat", &options->output_format,
			  N_("synonym for '-p --stat'"),
			  DIFF_FORMAT_PATCH | DIFF_FORMAT_DIFFSTAT,
			  DIFF_FORMAT_NO_OUTPUT),
		OPT_BIT_F(0, "numstat", &options->output_format,
			  N_("machine friendly --stat"),
			  DIFF_FORMAT_NUMSTAT, PARSE_OPT_NONEG),
		OPT_BIT_F(0, "shortstat", &options->output_format,
			  N_("output only the last line of --stat"),
			  DIFF_FORMAT_SHORTSTAT, PARSE_OPT_NONEG),
		OPT_CALLBACK_F('X', "dirstat", options, N_("<param1,param2>..."),
			       N_("output the distribution of relative amount of changes for each sub-directory"),
			       PARSE_OPT_NONEG | PARSE_OPT_OPTARG,
			       diff_opt_dirstat),
		OPT_CALLBACK_F(0, "cumulative", options, NULL,
			       N_("synonym for --dirstat=cumulative"),
			       PARSE_OPT_NONEG | PARSE_OPT_NOARG,
			       diff_opt_dirstat),
		OPT_CALLBACK_F(0, "dirstat-by-file", options, N_("<param1,param2>..."),
			       N_("synonym for --dirstat=files,param1,param2..."),
			       PARSE_OPT_NONEG | PARSE_OPT_OPTARG,
			       diff_opt_dirstat),
		OPT_BIT_F(0, "check", &options->output_format,
			  N_("warn if changes introduce conflict markers or whitespace errors"),
			  DIFF_FORMAT_CHECKDIFF, PARSE_OPT_NONEG),
		OPT_BIT_F(0, "summary", &options->output_format,
			  N_("condensed summary such as creations, renames and mode changes"),
			  DIFF_FORMAT_SUMMARY, PARSE_OPT_NONEG),
		OPT_BIT_F(0, "name-only", &options->output_format,
			  N_("show only names of changed files"),
			  DIFF_FORMAT_NAME, PARSE_OPT_NONEG),
		OPT_BIT_F(0, "name-status", &options->output_format,
			  N_("show only names and status of changed files"),
			  DIFF_FORMAT_NAME_STATUS, PARSE_OPT_NONEG),
		OPT_CALLBACK_F(0, "stat", options, N_("<width>[,<name-width>[,<count>]]"),
			       N_("generate diffstat"),
			       PARSE_OPT_NONEG | PARSE_OPT_OPTARG, diff_opt_stat),
		OPT_CALLBACK_F(0, "stat-width", options, N_("<width>"),
			       N_("generate diffstat with a given width"),
			       PARSE_OPT_NONEG, diff_opt_stat),
		OPT_CALLBACK_F(0, "stat-name-width", options, N_("<width>"),
			       N_("generate diffstat with a given name width"),
			       PARSE_OPT_NONEG, diff_opt_stat),
		OPT_CALLBACK_F(0, "stat-graph-width", options, N_("<width>"),
			       N_("generate diffstat with a given graph width"),
			       PARSE_OPT_NONEG, diff_opt_stat),
		OPT_CALLBACK_F(0, "stat-count", options, N_("<count>"),
			       N_("generate diffstat with limited lines"),
			       PARSE_OPT_NONEG, diff_opt_stat),
		OPT_CALLBACK_F(0, "compact-summary", options, NULL,
			       N_("generate compact summary in diffstat"),
			       PARSE_OPT_NOARG, diff_opt_compact_summary),
		OPT_CALLBACK_F(0, "binary", options, NULL,
			       N_("output a binary diff that can be applied"),
			       PARSE_OPT_NONEG | PARSE_OPT_NOARG, diff_opt_binary),
		OPT_BOOL(0, "full-index", &options->flags.full_index,
			 N_("show full pre- and post-image object names on the \"index\" lines")),
		OPT_COLOR_FLAG(0, "color", &options->use_color,
			       N_("show colored diff")),
		OPT_CALLBACK_F(0, "ws-error-highlight", options, N_("<kind>"),
			       N_("highlight whitespace errors in the 'context', 'old' or 'new' lines in the diff"),
			       PARSE_OPT_NONEG, diff_opt_ws_error_highlight),
		OPT_SET_INT('z', NULL, &options->line_termination,
			    N_("do not munge pathnames and use NULs as output field terminators in --raw or --numstat"),
			    0),
		OPT__ABBREV(&options->abbrev),
		OPT_STRING_F(0, "src-prefix", &options->a_prefix, N_("<prefix>"),
			     N_("show the given source prefix instead of \"a/\""),
			     PARSE_OPT_NONEG),
		OPT_STRING_F(0, "dst-prefix", &options->b_prefix, N_("<prefix>"),
			     N_("show the given source prefix instead of \"b/\""),
			     PARSE_OPT_NONEG),
		OPT_CALLBACK_F(0, "line-prefix", options, N_("<prefix>"),
			       N_("prepend an additional prefix to every line of output"),
			       PARSE_OPT_NONEG, diff_opt_line_prefix),
		OPT_CALLBACK_F(0, "no-prefix", options, NULL,
			       N_("do not show any source or destination prefix"),
			       PARSE_OPT_NONEG | PARSE_OPT_NOARG, diff_opt_no_prefix),
		OPT_INTEGER_F(0, "inter-hunk-context", &options->interhunkcontext,
			      N_("show context between diff hunks up to the specified number of lines"),
			      PARSE_OPT_NONEG),
		OPT_CALLBACK_F(0, "output-indicator-new",
			       &options->output_indicators[OUTPUT_INDICATOR_NEW],
			       N_("<char>"),
			       N_("specify the character to indicate a new line instead of '+'"),
			       PARSE_OPT_NONEG, diff_opt_char),
		OPT_CALLBACK_F(0, "output-indicator-old",
			       &options->output_indicators[OUTPUT_INDICATOR_OLD],
			       N_("<char>"),
			       N_("specify the character to indicate an old line instead of '-'"),
			       PARSE_OPT_NONEG, diff_opt_char),
		OPT_CALLBACK_F(0, "output-indicator-context",
			       &options->output_indicators[OUTPUT_INDICATOR_CONTEXT],
			       N_("<char>"),
			       N_("specify the character to indicate a context instead of ' '"),
			       PARSE_OPT_NONEG, diff_opt_char),

		OPT_GROUP(N_("Diff rename options")),
		OPT_CALLBACK_F('B', "break-rewrites", &options->break_opt, N_("<n>[/<m>]"),
			       N_("break complete rewrite changes into pairs of delete and create"),
			       PARSE_OPT_NONEG | PARSE_OPT_OPTARG,
			       diff_opt_break_rewrites),
		OPT_CALLBACK_F('M', "find-renames", options, N_("<n>"),
			       N_("detect renames"),
			       PARSE_OPT_NONEG | PARSE_OPT_OPTARG,
			       diff_opt_find_renames),
		OPT_SET_INT_F('D', "irreversible-delete", &options->irreversible_delete,
			      N_("omit the preimage for deletes"),
			      1, PARSE_OPT_NONEG),
		OPT_CALLBACK_F('C', "find-copies", options, N_("<n>"),
			       N_("detect copies"),
			       PARSE_OPT_NONEG | PARSE_OPT_OPTARG,
			       diff_opt_find_copies),
		OPT_BOOL(0, "find-copies-harder", &options->flags.find_copies_harder,
			 N_("use unmodified files as source to find copies")),
		OPT_SET_INT_F(0, "no-renames", &options->detect_rename,
			      N_("disable rename detection"),
			      0, PARSE_OPT_NONEG),
		OPT_BOOL(0, "rename-empty", &options->flags.rename_empty,
			 N_("use empty blobs as rename source")),
		OPT_CALLBACK_F(0, "follow", options, NULL,
			       N_("continue listing the history of a file beyond renames"),
			       PARSE_OPT_NOARG, diff_opt_follow),
		OPT_INTEGER('l', NULL, &options->rename_limit,
			    N_("prevent rename/copy detection if the number of rename/copy targets exceeds given limit")),

		OPT_GROUP(N_("Diff algorithm options")),
		OPT_BIT(0, "minimal", &options->xdl_opts,
			N_("produce the smallest possible diff"),
			XDF_NEED_MINIMAL),
		OPT_BIT_F('w', "ignore-all-space", &options->xdl_opts,
			  N_("ignore whitespace when comparing lines"),
			  XDF_IGNORE_WHITESPACE, PARSE_OPT_NONEG),
		OPT_BIT_F('b', "ignore-space-change", &options->xdl_opts,
			  N_("ignore changes in amount of whitespace"),
			  XDF_IGNORE_WHITESPACE_CHANGE, PARSE_OPT_NONEG),
		OPT_BIT_F(0, "ignore-space-at-eol", &options->xdl_opts,
			  N_("ignore changes in whitespace at EOL"),
			  XDF_IGNORE_WHITESPACE_AT_EOL, PARSE_OPT_NONEG),
		OPT_BIT_F(0, "ignore-cr-at-eol", &options->xdl_opts,
			  N_("ignore carrier-return at the end of line"),
			  XDF_IGNORE_CR_AT_EOL, PARSE_OPT_NONEG),
		OPT_BIT_F(0, "ignore-blank-lines", &options->xdl_opts,
			  N_("ignore changes whose lines are all blank"),
			  XDF_IGNORE_BLANK_LINES, PARSE_OPT_NONEG),
		OPT_BIT(0, "indent-heuristic", &options->xdl_opts,
			N_("heuristic to shift diff hunk boundaries for easy reading"),
			XDF_INDENT_HEURISTIC),
		OPT_CALLBACK_F(0, "patience", options, NULL,
			       N_("generate diff using the \"patience diff\" algorithm"),
			       PARSE_OPT_NONEG | PARSE_OPT_NOARG,
			       diff_opt_patience),
		OPT_BITOP(0, "histogram", &options->xdl_opts,
			  N_("generate diff using the \"histogram diff\" algorithm"),
			  XDF_HISTOGRAM_DIFF, XDF_DIFF_ALGORITHM_MASK),
		OPT_CALLBACK_F(0, "diff-algorithm", options, N_("<algorithm>"),
			       N_("choose a diff algorithm"),
			       PARSE_OPT_NONEG, diff_opt_diff_algorithm),
		OPT_CALLBACK_F(0, "anchored", options, N_("<text>"),
			       N_("generate diff using the \"anchored diff\" algorithm"),
			       PARSE_OPT_NONEG, diff_opt_anchored),
		OPT_CALLBACK_F(0, "word-diff", options, N_("<mode>"),
			       N_("show word diff, using <mode> to delimit changed words"),
			       PARSE_OPT_NONEG | PARSE_OPT_OPTARG, diff_opt_word_diff),
		OPT_CALLBACK_F(0, "word-diff-regex", options, N_("<regex>"),
			       N_("use <regex> to decide what a word is"),
			       PARSE_OPT_NONEG, diff_opt_word_diff_regex),
		OPT_CALLBACK_F(0, "color-words", options, N_("<regex>"),
			       N_("equivalent to --word-diff=color --word-diff-regex=<regex>"),
			       PARSE_OPT_NONEG | PARSE_OPT_OPTARG, diff_opt_color_words),
		OPT_CALLBACK_F(0, "color-moved", options, N_("<mode>"),
			       N_("move lines of code are colored differently"),
			       PARSE_OPT_OPTARG, diff_opt_color_moved),
		OPT_CALLBACK_F(0, "color-moved-ws", options, N_("<mode>"),
			       N_("how white spaces are ignored in --color-moved"),
			       0, diff_opt_color_moved_ws),

		OPT_GROUP(N_("Diff other options")),
		OPT_CALLBACK_F(0, "relative", options, N_("<prefix>"),
			       N_("when run from subdir, exclude changes outside and show relative paths"),
			       PARSE_OPT_NONEG | PARSE_OPT_OPTARG,
			       diff_opt_relative),
		OPT_BOOL('a', "text", &options->flags.text,
			 N_("treat all files as text")),
		OPT_BOOL('R', NULL, &options->flags.reverse_diff,
			 N_("swap two inputs, reverse the diff")),
		OPT_BOOL(0, "exit-code", &options->flags.exit_with_status,
			 N_("exit with 1 if there were differences, 0 otherwise")),
		OPT_BOOL(0, "quiet", &options->flags.quick,
			 N_("disable all output of the program")),
		OPT_BOOL(0, "ext-diff", &options->flags.allow_external,
			 N_("allow an external diff helper to be executed")),
		OPT_CALLBACK_F(0, "textconv", options, NULL,
			       N_("run external text conversion filters when comparing binary files"),
			       PARSE_OPT_NOARG, diff_opt_textconv),
		OPT_CALLBACK_F(0, "ignore-submodules", options, N_("<when>"),
			       N_("ignore changes to submodules in the diff generation"),
			       PARSE_OPT_NONEG | PARSE_OPT_OPTARG,
			       diff_opt_ignore_submodules),
		OPT_CALLBACK_F(0, "submodule", options, N_("<format>"),
			       N_("specify how differences in submodules are shown"),
			       PARSE_OPT_NONEG | PARSE_OPT_OPTARG,
			       diff_opt_submodule),
		OPT_SET_INT_F(0, "ita-invisible-in-index", &options->ita_invisible_in_index,
			      N_("hide 'git add -N' entries from the index"),
			      1, PARSE_OPT_NONEG),
		OPT_SET_INT_F(0, "ita-visible-in-index", &options->ita_invisible_in_index,
			      N_("treat 'git add -N' entries as real in the index"),
			      0, PARSE_OPT_NONEG),
		OPT_CALLBACK_F('S', NULL, options, N_("<string>"),
			       N_("look for differences that change the number of occurrences of the specified string"),
			       0, diff_opt_pickaxe_string),
		OPT_CALLBACK_F('G', NULL, options, N_("<regex>"),
			       N_("look for differences that change the number of occurrences of the specified regex"),
			       0, diff_opt_pickaxe_regex),
		OPT_BIT_F(0, "pickaxe-all", &options->pickaxe_opts,
			  N_("show all changes in the changeset with -S or -G"),
			  DIFF_PICKAXE_ALL, PARSE_OPT_NONEG),
		OPT_BIT_F(0, "pickaxe-regex", &options->pickaxe_opts,
			  N_("treat <string> in -S as extended POSIX regular expression"),
			  DIFF_PICKAXE_REGEX, PARSE_OPT_NONEG),
		OPT_FILENAME('O', NULL, &options->orderfile,
			     N_("control the order in which files appear in the output")),
		OPT_CALLBACK_F(0, "find-object", options, N_("<object-id>"),
			       N_("look for differences that change the number of occurrences of the specified object"),
			       PARSE_OPT_NONEG, diff_opt_find_object),
		OPT_CALLBACK_F(0, "diff-filter", options, N_("[(A|C|D|M|R|T|U|X|B)...[*]]"),
			       N_("select files by diff type"),
			       PARSE_OPT_NONEG, diff_opt_diff_filter),
		{ OPTION_CALLBACK, 0, "output", options, N_("<file>"),
		  N_("Output to a specific file"),
		  PARSE_OPT_NONEG, NULL, 0, diff_opt_output },

		OPT_END()
	};

	ALLOC_ARRAY(options->parseopts, ARRAY_SIZE(parseopts));
	memcpy(options->parseopts, parseopts, sizeof(parseopts));
}

int diff_opt_parse(struct diff_options *options,
		   const char **av, int ac, const char *prefix)
{
	if (!prefix)
		prefix = "";

	ac = parse_options(ac, av, prefix, options->parseopts, NULL,
			   PARSE_OPT_KEEP_DASHDASH |
			   PARSE_OPT_KEEP_UNKNOWN |
			   PARSE_OPT_NO_INTERNAL_HELP |
			   PARSE_OPT_ONE_SHOT |
			   PARSE_OPT_STOP_AT_NON_OPTION);

	return ac;
}

int parse_rename_score(const char **cp_p)
{
	unsigned long num, scale;
	int ch, dot;
	const char *cp = *cp_p;

	num = 0;
	scale = 1;
	dot = 0;
	for (;;) {
		ch = *cp;
		if ( !dot && ch == '.' ) {
			scale = 1;
			dot = 1;
		} else if ( ch == '%' ) {
			scale = dot ? scale*100 : 100;
			cp++;	/* % is always at the end */
			break;
		} else if ( ch >= '0' && ch <= '9' ) {
			if ( scale < 100000 ) {
				scale *= 10;
				num = (num*10) + (ch-'0');
			}
		} else {
			break;
		}
		cp++;
	}
	*cp_p = cp;

	/* user says num divided by scale and we say internally that
	 * is MAX_SCORE * num / scale.
	 */
	return (int)((num >= scale) ? MAX_SCORE : (MAX_SCORE * num / scale));
}

struct diff_queue_struct diff_queued_diff;

void diff_q(struct diff_queue_struct *queue, struct diff_filepair *dp)
{
	ALLOC_GROW(queue->queue, queue->nr + 1, queue->alloc);
	queue->queue[queue->nr++] = dp;
}

struct diff_filepair *diff_queue(struct diff_queue_struct *queue,
				 struct diff_filespec *one,
				 struct diff_filespec *two)
{
	struct diff_filepair *dp = xcalloc(1, sizeof(*dp));
	dp->one = one;
	dp->two = two;
	if (queue)
		diff_q(queue, dp);
	return dp;
}

void diff_free_filepair(struct diff_filepair *p)
{
	free_filespec(p->one);
	free_filespec(p->two);
	free(p);
}

const char *diff_aligned_abbrev(const struct object_id *oid, int len)
{
	int abblen;
	const char *abbrev;

	/* Do we want all 40 hex characters? */
	if (len == the_hash_algo->hexsz)
		return oid_to_hex(oid);

	/* An abbreviated value is fine, possibly followed by an ellipsis. */
	abbrev = diff_abbrev_oid(oid, len);

	if (!print_sha1_ellipsis())
		return abbrev;

	abblen = strlen(abbrev);

	/*
	 * In well-behaved cases, where the abbreviated result is the
	 * same as the requested length, append three dots after the
	 * abbreviation (hence the whole logic is limited to the case
	 * where abblen < 37); when the actual abbreviated result is a
	 * bit longer than the requested length, we reduce the number
	 * of dots so that they match the well-behaved ones.  However,
	 * if the actual abbreviation is longer than the requested
	 * length by more than three, we give up on aligning, and add
	 * three dots anyway, to indicate that the output is not the
	 * full object name.  Yes, this may be suboptimal, but this
	 * appears only in "diff --raw --abbrev" output and it is not
	 * worth the effort to change it now.  Note that this would
	 * likely to work fine when the automatic sizing of default
	 * abbreviation length is used--we would be fed -1 in "len" in
	 * that case, and will end up always appending three-dots, but
	 * the automatic sizing is supposed to give abblen that ensures
	 * uniqueness across all objects (statistically speaking).
	 */
	if (abblen < the_hash_algo->hexsz - 3) {
		static char hex[GIT_MAX_HEXSZ + 1];
		if (len < abblen && abblen <= len + 2)
			xsnprintf(hex, sizeof(hex), "%s%.*s", abbrev, len+3-abblen, "..");
		else
			xsnprintf(hex, sizeof(hex), "%s...", abbrev);
		return hex;
	}

	return oid_to_hex(oid);
}

static void diff_flush_raw(struct diff_filepair *p, struct diff_options *opt)
{
	int line_termination = opt->line_termination;
	int inter_name_termination = line_termination ? '\t' : '\0';

	fprintf(opt->file, "%s", diff_line_prefix(opt));
	if (!(opt->output_format & DIFF_FORMAT_NAME_STATUS)) {
		fprintf(opt->file, ":%06o %06o %s ", p->one->mode, p->two->mode,
			diff_aligned_abbrev(&p->one->oid, opt->abbrev));
		fprintf(opt->file, "%s ",
			diff_aligned_abbrev(&p->two->oid, opt->abbrev));
	}
	if (p->score) {
		fprintf(opt->file, "%c%03d%c", p->status, similarity_index(p),
			inter_name_termination);
	} else {
		fprintf(opt->file, "%c%c", p->status, inter_name_termination);
	}

	if (p->status == DIFF_STATUS_COPIED ||
	    p->status == DIFF_STATUS_RENAMED) {
		const char *name_a, *name_b;
		name_a = p->one->path;
		name_b = p->two->path;
		strip_prefix(opt->prefix_length, &name_a, &name_b);
		write_name_quoted(name_a, opt->file, inter_name_termination);
		write_name_quoted(name_b, opt->file, line_termination);
	} else {
		const char *name_a, *name_b;
		name_a = p->one->mode ? p->one->path : p->two->path;
		name_b = NULL;
		strip_prefix(opt->prefix_length, &name_a, &name_b);
		write_name_quoted(name_a, opt->file, line_termination);
	}
}

int diff_unmodified_pair(struct diff_filepair *p)
{
	/* This function is written stricter than necessary to support
	 * the currently implemented transformers, but the idea is to
	 * let transformers to produce diff_filepairs any way they want,
	 * and filter and clean them up here before producing the output.
	 */
	struct diff_filespec *one = p->one, *two = p->two;

	if (DIFF_PAIR_UNMERGED(p))
		return 0; /* unmerged is interesting */

	/* deletion, addition, mode or type change
	 * and rename are all interesting.
	 */
	if (DIFF_FILE_VALID(one) != DIFF_FILE_VALID(two) ||
	    DIFF_PAIR_MODE_CHANGED(p) ||
	    strcmp(one->path, two->path))
		return 0;

	/* both are valid and point at the same path.  that is, we are
	 * dealing with a change.
	 */
	if (one->oid_valid && two->oid_valid &&
	    oideq(&one->oid, &two->oid) &&
	    !one->dirty_submodule && !two->dirty_submodule)
		return 1; /* no change */
	if (!one->oid_valid && !two->oid_valid)
		return 1; /* both look at the same file on the filesystem. */
	return 0;
}

static void diff_flush_patch(struct diff_filepair *p, struct diff_options *o)
{
	if (diff_unmodified_pair(p))
		return;

	if ((DIFF_FILE_VALID(p->one) && S_ISDIR(p->one->mode)) ||
	    (DIFF_FILE_VALID(p->two) && S_ISDIR(p->two->mode)))
		return; /* no tree diffs in patch format */

	run_diff(p, o);
}

static void diff_flush_stat(struct diff_filepair *p, struct diff_options *o,
			    struct diffstat_t *diffstat)
{
	if (diff_unmodified_pair(p))
		return;

	if ((DIFF_FILE_VALID(p->one) && S_ISDIR(p->one->mode)) ||
	    (DIFF_FILE_VALID(p->two) && S_ISDIR(p->two->mode)))
		return; /* no useful stat for tree diffs */

	run_diffstat(p, o, diffstat);
}

static void diff_flush_checkdiff(struct diff_filepair *p,
		struct diff_options *o)
{
	if (diff_unmodified_pair(p))
		return;

	if ((DIFF_FILE_VALID(p->one) && S_ISDIR(p->one->mode)) ||
	    (DIFF_FILE_VALID(p->two) && S_ISDIR(p->two->mode)))
		return; /* nothing to check in tree diffs */

	run_checkdiff(p, o);
}

int diff_queue_is_empty(void)
{
	struct diff_queue_struct *q = &diff_queued_diff;
	int i;
	for (i = 0; i < q->nr; i++)
		if (!diff_unmodified_pair(q->queue[i]))
			return 0;
	return 1;
}

#if DIFF_DEBUG
void diff_debug_filespec(struct diff_filespec *s, int x, const char *one)
{
	fprintf(stderr, "queue[%d] %s (%s) %s %06o %s\n",
		x, one ? one : "",
		s->path,
		DIFF_FILE_VALID(s) ? "valid" : "invalid",
		s->mode,
		s->oid_valid ? oid_to_hex(&s->oid) : "");
	fprintf(stderr, "queue[%d] %s size %lu\n",
		x, one ? one : "",
		s->size);
}

void diff_debug_filepair(const struct diff_filepair *p, int i)
{
	diff_debug_filespec(p->one, i, "one");
	diff_debug_filespec(p->two, i, "two");
	fprintf(stderr, "score %d, status %c rename_used %d broken %d\n",
		p->score, p->status ? p->status : '?',
		p->one->rename_used, p->broken_pair);
}

void diff_debug_queue(const char *msg, struct diff_queue_struct *q)
{
	int i;
	if (msg)
		fprintf(stderr, "%s\n", msg);
	fprintf(stderr, "q->nr = %d\n", q->nr);
	for (i = 0; i < q->nr; i++) {
		struct diff_filepair *p = q->queue[i];
		diff_debug_filepair(p, i);
	}
}
#endif

static void diff_resolve_rename_copy(void)
{
	int i;
	struct diff_filepair *p;
	struct diff_queue_struct *q = &diff_queued_diff;

	diff_debug_queue("resolve-rename-copy", q);

	for (i = 0; i < q->nr; i++) {
		p = q->queue[i];
		p->status = 0; /* undecided */
		if (DIFF_PAIR_UNMERGED(p))
			p->status = DIFF_STATUS_UNMERGED;
		else if (!DIFF_FILE_VALID(p->one))
			p->status = DIFF_STATUS_ADDED;
		else if (!DIFF_FILE_VALID(p->two))
			p->status = DIFF_STATUS_DELETED;
		else if (DIFF_PAIR_TYPE_CHANGED(p))
			p->status = DIFF_STATUS_TYPE_CHANGED;

		/* from this point on, we are dealing with a pair
		 * whose both sides are valid and of the same type, i.e.
		 * either in-place edit or rename/copy edit.
		 */
		else if (DIFF_PAIR_RENAME(p)) {
			/*
			 * A rename might have re-connected a broken
			 * pair up, causing the pathnames to be the
			 * same again. If so, that's not a rename at
			 * all, just a modification..
			 *
			 * Otherwise, see if this source was used for
			 * multiple renames, in which case we decrement
			 * the count, and call it a copy.
			 */
			if (!strcmp(p->one->path, p->two->path))
				p->status = DIFF_STATUS_MODIFIED;
			else if (--p->one->rename_used > 0)
				p->status = DIFF_STATUS_COPIED;
			else
				p->status = DIFF_STATUS_RENAMED;
		}
		else if (!oideq(&p->one->oid, &p->two->oid) ||
			 p->one->mode != p->two->mode ||
			 p->one->dirty_submodule ||
			 p->two->dirty_submodule ||
			 is_null_oid(&p->one->oid))
			p->status = DIFF_STATUS_MODIFIED;
		else {
			/* This is a "no-change" entry and should not
			 * happen anymore, but prepare for broken callers.
			 */
			error("feeding unmodified %s to diffcore",
			      p->one->path);
			p->status = DIFF_STATUS_UNKNOWN;
		}
	}
	diff_debug_queue("resolve-rename-copy done", q);
}

static int check_pair_status(struct diff_filepair *p)
{
	switch (p->status) {
	case DIFF_STATUS_UNKNOWN:
		return 0;
	case 0:
		die("internal error in diff-resolve-rename-copy");
	default:
		return 1;
	}
}

static void flush_one_pair(struct diff_filepair *p, struct diff_options *opt)
{
	int fmt = opt->output_format;

	if (fmt & DIFF_FORMAT_CHECKDIFF)
		diff_flush_checkdiff(p, opt);
	else if (fmt & (DIFF_FORMAT_RAW | DIFF_FORMAT_NAME_STATUS))
		diff_flush_raw(p, opt);
	else if (fmt & DIFF_FORMAT_NAME) {
		const char *name_a, *name_b;
		name_a = p->two->path;
		name_b = NULL;
		strip_prefix(opt->prefix_length, &name_a, &name_b);
		fprintf(opt->file, "%s", diff_line_prefix(opt));
		write_name_quoted(name_a, opt->file, opt->line_termination);
	}
}

static void show_file_mode_name(struct diff_options *opt, const char *newdelete, struct diff_filespec *fs)
{
	struct strbuf sb = STRBUF_INIT;
	if (fs->mode)
		strbuf_addf(&sb, " %s mode %06o ", newdelete, fs->mode);
	else
		strbuf_addf(&sb, " %s ", newdelete);

	quote_c_style(fs->path, &sb, NULL, 0);
	strbuf_addch(&sb, '\n');
	emit_diff_symbol(opt, DIFF_SYMBOL_SUMMARY,
			 sb.buf, sb.len, 0);
	strbuf_release(&sb);
}

static void show_mode_change(struct diff_options *opt, struct diff_filepair *p,
		int show_name)
{
	if (p->one->mode && p->two->mode && p->one->mode != p->two->mode) {
		struct strbuf sb = STRBUF_INIT;
		strbuf_addf(&sb, " mode change %06o => %06o",
			    p->one->mode, p->two->mode);
		if (show_name) {
			strbuf_addch(&sb, ' ');
			quote_c_style(p->two->path, &sb, NULL, 0);
		}
		strbuf_addch(&sb, '\n');
		emit_diff_symbol(opt, DIFF_SYMBOL_SUMMARY,
				 sb.buf, sb.len, 0);
		strbuf_release(&sb);
	}
}

static void show_rename_copy(struct diff_options *opt, const char *renamecopy,
		struct diff_filepair *p)
{
	struct strbuf sb = STRBUF_INIT;
	struct strbuf names = STRBUF_INIT;

	pprint_rename(&names, p->one->path, p->two->path);
	strbuf_addf(&sb, " %s %s (%d%%)\n",
		    renamecopy, names.buf, similarity_index(p));
	strbuf_release(&names);
	emit_diff_symbol(opt, DIFF_SYMBOL_SUMMARY,
				 sb.buf, sb.len, 0);
	show_mode_change(opt, p, 0);
	strbuf_release(&sb);
}

static void diff_summary(struct diff_options *opt, struct diff_filepair *p)
{
	switch(p->status) {
	case DIFF_STATUS_DELETED:
		show_file_mode_name(opt, "delete", p->one);
		break;
	case DIFF_STATUS_ADDED:
		show_file_mode_name(opt, "create", p->two);
		break;
	case DIFF_STATUS_COPIED:
		show_rename_copy(opt, "copy", p);
		break;
	case DIFF_STATUS_RENAMED:
		show_rename_copy(opt, "rename", p);
		break;
	default:
		if (p->score) {
			struct strbuf sb = STRBUF_INIT;
			strbuf_addstr(&sb, " rewrite ");
			quote_c_style(p->two->path, &sb, NULL, 0);
			strbuf_addf(&sb, " (%d%%)\n", similarity_index(p));
			emit_diff_symbol(opt, DIFF_SYMBOL_SUMMARY,
					 sb.buf, sb.len, 0);
			strbuf_release(&sb);
		}
		show_mode_change(opt, p, !p->score);
		break;
	}
}

struct patch_id_t {
	git_SHA_CTX *ctx;
	int patchlen;
};

static int remove_space(char *line, int len)
{
	int i;
	char *dst = line;
	unsigned char c;

	for (i = 0; i < len; i++)
		if (!isspace((c = line[i])))
			*dst++ = c;

	return dst - line;
}

void flush_one_hunk(struct object_id *result, git_SHA_CTX *ctx)
{
	unsigned char hash[GIT_MAX_RAWSZ];
	unsigned short carry = 0;
	int i;

	git_SHA1_Final(hash, ctx);
	git_SHA1_Init(ctx);
	/* 20-byte sum, with carry */
	for (i = 0; i < GIT_SHA1_RAWSZ; ++i) {
		carry += result->hash[i] + hash[i];
		result->hash[i] = carry;
		carry >>= 8;
	}
}

static void patch_id_consume(void *priv, char *line, unsigned long len)
{
	struct patch_id_t *data = priv;
	int new_len;

	new_len = remove_space(line, len);

	git_SHA1_Update(data->ctx, line, new_len);
	data->patchlen += new_len;
}

static void patch_id_add_string(git_SHA_CTX *ctx, const char *str)
{
	git_SHA1_Update(ctx, str, strlen(str));
}

static void patch_id_add_mode(git_SHA_CTX *ctx, unsigned mode)
{
	/* large enough for 2^32 in octal */
	char buf[12];
	int len = xsnprintf(buf, sizeof(buf), "%06o", mode);
	git_SHA1_Update(ctx, buf, len);
}

/* returns 0 upon success, and writes result into oid */
static int diff_get_patch_id(struct diff_options *options, struct object_id *oid, int diff_header_only, int stable)
{
	struct diff_queue_struct *q = &diff_queued_diff;
	int i;
	git_SHA_CTX ctx;
	struct patch_id_t data;

	git_SHA1_Init(&ctx);
	memset(&data, 0, sizeof(struct patch_id_t));
	data.ctx = &ctx;
	oidclr(oid);

	for (i = 0; i < q->nr; i++) {
		xpparam_t xpp;
		xdemitconf_t xecfg;
		mmfile_t mf1, mf2;
		struct diff_filepair *p = q->queue[i];
		int len1, len2;

		memset(&xpp, 0, sizeof(xpp));
		memset(&xecfg, 0, sizeof(xecfg));
		if (p->status == 0)
			return error("internal diff status error");
		if (p->status == DIFF_STATUS_UNKNOWN)
			continue;
		if (diff_unmodified_pair(p))
			continue;
		if ((DIFF_FILE_VALID(p->one) && S_ISDIR(p->one->mode)) ||
		    (DIFF_FILE_VALID(p->two) && S_ISDIR(p->two->mode)))
			continue;
		if (DIFF_PAIR_UNMERGED(p))
			continue;

		diff_fill_oid_info(p->one, options->repo->index);
		diff_fill_oid_info(p->two, options->repo->index);

		len1 = remove_space(p->one->path, strlen(p->one->path));
		len2 = remove_space(p->two->path, strlen(p->two->path));
		patch_id_add_string(&ctx, "diff--git");
		patch_id_add_string(&ctx, "a/");
		git_SHA1_Update(&ctx, p->one->path, len1);
		patch_id_add_string(&ctx, "b/");
		git_SHA1_Update(&ctx, p->two->path, len2);

		if (p->one->mode == 0) {
			patch_id_add_string(&ctx, "newfilemode");
			patch_id_add_mode(&ctx, p->two->mode);
			patch_id_add_string(&ctx, "---/dev/null");
			patch_id_add_string(&ctx, "+++b/");
			git_SHA1_Update(&ctx, p->two->path, len2);
		} else if (p->two->mode == 0) {
			patch_id_add_string(&ctx, "deletedfilemode");
			patch_id_add_mode(&ctx, p->one->mode);
			patch_id_add_string(&ctx, "---a/");
			git_SHA1_Update(&ctx, p->one->path, len1);
			patch_id_add_string(&ctx, "+++/dev/null");
		} else {
			patch_id_add_string(&ctx, "---a/");
			git_SHA1_Update(&ctx, p->one->path, len1);
			patch_id_add_string(&ctx, "+++b/");
			git_SHA1_Update(&ctx, p->two->path, len2);
		}

		if (diff_header_only)
			continue;

		if (fill_mmfile(options->repo, &mf1, p->one) < 0 ||
		    fill_mmfile(options->repo, &mf2, p->two) < 0)
			return error("unable to read files to diff");

		if (diff_filespec_is_binary(options->repo, p->one) ||
		    diff_filespec_is_binary(options->repo, p->two)) {
			git_SHA1_Update(&ctx, oid_to_hex(&p->one->oid),
					GIT_SHA1_HEXSZ);
			git_SHA1_Update(&ctx, oid_to_hex(&p->two->oid),
					GIT_SHA1_HEXSZ);
			continue;
		}

		xpp.flags = 0;
		xecfg.ctxlen = 3;
		xecfg.flags = 0;
		if (xdi_diff_outf(&mf1, &mf2, discard_hunk_line,
				  patch_id_consume, &data, &xpp, &xecfg))
			return error("unable to generate patch-id diff for %s",
				     p->one->path);

		if (stable)
			flush_one_hunk(oid, &ctx);
	}

	if (!stable)
		git_SHA1_Final(oid->hash, &ctx);

	return 0;
}

int diff_flush_patch_id(struct diff_options *options, struct object_id *oid, int diff_header_only, int stable)
{
	struct diff_queue_struct *q = &diff_queued_diff;
	int i;
	int result = diff_get_patch_id(options, oid, diff_header_only, stable);

	for (i = 0; i < q->nr; i++)
		diff_free_filepair(q->queue[i]);

	free(q->queue);
	DIFF_QUEUE_CLEAR(q);

	return result;
}

static int is_summary_empty(const struct diff_queue_struct *q)
{
	int i;

	for (i = 0; i < q->nr; i++) {
		const struct diff_filepair *p = q->queue[i];

		switch (p->status) {
		case DIFF_STATUS_DELETED:
		case DIFF_STATUS_ADDED:
		case DIFF_STATUS_COPIED:
		case DIFF_STATUS_RENAMED:
			return 0;
		default:
			if (p->score)
				return 0;
			if (p->one->mode && p->two->mode &&
			    p->one->mode != p->two->mode)
				return 0;
			break;
		}
	}
	return 1;
}

static const char rename_limit_warning[] =
N_("inexact rename detection was skipped due to too many files.");

static const char degrade_cc_to_c_warning[] =
N_("only found copies from modified paths due to too many files.");

static const char rename_limit_advice[] =
N_("you may want to set your %s variable to at least "
   "%d and retry the command.");

void diff_warn_rename_limit(const char *varname, int needed, int degraded_cc)
{
	fflush(stdout);
	if (degraded_cc)
		warning(_(degrade_cc_to_c_warning));
	else if (needed)
		warning(_(rename_limit_warning));
	else
		return;
	if (0 < needed)
		warning(_(rename_limit_advice), varname, needed);
}

static void diff_flush_patch_all_file_pairs(struct diff_options *o)
{
	int i;
	static struct emitted_diff_symbols esm = EMITTED_DIFF_SYMBOLS_INIT;
	struct diff_queue_struct *q = &diff_queued_diff;

	if (WSEH_NEW & WS_RULE_MASK)
		BUG("WS rules bit mask overlaps with diff symbol flags");

	if (o->color_moved)
		o->emitted_symbols = &esm;

	for (i = 0; i < q->nr; i++) {
		struct diff_filepair *p = q->queue[i];
		if (check_pair_status(p))
			diff_flush_patch(p, o);
	}

	if (o->emitted_symbols) {
		if (o->color_moved) {
			struct hashmap add_lines, del_lines;

			if (o->color_moved_ws_handling &
			    COLOR_MOVED_WS_ALLOW_INDENTATION_CHANGE)
				o->color_moved_ws_handling |= XDF_IGNORE_WHITESPACE;

			hashmap_init(&del_lines, moved_entry_cmp, o, 0);
			hashmap_init(&add_lines, moved_entry_cmp, o, 0);

			add_lines_to_move_detection(o, &add_lines, &del_lines);
			mark_color_as_moved(o, &add_lines, &del_lines);
			if (o->color_moved == COLOR_MOVED_ZEBRA_DIM)
				dim_moved_lines(o);

			hashmap_free(&add_lines, 1);
			hashmap_free(&del_lines, 1);
		}

		for (i = 0; i < esm.nr; i++)
			emit_diff_symbol_from_struct(o, &esm.buf[i]);

		for (i = 0; i < esm.nr; i++)
			free((void *)esm.buf[i].line);
		esm.nr = 0;

		o->emitted_symbols = NULL;
	}
}

void diff_flush(struct diff_options *options)
{
	struct diff_queue_struct *q = &diff_queued_diff;
	int i, output_format = options->output_format;
	int separator = 0;
	int dirstat_by_line = 0;

	/*
	 * Order: raw, stat, summary, patch
	 * or:    name/name-status/checkdiff (other bits clear)
	 */
	if (!q->nr)
		goto free_queue;

	if (output_format & (DIFF_FORMAT_RAW |
			     DIFF_FORMAT_NAME |
			     DIFF_FORMAT_NAME_STATUS |
			     DIFF_FORMAT_CHECKDIFF)) {
		for (i = 0; i < q->nr; i++) {
			struct diff_filepair *p = q->queue[i];
			if (check_pair_status(p))
				flush_one_pair(p, options);
		}
		separator++;
	}

	if (output_format & DIFF_FORMAT_DIRSTAT && options->flags.dirstat_by_line)
		dirstat_by_line = 1;

	if (output_format & (DIFF_FORMAT_DIFFSTAT|DIFF_FORMAT_SHORTSTAT|DIFF_FORMAT_NUMSTAT) ||
	    dirstat_by_line) {
		struct diffstat_t diffstat;

		memset(&diffstat, 0, sizeof(struct diffstat_t));
		for (i = 0; i < q->nr; i++) {
			struct diff_filepair *p = q->queue[i];
			if (check_pair_status(p))
				diff_flush_stat(p, options, &diffstat);
		}
		if (output_format & DIFF_FORMAT_NUMSTAT)
			show_numstat(&diffstat, options);
		if (output_format & DIFF_FORMAT_DIFFSTAT)
			show_stats(&diffstat, options);
		if (output_format & DIFF_FORMAT_SHORTSTAT)
			show_shortstats(&diffstat, options);
		if (output_format & DIFF_FORMAT_DIRSTAT && dirstat_by_line)
			show_dirstat_by_line(&diffstat, options);
		free_diffstat_info(&diffstat);
		separator++;
	}
	if ((output_format & DIFF_FORMAT_DIRSTAT) && !dirstat_by_line)
		show_dirstat(options);

	if (output_format & DIFF_FORMAT_SUMMARY && !is_summary_empty(q)) {
		for (i = 0; i < q->nr; i++) {
			diff_summary(options, q->queue[i]);
		}
		separator++;
	}

	if (output_format & DIFF_FORMAT_NO_OUTPUT &&
	    options->flags.exit_with_status &&
	    options->flags.diff_from_contents) {
		/*
		 * run diff_flush_patch for the exit status. setting
		 * options->file to /dev/null should be safe, because we
		 * aren't supposed to produce any output anyway.
		 */
		if (options->close_file)
			fclose(options->file);
		options->file = xfopen("/dev/null", "w");
		options->close_file = 1;
		options->color_moved = 0;
		for (i = 0; i < q->nr; i++) {
			struct diff_filepair *p = q->queue[i];
			if (check_pair_status(p))
				diff_flush_patch(p, options);
			if (options->found_changes)
				break;
		}
	}

	if (output_format & DIFF_FORMAT_PATCH) {
		if (separator) {
			emit_diff_symbol(options, DIFF_SYMBOL_SEPARATOR, NULL, 0, 0);
			if (options->stat_sep)
				/* attach patch instead of inline */
				emit_diff_symbol(options, DIFF_SYMBOL_STAT_SEP,
						 NULL, 0, 0);
		}

		diff_flush_patch_all_file_pairs(options);
	}

	if (output_format & DIFF_FORMAT_CALLBACK)
		options->format_callback(q, options, options->format_callback_data);

	for (i = 0; i < q->nr; i++)
		diff_free_filepair(q->queue[i]);
free_queue:
	free(q->queue);
	DIFF_QUEUE_CLEAR(q);
	if (options->close_file)
		fclose(options->file);

	/*
	 * Report the content-level differences with HAS_CHANGES;
	 * diff_addremove/diff_change does not set the bit when
	 * DIFF_FROM_CONTENTS is in effect (e.g. with -w).
	 */
	if (options->flags.diff_from_contents) {
		if (options->found_changes)
			options->flags.has_changes = 1;
		else
			options->flags.has_changes = 0;
	}
}

static int match_filter(const struct diff_options *options, const struct diff_filepair *p)
{
	return (((p->status == DIFF_STATUS_MODIFIED) &&
		 ((p->score &&
		   filter_bit_tst(DIFF_STATUS_FILTER_BROKEN, options)) ||
		  (!p->score &&
		   filter_bit_tst(DIFF_STATUS_MODIFIED, options)))) ||
		((p->status != DIFF_STATUS_MODIFIED) &&
		 filter_bit_tst(p->status, options)));
}

static void diffcore_apply_filter(struct diff_options *options)
{
	int i;
	struct diff_queue_struct *q = &diff_queued_diff;
	struct diff_queue_struct outq;

	DIFF_QUEUE_CLEAR(&outq);

	if (!options->filter)
		return;

	if (filter_bit_tst(DIFF_STATUS_FILTER_AON, options)) {
		int found;
		for (i = found = 0; !found && i < q->nr; i++) {
			if (match_filter(options, q->queue[i]))
				found++;
		}
		if (found)
			return;

		/* otherwise we will clear the whole queue
		 * by copying the empty outq at the end of this
		 * function, but first clear the current entries
		 * in the queue.
		 */
		for (i = 0; i < q->nr; i++)
			diff_free_filepair(q->queue[i]);
	}
	else {
		/* Only the matching ones */
		for (i = 0; i < q->nr; i++) {
			struct diff_filepair *p = q->queue[i];
			if (match_filter(options, p))
				diff_q(&outq, p);
			else
				diff_free_filepair(p);
		}
	}
	free(q->queue);
	*q = outq;
}

/* Check whether two filespecs with the same mode and size are identical */
static int diff_filespec_is_identical(struct repository *r,
				      struct diff_filespec *one,
				      struct diff_filespec *two)
{
	if (S_ISGITLINK(one->mode))
		return 0;
	if (diff_populate_filespec(r, one, 0))
		return 0;
	if (diff_populate_filespec(r, two, 0))
		return 0;
	return !memcmp(one->data, two->data, one->size);
}

static int diff_filespec_check_stat_unmatch(struct repository *r,
					    struct diff_filepair *p)
{
	if (p->done_skip_stat_unmatch)
		return p->skip_stat_unmatch_result;

	p->done_skip_stat_unmatch = 1;
	p->skip_stat_unmatch_result = 0;
	/*
	 * 1. Entries that come from stat info dirtiness
	 *    always have both sides (iow, not create/delete),
	 *    one side of the object name is unknown, with
	 *    the same mode and size.  Keep the ones that
	 *    do not match these criteria.  They have real
	 *    differences.
	 *
	 * 2. At this point, the file is known to be modified,
	 *    with the same mode and size, and the object
	 *    name of one side is unknown.  Need to inspect
	 *    the identical contents.
	 */
	if (!DIFF_FILE_VALID(p->one) || /* (1) */
	    !DIFF_FILE_VALID(p->two) ||
	    (p->one->oid_valid && p->two->oid_valid) ||
	    (p->one->mode != p->two->mode) ||
	    diff_populate_filespec(r, p->one, CHECK_SIZE_ONLY) ||
	    diff_populate_filespec(r, p->two, CHECK_SIZE_ONLY) ||
	    (p->one->size != p->two->size) ||
	    !diff_filespec_is_identical(r, p->one, p->two)) /* (2) */
		p->skip_stat_unmatch_result = 1;
	return p->skip_stat_unmatch_result;
}

static void diffcore_skip_stat_unmatch(struct diff_options *diffopt)
{
	int i;
	struct diff_queue_struct *q = &diff_queued_diff;
	struct diff_queue_struct outq;
	DIFF_QUEUE_CLEAR(&outq);

	for (i = 0; i < q->nr; i++) {
		struct diff_filepair *p = q->queue[i];

		if (diff_filespec_check_stat_unmatch(diffopt->repo, p))
			diff_q(&outq, p);
		else {
			/*
			 * The caller can subtract 1 from skip_stat_unmatch
			 * to determine how many paths were dirty only
			 * due to stat info mismatch.
			 */
			if (!diffopt->flags.no_index)
				diffopt->skip_stat_unmatch++;
			diff_free_filepair(p);
		}
	}
	free(q->queue);
	*q = outq;
}

static int diffnamecmp(const void *a_, const void *b_)
{
	const struct diff_filepair *a = *((const struct diff_filepair **)a_);
	const struct diff_filepair *b = *((const struct diff_filepair **)b_);
	const char *name_a, *name_b;

	name_a = a->one ? a->one->path : a->two->path;
	name_b = b->one ? b->one->path : b->two->path;
	return strcmp(name_a, name_b);
}

void diffcore_fix_diff_index(void)
{
	struct diff_queue_struct *q = &diff_queued_diff;
	QSORT(q->queue, q->nr, diffnamecmp);
}

static void add_if_missing(struct repository *r,
			   struct oid_array *to_fetch,
			   const struct diff_filespec *filespec)
{
	if (filespec && filespec->oid_valid &&
	    oid_object_info_extended(r, &filespec->oid, NULL,
				     OBJECT_INFO_FOR_PREFETCH))
		oid_array_append(to_fetch, &filespec->oid);
}

void diffcore_std(struct diff_options *options)
{
<<<<<<< HEAD
	if (options->repo == the_repository &&
	    repository_format_partial_clone) {
=======
	if (options->repo == the_repository && has_promisor_remote()) {
>>>>>>> 7b6e1b04
		/*
		 * Prefetch the diff pairs that are about to be flushed.
		 */
		int i;
		struct diff_queue_struct *q = &diff_queued_diff;
		struct oid_array to_fetch = OID_ARRAY_INIT;

		for (i = 0; i < q->nr; i++) {
			struct diff_filepair *p = q->queue[i];
			add_if_missing(options->repo, &to_fetch, p->one);
			add_if_missing(options->repo, &to_fetch, p->two);
		}
		if (to_fetch.nr)
			/*
			 * NEEDSWORK: Consider deduplicating the OIDs sent.
			 */
<<<<<<< HEAD
			fetch_objects(repository_format_partial_clone,
				      to_fetch.oid, to_fetch.nr);
=======
			promisor_remote_get_direct(to_fetch.oid, to_fetch.nr);
>>>>>>> 7b6e1b04
		oid_array_clear(&to_fetch);
	}

	/* NOTE please keep the following in sync with diff_tree_combined() */
	if (options->skip_stat_unmatch)
		diffcore_skip_stat_unmatch(options);
	if (!options->found_follow) {
		/* See try_to_follow_renames() in tree-diff.c */
		if (options->break_opt != -1)
			diffcore_break(options->repo,
				       options->break_opt);
		if (options->detect_rename)
			diffcore_rename(options);
		if (options->break_opt != -1)
			diffcore_merge_broken();
	}
	if (options->pickaxe_opts & DIFF_PICKAXE_KINDS_MASK)
		diffcore_pickaxe(options);
	if (options->orderfile)
		diffcore_order(options->orderfile);
	if (!options->found_follow)
		/* See try_to_follow_renames() in tree-diff.c */
		diff_resolve_rename_copy();
	diffcore_apply_filter(options);

	if (diff_queued_diff.nr && !options->flags.diff_from_contents)
		options->flags.has_changes = 1;
	else
		options->flags.has_changes = 0;

	options->found_follow = 0;
}

int diff_result_code(struct diff_options *opt, int status)
{
	int result = 0;

	diff_warn_rename_limit("diff.renameLimit",
			       opt->needed_rename_limit,
			       opt->degraded_cc_to_c);
	if (!opt->flags.exit_with_status &&
	    !(opt->output_format & DIFF_FORMAT_CHECKDIFF))
		return status;
	if (opt->flags.exit_with_status &&
	    opt->flags.has_changes)
		result |= 01;
	if ((opt->output_format & DIFF_FORMAT_CHECKDIFF) &&
	    opt->flags.check_failed)
		result |= 02;
	return result;
}

int diff_can_quit_early(struct diff_options *opt)
{
	return (opt->flags.quick &&
		!opt->filter &&
		opt->flags.has_changes);
}

/*
 * Shall changes to this submodule be ignored?
 *
 * Submodule changes can be configured to be ignored separately for each path,
 * but that configuration can be overridden from the command line.
 */
static int is_submodule_ignored(const char *path, struct diff_options *options)
{
	int ignored = 0;
	struct diff_flags orig_flags = options->flags;
	if (!options->flags.override_submodule_config)
		set_diffopt_flags_from_submodule_config(options, path);
	if (options->flags.ignore_submodules)
		ignored = 1;
	options->flags = orig_flags;
	return ignored;
}

void diff_addremove(struct diff_options *options,
		    int addremove, unsigned mode,
		    const struct object_id *oid,
		    int oid_valid,
		    const char *concatpath, unsigned dirty_submodule)
{
	struct diff_filespec *one, *two;

	if (S_ISGITLINK(mode) && is_submodule_ignored(concatpath, options))
		return;

	/* This may look odd, but it is a preparation for
	 * feeding "there are unchanged files which should
	 * not produce diffs, but when you are doing copy
	 * detection you would need them, so here they are"
	 * entries to the diff-core.  They will be prefixed
	 * with something like '=' or '*' (I haven't decided
	 * which but should not make any difference).
	 * Feeding the same new and old to diff_change()
	 * also has the same effect.
	 * Before the final output happens, they are pruned after
	 * merged into rename/copy pairs as appropriate.
	 */
	if (options->flags.reverse_diff)
		addremove = (addremove == '+' ? '-' :
			     addremove == '-' ? '+' : addremove);

	if (options->prefix &&
	    strncmp(concatpath, options->prefix, options->prefix_length))
		return;

	one = alloc_filespec(concatpath);
	two = alloc_filespec(concatpath);

	if (addremove != '+')
		fill_filespec(one, oid, oid_valid, mode);
	if (addremove != '-') {
		fill_filespec(two, oid, oid_valid, mode);
		two->dirty_submodule = dirty_submodule;
	}

	diff_queue(&diff_queued_diff, one, two);
	if (!options->flags.diff_from_contents)
		options->flags.has_changes = 1;
}

void diff_change(struct diff_options *options,
		 unsigned old_mode, unsigned new_mode,
		 const struct object_id *old_oid,
		 const struct object_id *new_oid,
		 int old_oid_valid, int new_oid_valid,
		 const char *concatpath,
		 unsigned old_dirty_submodule, unsigned new_dirty_submodule)
{
	struct diff_filespec *one, *two;
	struct diff_filepair *p;

	if (S_ISGITLINK(old_mode) && S_ISGITLINK(new_mode) &&
	    is_submodule_ignored(concatpath, options))
		return;

	if (options->flags.reverse_diff) {
		SWAP(old_mode, new_mode);
		SWAP(old_oid, new_oid);
		SWAP(old_oid_valid, new_oid_valid);
		SWAP(old_dirty_submodule, new_dirty_submodule);
	}

	if (options->prefix &&
	    strncmp(concatpath, options->prefix, options->prefix_length))
		return;

	one = alloc_filespec(concatpath);
	two = alloc_filespec(concatpath);
	fill_filespec(one, old_oid, old_oid_valid, old_mode);
	fill_filespec(two, new_oid, new_oid_valid, new_mode);
	one->dirty_submodule = old_dirty_submodule;
	two->dirty_submodule = new_dirty_submodule;
	p = diff_queue(&diff_queued_diff, one, two);

	if (options->flags.diff_from_contents)
		return;

	if (options->flags.quick && options->skip_stat_unmatch &&
	    !diff_filespec_check_stat_unmatch(options->repo, p))
		return;

	options->flags.has_changes = 1;
}

struct diff_filepair *diff_unmerge(struct diff_options *options, const char *path)
{
	struct diff_filepair *pair;
	struct diff_filespec *one, *two;

	if (options->prefix &&
	    strncmp(path, options->prefix, options->prefix_length))
		return NULL;

	one = alloc_filespec(path);
	two = alloc_filespec(path);
	pair = diff_queue(&diff_queued_diff, one, two);
	pair->is_unmerged = 1;
	return pair;
}

static char *run_textconv(struct repository *r,
			  const char *pgm,
			  struct diff_filespec *spec,
			  size_t *outsize)
{
	struct diff_tempfile *temp;
	const char *argv[3];
	const char **arg = argv;
	struct child_process child = CHILD_PROCESS_INIT;
	struct strbuf buf = STRBUF_INIT;
	int err = 0;

	temp = prepare_temp_file(r, spec->path, spec);
	*arg++ = pgm;
	*arg++ = temp->name;
	*arg = NULL;

	child.use_shell = 1;
	child.argv = argv;
	child.out = -1;
	if (start_command(&child)) {
		remove_tempfile();
		return NULL;
	}

	if (strbuf_read(&buf, child.out, 0) < 0)
		err = error("error reading from textconv command '%s'", pgm);
	close(child.out);

	if (finish_command(&child) || err) {
		strbuf_release(&buf);
		remove_tempfile();
		return NULL;
	}
	remove_tempfile();

	return strbuf_detach(&buf, outsize);
}

size_t fill_textconv(struct repository *r,
		     struct userdiff_driver *driver,
		     struct diff_filespec *df,
		     char **outbuf)
{
	size_t size;

	if (!driver) {
		if (!DIFF_FILE_VALID(df)) {
			*outbuf = "";
			return 0;
		}
		if (diff_populate_filespec(r, df, 0))
			die("unable to read files to diff");
		*outbuf = df->data;
		return df->size;
	}

	if (!driver->textconv)
		BUG("fill_textconv called with non-textconv driver");

	if (driver->textconv_cache && df->oid_valid) {
		*outbuf = notes_cache_get(driver->textconv_cache,
					  &df->oid,
					  &size);
		if (*outbuf)
			return size;
	}

	*outbuf = run_textconv(r, driver->textconv, df, &size);
	if (!*outbuf)
		die("unable to read files to diff");

	if (driver->textconv_cache && df->oid_valid) {
		/* ignore errors, as we might be in a readonly repository */
		notes_cache_put(driver->textconv_cache, &df->oid, *outbuf,
				size);
		/*
		 * we could save up changes and flush them all at the end,
		 * but we would need an extra call after all diffing is done.
		 * Since generating a cache entry is the slow path anyway,
		 * this extra overhead probably isn't a big deal.
		 */
		notes_cache_write(driver->textconv_cache);
	}

	return size;
}

int textconv_object(struct repository *r,
		    const char *path,
		    unsigned mode,
		    const struct object_id *oid,
		    int oid_valid,
		    char **buf,
		    unsigned long *buf_size)
{
	struct diff_filespec *df;
	struct userdiff_driver *textconv;

	df = alloc_filespec(path);
	fill_filespec(df, oid, oid_valid, mode);
	textconv = get_textconv(r, df);
	if (!textconv) {
		free_filespec(df);
		return 0;
	}

	*buf_size = fill_textconv(r, textconv, df, buf);
	free_filespec(df);
	return 1;
}

void setup_diff_pager(struct diff_options *opt)
{
	/*
	 * If the user asked for our exit code, then either they want --quiet
	 * or --exit-code. We should definitely not bother with a pager in the
	 * former case, as we will generate no output. Since we still properly
	 * report our exit code even when a pager is run, we _could_ run a
	 * pager with --exit-code. But since we have not done so historically,
	 * and because it is easy to find people oneline advising "git diff
	 * --exit-code" in hooks and other scripts, we do not do so.
	 */
	if (!opt->flags.exit_with_status &&
	    check_pager_config("diff") != 0)
		setup_pager();
}<|MERGE_RESOLUTION|>--- conflicted
+++ resolved
@@ -25,11 +25,7 @@
 #include "packfile.h"
 #include "parse-options.h"
 #include "help.h"
-<<<<<<< HEAD
-#include "fetch-object.h"
-=======
 #include "promisor-remote.h"
->>>>>>> 7b6e1b04
 
 #ifdef NO_FAST_WORKING_DIRECTORY
 #define FAST_WORKING_DIRECTORY 0
@@ -6516,12 +6512,7 @@
 
 void diffcore_std(struct diff_options *options)
 {
-<<<<<<< HEAD
-	if (options->repo == the_repository &&
-	    repository_format_partial_clone) {
-=======
 	if (options->repo == the_repository && has_promisor_remote()) {
->>>>>>> 7b6e1b04
 		/*
 		 * Prefetch the diff pairs that are about to be flushed.
 		 */
@@ -6538,12 +6529,7 @@
 			/*
 			 * NEEDSWORK: Consider deduplicating the OIDs sent.
 			 */
-<<<<<<< HEAD
-			fetch_objects(repository_format_partial_clone,
-				      to_fetch.oid, to_fetch.nr);
-=======
 			promisor_remote_get_direct(to_fetch.oid, to_fetch.nr);
->>>>>>> 7b6e1b04
 		oid_array_clear(&to_fetch);
 	}
 
