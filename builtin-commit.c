/*
 * Builtin "git commit"
 *
 * Copyright (c) 2007 Kristian Høgsberg <krh@redhat.com>
 * Based on git-commit.sh by Junio C Hamano and Linus Torvalds
 */

#include "cache.h"
#include "cache-tree.h"
#include "color.h"
#include "dir.h"
#include "builtin.h"
#include "diff.h"
#include "diffcore.h"
#include "commit.h"
#include "revision.h"
#include "wt-status.h"
#include "run-command.h"
#include "refs.h"
#include "log-tree.h"
#include "strbuf.h"
#include "utf8.h"
#include "parse-options.h"
#include "string-list.h"
#include "rerere.h"
#include "unpack-trees.h"

static const char * const builtin_commit_usage[] = {
	"git commit [options] [--] <filepattern>...",
	NULL
};

static const char * const builtin_status_usage[] = {
	"git status [options] [--] <filepattern>...",
	NULL
};

static unsigned char head_sha1[20], merge_head_sha1[20];
static char *use_message_buffer;
static const char commit_editmsg[] = "COMMIT_EDITMSG";
static struct lock_file index_lock; /* real index */
static struct lock_file false_lock; /* used only for partial commits */
static enum {
	COMMIT_AS_IS = 1,
	COMMIT_NORMAL,
	COMMIT_PARTIAL,
} commit_style;

static const char *logfile, *force_author;
static const char *template_file;
static char *edit_message, *use_message;
static char *author_name, *author_email, *author_date;
static int all, edit_flag, also, interactive, only, amend, signoff;
static int quiet, verbose, no_verify, allow_empty;
static char *untracked_files_arg;
/*
 * The default commit message cleanup mode will remove the lines
 * beginning with # (shell comments) and leading and trailing
 * whitespaces (empty lines or containing only whitespaces)
 * if editor is used, and only the whitespaces if the message
 * is specified explicitly.
 */
static enum {
	CLEANUP_SPACE,
	CLEANUP_NONE,
	CLEANUP_ALL,
} cleanup_mode;
static char *cleanup_arg;

static int use_editor = 1, initial_commit, in_merge;
static const char *only_include_assumed;
static struct strbuf message;

static int opt_parse_m(const struct option *opt, const char *arg, int unset)
{
	struct strbuf *buf = opt->value;
	if (unset)
		strbuf_setlen(buf, 0);
	else {
		strbuf_addstr(buf, arg);
		strbuf_addstr(buf, "\n\n");
	}
	return 0;
}

static struct option builtin_commit_options[] = {
	OPT__QUIET(&quiet),
	OPT__VERBOSE(&verbose),
	OPT_GROUP("Commit message options"),

	OPT_STRING('F', "file", &logfile, "FILE", "read log from file"),
	OPT_STRING(0, "author", &force_author, "AUTHOR", "override author for commit"),
	OPT_CALLBACK('m', "message", &message, "MESSAGE", "specify commit message", opt_parse_m),
	OPT_STRING('c', "reedit-message", &edit_message, "COMMIT", "reuse and edit message from specified commit "),
	OPT_STRING('C', "reuse-message", &use_message, "COMMIT", "reuse message from specified commit"),
	OPT_BOOLEAN('s', "signoff", &signoff, "add Signed-off-by:"),
	OPT_STRING('t', "template", &template_file, "FILE", "use specified template file"),
	OPT_BOOLEAN('e', "edit", &edit_flag, "force edit of commit"),

	OPT_GROUP("Commit contents options"),
	OPT_BOOLEAN('a', "all", &all, "commit all changed files"),
	OPT_BOOLEAN('i', "include", &also, "add specified files to index for commit"),
	OPT_BOOLEAN(0, "interactive", &interactive, "interactively add files"),
	OPT_BOOLEAN('o', "only", &only, "commit only specified files"),
	OPT_BOOLEAN('n', "no-verify", &no_verify, "bypass pre-commit hook"),
	OPT_BOOLEAN(0, "amend", &amend, "amend previous commit"),
	{ OPTION_STRING, 'u', "untracked-files", &untracked_files_arg, "mode", "show untracked files, optional modes: all, normal, no. (Default: all)", PARSE_OPT_OPTARG, NULL, (intptr_t)"all" },
	OPT_BOOLEAN(0, "allow-empty", &allow_empty, "ok to record an empty change"),
	OPT_STRING(0, "cleanup", &cleanup_arg, "default", "how to strip spaces and #comments from message"),

	OPT_END()
};

static void rollback_index_files(void)
{
	switch (commit_style) {
	case COMMIT_AS_IS:
		break; /* nothing to do */
	case COMMIT_NORMAL:
		rollback_lock_file(&index_lock);
		break;
	case COMMIT_PARTIAL:
		rollback_lock_file(&index_lock);
		rollback_lock_file(&false_lock);
		break;
	}
}

static int commit_index_files(void)
{
	int err = 0;

	switch (commit_style) {
	case COMMIT_AS_IS:
		break; /* nothing to do */
	case COMMIT_NORMAL:
		err = commit_lock_file(&index_lock);
		break;
	case COMMIT_PARTIAL:
		err = commit_lock_file(&index_lock);
		rollback_lock_file(&false_lock);
		break;
	}

	return err;
}

/*
 * Take a union of paths in the index and the named tree (typically, "HEAD"),
 * and return the paths that match the given pattern in list.
 */
static int list_paths(struct string_list *list, const char *with_tree,
		      const char *prefix, const char **pattern)
{
	int i;
	char *m;

	for (i = 0; pattern[i]; i++)
		;
	m = xcalloc(1, i);

	if (with_tree)
		overlay_tree_on_cache(with_tree, prefix);

	for (i = 0; i < active_nr; i++) {
		struct cache_entry *ce = active_cache[i];
		if (ce->ce_flags & CE_UPDATE)
			continue;
		if (!pathspec_match(pattern, m, ce->name, 0))
			continue;
		string_list_insert(ce->name, list);
	}

	return report_path_error(m, pattern, prefix ? strlen(prefix) : 0);
}

static void add_remove_files(struct string_list *list)
{
	int i;
	for (i = 0; i < list->nr; i++) {
		struct stat st;
		struct string_list_item *p = &(list->items[i]);

		if (!lstat(p->string, &st)) {
			if (add_to_cache(p->string, &st, 0))
				die("updating files failed");
		} else
			remove_file_from_cache(p->string);
	}
}

static void create_base_index(void)
{
	struct tree *tree;
	struct unpack_trees_options opts;
	struct tree_desc t;

	if (initial_commit) {
		discard_cache();
		return;
	}

	memset(&opts, 0, sizeof(opts));
	opts.head_idx = 1;
	opts.index_only = 1;
	opts.merge = 1;
	opts.src_index = &the_index;
	opts.dst_index = &the_index;

	opts.fn = oneway_merge;
	tree = parse_tree_indirect(head_sha1);
	if (!tree)
		die("failed to unpack HEAD tree object");
	parse_tree(tree);
	init_tree_desc(&t, tree->buffer, tree->size);
	if (unpack_trees(1, &t, &opts))
		exit(128); /* We've already reported the error, finish dying */
}

static char *prepare_index(int argc, const char **argv, const char *prefix)
{
	int fd;
	struct string_list partial;
	const char **pathspec = NULL;

	if (interactive) {
		interactive_add(argc, argv, prefix);
		if (read_cache() < 0)
			die("index file corrupt");
		commit_style = COMMIT_AS_IS;
		return get_index_file();
	}

	if (read_cache() < 0)
		die("index file corrupt");

	if (*argv)
		pathspec = get_pathspec(prefix, argv);

	/*
	 * Non partial, non as-is commit.
	 *
	 * (1) get the real index;
	 * (2) update the_index as necessary;
	 * (3) write the_index out to the real index (still locked);
	 * (4) return the name of the locked index file.
	 *
	 * The caller should run hooks on the locked real index, and
	 * (A) if all goes well, commit the real index;
	 * (B) on failure, rollback the real index.
	 */
	if (all || (also && pathspec && *pathspec)) {
		int fd = hold_locked_index(&index_lock, 1);
		add_files_to_cache(also ? prefix : NULL, pathspec, 0);
		refresh_cache(REFRESH_QUIET);
		if (write_cache(fd, active_cache, active_nr) ||
		    close_lock_file(&index_lock))
			die("unable to write new_index file");
		commit_style = COMMIT_NORMAL;
		return index_lock.filename;
	}

	/*
	 * As-is commit.
	 *
	 * (1) return the name of the real index file.
	 *
	 * The caller should run hooks on the real index, and run
	 * hooks on the real index, and create commit from the_index.
	 * We still need to refresh the index here.
	 */
	if (!pathspec || !*pathspec) {
		fd = hold_locked_index(&index_lock, 1);
		refresh_cache(REFRESH_QUIET);
		if (write_cache(fd, active_cache, active_nr) ||
		    commit_locked_index(&index_lock))
			die("unable to write new_index file");
		commit_style = COMMIT_AS_IS;
		return get_index_file();
	}

	/*
	 * A partial commit.
	 *
	 * (0) find the set of affected paths;
	 * (1) get lock on the real index file;
	 * (2) update the_index with the given paths;
	 * (3) write the_index out to the real index (still locked);
	 * (4) get lock on the false index file;
	 * (5) reset the_index from HEAD;
	 * (6) update the_index the same way as (2);
	 * (7) write the_index out to the false index file;
	 * (8) return the name of the false index file (still locked);
	 *
	 * The caller should run hooks on the locked false index, and
	 * create commit from it.  Then
	 * (A) if all goes well, commit the real index;
	 * (B) on failure, rollback the real index;
	 * In either case, rollback the false index.
	 */
	commit_style = COMMIT_PARTIAL;

	if (file_exists(git_path("MERGE_HEAD")))
		die("cannot do a partial commit during a merge.");

	memset(&partial, 0, sizeof(partial));
	partial.strdup_strings = 1;
	if (list_paths(&partial, initial_commit ? NULL : "HEAD", prefix, pathspec))
		exit(1);

	discard_cache();
	if (read_cache() < 0)
		die("cannot read the index");

	fd = hold_locked_index(&index_lock, 1);
	add_remove_files(&partial);
	refresh_cache(REFRESH_QUIET);
	if (write_cache(fd, active_cache, active_nr) ||
	    close_lock_file(&index_lock))
		die("unable to write new_index file");

	fd = hold_lock_file_for_update(&false_lock,
				       git_path("next-index-%"PRIuMAX, (uintmax_t) getpid()), 1);

	create_base_index();
	add_remove_files(&partial);
	refresh_cache(REFRESH_QUIET);

	if (write_cache(fd, active_cache, active_nr) ||
	    close_lock_file(&false_lock))
		die("unable to write temporary index file");

	discard_cache();
	read_cache_from(false_lock.filename);

	return false_lock.filename;
}

static int run_status(FILE *fp, const char *index_file, const char *prefix, int nowarn)
{
	struct wt_status s;

	wt_status_prepare(&s);
	if (wt_status_relative_paths)
		s.prefix = prefix;

	if (amend) {
		s.amend = 1;
		s.reference = "HEAD^1";
	}
	s.verbose = verbose;
	s.untracked = (show_untracked_files == SHOW_ALL_UNTRACKED_FILES);
	s.index_file = index_file;
	s.fp = fp;
	s.nowarn = nowarn;

	wt_status_print(&s);

	return s.commitable;
}

static int run_hook(const char *index_file, const char *name, ...)
{
	struct child_process hook;
	const char *argv[10], *env[2];
	char index[PATH_MAX];
	va_list args;
	int i;

	va_start(args, name);
	argv[0] = git_path("hooks/%s", name);
	i = 0;
	do {
		if (++i >= ARRAY_SIZE(argv))
			die ("run_hook(): too many arguments");
		argv[i] = va_arg(args, const char *);
	} while (argv[i]);
	va_end(args);

	snprintf(index, sizeof(index), "GIT_INDEX_FILE=%s", index_file);
	env[0] = index;
	env[1] = NULL;

	if (access(argv[0], X_OK) < 0)
		return 0;

	memset(&hook, 0, sizeof(hook));
	hook.argv = argv;
	hook.no_stdin = 1;
	hook.stdout_to_stderr = 1;
	hook.env = env;

	return run_command(&hook);
}

static int is_a_merge(const unsigned char *sha1)
{
	struct commit *commit = lookup_commit(sha1);
	if (!commit || parse_commit(commit))
		die("could not parse HEAD commit");
	return !!(commit->parents && commit->parents->next);
}

static const char sign_off_header[] = "Signed-off-by: ";

static void determine_author_info(void)
{
	char *name, *email, *date;

	name = getenv("GIT_AUTHOR_NAME");
	email = getenv("GIT_AUTHOR_EMAIL");
	date = getenv("GIT_AUTHOR_DATE");

	if (use_message) {
		const char *a, *lb, *rb, *eol;

		a = strstr(use_message_buffer, "\nauthor ");
		if (!a)
			die("invalid commit: %s", use_message);

		lb = strstr(a + 8, " <");
		rb = strstr(a + 8, "> ");
		eol = strchr(a + 8, '\n');
		if (!lb || !rb || !eol)
			die("invalid commit: %s", use_message);

		name = xstrndup(a + 8, lb - (a + 8));
		email = xstrndup(lb + 2, rb - (lb + 2));
		date = xstrndup(rb + 2, eol - (rb + 2));
	}

	if (force_author) {
		const char *lb = strstr(force_author, " <");
		const char *rb = strchr(force_author, '>');

		if (!lb || !rb)
			die("malformed --author parameter");
		name = xstrndup(force_author, lb - force_author);
		email = xstrndup(lb + 2, rb - (lb + 2));
	}

	author_name = name;
	author_email = email;
	author_date = date;
}

static int prepare_to_commit(const char *index_file, const char *prefix)
{
	struct stat statbuf;
	int commitable, saved_color_setting;
	struct strbuf sb = STRBUF_INIT;
	char *buffer;
	FILE *fp;
	const char *hook_arg1 = NULL;
	const char *hook_arg2 = NULL;
	int ident_shown = 0;

	if (!no_verify && run_hook(index_file, "pre-commit", NULL))
		return 0;

	if (message.len) {
		strbuf_addbuf(&sb, &message);
		hook_arg1 = "message";
	} else if (logfile && !strcmp(logfile, "-")) {
		if (isatty(0))
			fprintf(stderr, "(reading log message from standard input)\n");
		if (strbuf_read(&sb, 0, 0) < 0)
			die("could not read log from standard input");
		hook_arg1 = "message";
	} else if (logfile) {
		if (strbuf_read_file(&sb, logfile, 0) < 0)
			die("could not read log file '%s': %s",
			    logfile, strerror(errno));
		hook_arg1 = "message";
	} else if (use_message) {
		buffer = strstr(use_message_buffer, "\n\n");
		if (!buffer || buffer[2] == '\0')
			die("commit has empty message");
		strbuf_add(&sb, buffer + 2, strlen(buffer + 2));
		hook_arg1 = "commit";
		hook_arg2 = use_message;
	} else if (!stat(git_path("MERGE_MSG"), &statbuf)) {
		if (strbuf_read_file(&sb, git_path("MERGE_MSG"), 0) < 0)
			die("could not read MERGE_MSG: %s", strerror(errno));
		hook_arg1 = "merge";
	} else if (!stat(git_path("SQUASH_MSG"), &statbuf)) {
		if (strbuf_read_file(&sb, git_path("SQUASH_MSG"), 0) < 0)
			die("could not read SQUASH_MSG: %s", strerror(errno));
		hook_arg1 = "squash";
	} else if (template_file && !stat(template_file, &statbuf)) {
		if (strbuf_read_file(&sb, template_file, 0) < 0)
			die("could not read %s: %s",
			    template_file, strerror(errno));
		hook_arg1 = "template";
	}

	/*
	 * This final case does not modify the template message,
	 * it just sets the argument to the prepare-commit-msg hook.
	 */
	else if (in_merge)
		hook_arg1 = "merge";

	fp = fopen(git_path(commit_editmsg), "w");
	if (fp == NULL)
		die("could not open %s: %s",
		    git_path(commit_editmsg), strerror(errno));

	if (cleanup_mode != CLEANUP_NONE)
		stripspace(&sb, 0);

	if (signoff) {
		struct strbuf sob = STRBUF_INIT;
		int i;

		strbuf_addstr(&sob, sign_off_header);
		strbuf_addstr(&sob, fmt_name(getenv("GIT_COMMITTER_NAME"),
					     getenv("GIT_COMMITTER_EMAIL")));
		strbuf_addch(&sob, '\n');
		for (i = sb.len - 1; i > 0 && sb.buf[i - 1] != '\n'; i--)
			; /* do nothing */
		if (prefixcmp(sb.buf + i, sob.buf)) {
			if (prefixcmp(sb.buf + i, sign_off_header))
				strbuf_addch(&sb, '\n');
			strbuf_addbuf(&sb, &sob);
		}
		strbuf_release(&sob);
	}

	if (fwrite(sb.buf, 1, sb.len, fp) < sb.len)
		die("could not write commit template: %s", strerror(errno));

	strbuf_release(&sb);

	determine_author_info();

	/* This checks if committer ident is explicitly given */
	git_committer_info(0);
	if (use_editor) {
		char *author_ident;
		const char *committer_ident;

		if (in_merge)
			fprintf(fp,
				"#\n"
				"# It looks like you may be committing a MERGE.\n"
				"# If this is not correct, please remove the file\n"
				"#	%s\n"
				"# and try again.\n"
				"#\n",
				git_path("MERGE_HEAD"));

		fprintf(fp,
			"\n"
			"# Please enter the commit message for your changes.");
		if (cleanup_mode == CLEANUP_ALL)
			fprintf(fp,
				" Lines starting\n"
				"# with '#' will be ignored, and an empty"
				" message aborts the commit.\n");
		else /* CLEANUP_SPACE, that is. */
			fprintf(fp,
				" Lines starting\n"
				"# with '#' will be kept; you may remove them"
				" yourself if you want to.\n"
				"# An empty message aborts the commit.\n");
		if (only_include_assumed)
			fprintf(fp, "# %s\n", only_include_assumed);

		author_ident = xstrdup(fmt_name(author_name, author_email));
		committer_ident = fmt_name(getenv("GIT_COMMITTER_NAME"),
					   getenv("GIT_COMMITTER_EMAIL"));
		if (strcmp(author_ident, committer_ident))
			fprintf(fp,
				"%s"
				"# Author:    %s\n",
				ident_shown++ ? "" : "#\n",
				author_ident);
		free(author_ident);

		if (!user_ident_explicitly_given)
			fprintf(fp,
				"%s"
				"# Committer: %s\n",
				ident_shown++ ? "" : "#\n",
				committer_ident);

		if (ident_shown)
			fprintf(fp, "#\n");

		saved_color_setting = wt_status_use_color;
		wt_status_use_color = 0;
		commitable = run_status(fp, index_file, prefix, 1);
		wt_status_use_color = saved_color_setting;
	} else {
		struct rev_info rev;
		unsigned char sha1[20];
		const char *parent = "HEAD";

		if (!active_nr && read_cache() < 0)
			die("Cannot read index");

		if (amend)
			parent = "HEAD^1";

		if (get_sha1(parent, sha1))
			commitable = !!active_nr;
		else {
			init_revisions(&rev, "");
			rev.abbrev = 0;
			setup_revisions(0, NULL, &rev, parent);
			DIFF_OPT_SET(&rev.diffopt, QUIET);
			DIFF_OPT_SET(&rev.diffopt, EXIT_WITH_STATUS);
			run_diff_index(&rev, 1 /* cached */);

			commitable = !!DIFF_OPT_TST(&rev.diffopt, HAS_CHANGES);
		}
	}

	fclose(fp);

	if (!commitable && !in_merge && !allow_empty &&
	    !(amend && is_a_merge(head_sha1))) {
		run_status(stdout, index_file, prefix, 0);
		unlink(commit_editmsg);
		return 0;
	}

	/*
	 * Re-read the index as pre-commit hook could have updated it,
	 * and write it out as a tree.  We must do this before we invoke
	 * the editor and after we invoke run_status above.
	 */
	discard_cache();
	read_cache_from(index_file);
	if (!active_cache_tree)
		active_cache_tree = cache_tree();
	if (cache_tree_update(active_cache_tree,
			      active_cache, active_nr, 0, 0) < 0) {
		error("Error building trees; the index is unmerged?");
		return 0;
	}

	if (run_hook(index_file, "prepare-commit-msg",
		     git_path(commit_editmsg), hook_arg1, hook_arg2, NULL))
		return 0;

	if (use_editor) {
		char index[PATH_MAX];
		const char *env[2] = { index, NULL };
		snprintf(index, sizeof(index), "GIT_INDEX_FILE=%s", index_file);
		if (launch_editor(git_path(commit_editmsg), NULL, env)) {
			fprintf(stderr,
			"Please supply the message using either -m or -F option.\n");
			exit(1);
		}
	}

	if (!no_verify &&
	    run_hook(index_file, "commit-msg", git_path(commit_editmsg), NULL)) {
		return 0;
	}

	return 1;
}

/*
 * Find out if the message in the strbuf contains only whitespace and
 * Signed-off-by lines.
 */
static int message_is_empty(struct strbuf *sb)
{
	struct strbuf tmpl = STRBUF_INIT;
	const char *nl;
	int eol, i, start = 0;

	if (cleanup_mode == CLEANUP_NONE && sb->len)
		return 0;

	/* See if the template is just a prefix of the message. */
	if (template_file && strbuf_read_file(&tmpl, template_file, 0) > 0) {
		stripspace(&tmpl, cleanup_mode == CLEANUP_ALL);
		if (start + tmpl.len <= sb->len &&
		    memcmp(tmpl.buf, sb->buf + start, tmpl.len) == 0)
			start += tmpl.len;
	}
	strbuf_release(&tmpl);

	/* Check if the rest is just whitespace and Signed-of-by's. */
	for (i = start; i < sb->len; i++) {
		nl = memchr(sb->buf + i, '\n', sb->len - i);
		if (nl)
			eol = nl - sb->buf;
		else
			eol = sb->len;

		if (strlen(sign_off_header) <= eol - i &&
		    !prefixcmp(sb->buf + i, sign_off_header)) {
			i = eol;
			continue;
		}
		while (i < eol)
			if (!isspace(sb->buf[i++]))
				return 0;
	}

	return 1;
}

static const char *find_author_by_nickname(const char *name)
{
	struct rev_info revs;
	struct commit *commit;
	struct strbuf buf = STRBUF_INIT;
	const char *av[20];
	int ac = 0;

	init_revisions(&revs, NULL);
	strbuf_addf(&buf, "--author=%s", name);
	av[++ac] = "--all";
	av[++ac] = "-i";
	av[++ac] = buf.buf;
	av[++ac] = NULL;
	setup_revisions(ac, av, &revs, NULL);
	prepare_revision_walk(&revs);
	commit = get_revision(&revs);
	if (commit) {
		strbuf_release(&buf);
		format_commit_message(commit, "%an <%ae>", &buf, DATE_NORMAL);
		return strbuf_detach(&buf, NULL);
	}
	die("No existing author found with '%s'", name);
}

static int parse_and_validate_options(int argc, const char *argv[],
				      const char * const usage[],
				      const char *prefix)
{
	int f = 0;

	argc = parse_options(argc, argv, builtin_commit_options, usage, 0);
	logfile = parse_options_fix_filename(prefix, logfile);
	template_file = parse_options_fix_filename(prefix, template_file);

	if (force_author && !strchr(force_author, '>'))
		force_author = find_author_by_nickname(force_author);

	if (logfile || message.len || use_message)
		use_editor = 0;
	if (edit_flag)
		use_editor = 1;
	if (!use_editor)
		setenv("GIT_EDITOR", ":", 1);

	if (get_sha1("HEAD", head_sha1))
		initial_commit = 1;

	if (!get_sha1("MERGE_HEAD", merge_head_sha1))
		in_merge = 1;

	/* Sanity check options */
	if (amend && initial_commit)
		die("You have nothing to amend.");
	if (amend && in_merge)
		die("You are in the middle of a merge -- cannot amend.");

	if (use_message)
		f++;
	if (edit_message)
		f++;
	if (logfile)
		f++;
	if (f > 1)
		die("Only one of -c/-C/-F can be used.");
	if (message.len && f > 0)
		die("Option -m cannot be combined with -c/-C/-F.");
	if (edit_message)
		use_message = edit_message;
	if (amend && !use_message)
		use_message = "HEAD";
	if (use_message) {
		unsigned char sha1[20];
		static char utf8[] = "UTF-8";
		const char *out_enc;
		char *enc, *end;
		struct commit *commit;

		if (get_sha1(use_message, sha1))
			die("could not lookup commit %s", use_message);
		commit = lookup_commit_reference(sha1);
		if (!commit || parse_commit(commit))
			die("could not parse commit %s", use_message);

		enc = strstr(commit->buffer, "\nencoding");
		if (enc) {
			end = strchr(enc + 10, '\n');
			enc = xstrndup(enc + 10, end - (enc + 10));
		} else {
			enc = utf8;
		}
		out_enc = git_commit_encoding ? git_commit_encoding : utf8;

		if (strcmp(out_enc, enc))
			use_message_buffer =
				reencode_string(commit->buffer, out_enc, enc);

		/*
		 * If we failed to reencode the buffer, just copy it
		 * byte for byte so the user can try to fix it up.
		 * This also handles the case where input and output
		 * encodings are identical.
		 */
		if (use_message_buffer == NULL)
			use_message_buffer = xstrdup(commit->buffer);
		if (enc != utf8)
			free(enc);
	}

	if (!!also + !!only + !!all + !!interactive > 1)
		die("Only one of --include/--only/--all/--interactive can be used.");
	if (argc == 0 && (also || (only && !amend)))
		die("No paths with --include/--only does not make sense.");
	if (argc == 0 && only && amend)
		only_include_assumed = "Clever... amending the last one with dirty index.";
	if (argc > 0 && !also && !only)
		only_include_assumed = "Explicit paths specified without -i nor -o; assuming --only paths...";
	if (!cleanup_arg || !strcmp(cleanup_arg, "default"))
		cleanup_mode = use_editor ? CLEANUP_ALL : CLEANUP_SPACE;
	else if (!strcmp(cleanup_arg, "verbatim"))
		cleanup_mode = CLEANUP_NONE;
	else if (!strcmp(cleanup_arg, "whitespace"))
		cleanup_mode = CLEANUP_SPACE;
	else if (!strcmp(cleanup_arg, "strip"))
		cleanup_mode = CLEANUP_ALL;
	else
		die("Invalid cleanup mode %s", cleanup_arg);

	if (!untracked_files_arg)
		; /* default already initialized */
	else if (!strcmp(untracked_files_arg, "no"))
		show_untracked_files = SHOW_NO_UNTRACKED_FILES;
	else if (!strcmp(untracked_files_arg, "normal"))
		show_untracked_files = SHOW_NORMAL_UNTRACKED_FILES;
	else if (!strcmp(untracked_files_arg, "all"))
		show_untracked_files = SHOW_ALL_UNTRACKED_FILES;
	else
		die("Invalid untracked files mode '%s'", untracked_files_arg);

	if (all && argc > 0)
		die("Paths with -a does not make sense.");
	else if (interactive && argc > 0)
		die("Paths with --interactive does not make sense.");

	return argc;
}

int cmd_status(int argc, const char **argv, const char *prefix)
{
	const char *index_file;
	int commitable;

	git_config(git_status_config, NULL);

	if (wt_status_use_color == -1)
		wt_status_use_color = git_use_color_default;

	argc = parse_and_validate_options(argc, argv, builtin_status_usage, prefix);

	index_file = prepare_index(argc, argv, prefix);

	commitable = run_status(stdout, index_file, prefix, 0);

	rollback_index_files();

	return commitable ? 0 : 1;
}

static void print_summary(const char *prefix, const unsigned char *sha1)
{
	struct rev_info rev;
	struct commit *commit;
	static const char *format = "format:%h: \"%s\"";
	unsigned char junk_sha1[20];
	const char *head = resolve_ref("HEAD", junk_sha1, 0, NULL);

	commit = lookup_commit(sha1);
	if (!commit)
		die("couldn't look up newly created commit");
	if (!commit || parse_commit(commit))
		die("could not parse newly created commit");

	init_revisions(&rev, prefix);
	setup_revisions(0, NULL, &rev, NULL);

	rev.abbrev = 0;
	rev.diff = 1;
	rev.diffopt.output_format =
		DIFF_FORMAT_SHORTSTAT | DIFF_FORMAT_SUMMARY;

	rev.verbose_header = 1;
	rev.show_root_diff = 1;
	get_commit_format(format, &rev);
	rev.always_show_header = 0;
	rev.diffopt.detect_rename = 1;
	rev.diffopt.rename_limit = 100;
	rev.diffopt.break_opt = 0;
	diff_setup_done(&rev.diffopt);

	printf("[%s%s]: created ",
		!prefixcmp(head, "refs/heads/") ?
			head + 11 :
			!strcmp(head, "HEAD") ?
				"detached HEAD" :
				head,
		initial_commit ? " (root-commit)" : "");

	if (!log_tree_commit(&rev, commit)) {
		struct strbuf buf = STRBUF_INIT;
		format_commit_message(commit, format + 7, &buf, DATE_NORMAL);
		printf("%s\n", buf.buf);
		strbuf_release(&buf);
	}
}

static int git_commit_config(const char *k, const char *v, void *cb)
{
	if (!strcmp(k, "commit.template"))
		return git_config_string(&template_file, k, v);

	return git_status_config(k, v, cb);
}

static const char commit_utf8_warn[] =
"Warning: commit message does not conform to UTF-8.\n"
"You may want to amend it after fixing the message, or set the config\n"
"variable i18n.commitencoding to the encoding your project uses.\n";

int cmd_commit(int argc, const char **argv, const char *prefix)
{
	struct strbuf sb = STRBUF_INIT;
	const char *index_file, *reflog_msg;
	char *nl, *p;
	unsigned char commit_sha1[20];
	struct ref_lock *ref_lock;
	struct commit_list *parents = NULL, **pptr = &parents;
	struct stat statbuf;
	int allow_fast_forward = 1;

	git_config(git_commit_config, NULL);

	argc = parse_and_validate_options(argc, argv, builtin_commit_usage, prefix);

	index_file = prepare_index(argc, argv, prefix);

	/* Set up everything for writing the commit object.  This includes
	   running hooks, writing the trees, and interacting with the user.  */
	if (!prepare_to_commit(index_file, prefix)) {
		rollback_index_files();
		return 1;
	}

	strbuf_init(&sb, 0);
	/* Determine parents */
	if (initial_commit) {
		reflog_msg = "commit (initial)";
	} else if (amend) {
		struct commit_list *c;
		struct commit *commit;

		reflog_msg = "commit (amend)";
		commit = lookup_commit(head_sha1);
		if (!commit || parse_commit(commit))
			die("could not parse HEAD commit");

		for (c = commit->parents; c; c = c->next)
			pptr = &commit_list_insert(c->item, pptr)->next;
	} else if (in_merge) {
		struct strbuf m = STRBUF_INIT;
		FILE *fp;

		reflog_msg = "commit (merge)";
		pptr = &commit_list_insert(lookup_commit(head_sha1), pptr)->next;
		fp = fopen(git_path("MERGE_HEAD"), "r");
		if (fp == NULL)
			die("could not open %s for reading: %s",
			    git_path("MERGE_HEAD"), strerror(errno));
		while (strbuf_getline(&m, fp, '\n') != EOF) {
			unsigned char sha1[20];
			if (get_sha1_hex(m.buf, sha1) < 0)
				die("Corrupt MERGE_HEAD file (%s)", m.buf);
			pptr = &commit_list_insert(lookup_commit(sha1), pptr)->next;
		}
		fclose(fp);
		strbuf_release(&m);
		if (!stat(git_path("MERGE_MODE"), &statbuf)) {
			if (strbuf_read_file(&sb, git_path("MERGE_MODE"), 0) < 0)
				die("could not read MERGE_MODE: %s",
						strerror(errno));
			if (!strcmp(sb.buf, "no-ff"))
				allow_fast_forward = 0;
		}
		if (allow_fast_forward)
			parents = reduce_heads(parents);
	} else {
		reflog_msg = "commit";
		pptr = &commit_list_insert(lookup_commit(head_sha1), pptr)->next;
	}

	/* Finally, get the commit message */
<<<<<<< HEAD
=======
	strbuf_reset(&sb);
>>>>>>> cf10f9fd
	if (strbuf_read_file(&sb, git_path(commit_editmsg), 0) < 0) {
		rollback_index_files();
		die("could not read commit message");
	}

	/* Truncate the message just before the diff, if any. */
	p = strstr(sb.buf, "\ndiff --git a/");
	if (p != NULL)
		strbuf_setlen(&sb, p - sb.buf + 1);

	if (cleanup_mode != CLEANUP_NONE)
		stripspace(&sb, cleanup_mode == CLEANUP_ALL);
	if (message_is_empty(&sb)) {
		rollback_index_files();
		fprintf(stderr, "Aborting commit due to empty commit message.\n");
		exit(1);
	}

	if (commit_tree(sb.buf, active_cache_tree->sha1, parents, commit_sha1,
			fmt_ident(author_name, author_email, author_date,
				IDENT_ERROR_ON_NO_NAME))) {
		rollback_index_files();
		die("failed to write commit object");
	}

	ref_lock = lock_any_ref_for_update("HEAD",
					   initial_commit ? NULL : head_sha1,
					   0);

	nl = strchr(sb.buf, '\n');
	if (nl)
		strbuf_setlen(&sb, nl + 1 - sb.buf);
	else
		strbuf_addch(&sb, '\n');
	strbuf_insert(&sb, 0, reflog_msg, strlen(reflog_msg));
	strbuf_insert(&sb, strlen(reflog_msg), ": ", 2);

	if (!ref_lock) {
		rollback_index_files();
		die("cannot lock HEAD ref");
	}
	if (write_ref_sha1(ref_lock, commit_sha1, sb.buf) < 0) {
		rollback_index_files();
		die("cannot update HEAD ref");
	}

	unlink(git_path("MERGE_HEAD"));
	unlink(git_path("MERGE_MSG"));
	unlink(git_path("MERGE_MODE"));
	unlink(git_path("SQUASH_MSG"));

	if (commit_index_files())
		die ("Repository has been updated, but unable to write\n"
		     "new_index file. Check that disk is not full or quota is\n"
		     "not exceeded, and then \"git reset HEAD\" to recover.");

	rerere();
	run_hook(get_index_file(), "post-commit", NULL);
	if (!quiet)
		print_summary(prefix, commit_sha1);

	return 0;
}<|MERGE_RESOLUTION|>--- conflicted
+++ resolved
@@ -959,7 +959,6 @@
 		return 1;
 	}
 
-	strbuf_init(&sb, 0);
 	/* Determine parents */
 	if (initial_commit) {
 		reflog_msg = "commit (initial)";
@@ -1007,10 +1006,7 @@
 	}
 
 	/* Finally, get the commit message */
-<<<<<<< HEAD
-=======
 	strbuf_reset(&sb);
->>>>>>> cf10f9fd
 	if (strbuf_read_file(&sb, git_path(commit_editmsg), 0) < 0) {
 		rollback_index_files();
 		die("could not read commit message");
