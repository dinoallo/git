#include "cache.h"
#include "config.h"
#include "tag.h"
#include "commit.h"
#include "tree.h"
#include "blob.h"
#include "tree-walk.h"
#include "refs.h"
#include "remote.h"
#include "dir.h"
#include "sha1-array.h"
#include "packfile.h"
#include "object-store.h"
#include "repository.h"
#include "midx.h"
#include "commit-reach.h"

static int get_oid_oneline(const char *, struct object_id *, struct commit_list *);

typedef int (*disambiguate_hint_fn)(const struct object_id *, void *);

struct disambiguate_state {
	int len; /* length of prefix in hex chars */
	char hex_pfx[GIT_MAX_HEXSZ + 1];
	struct object_id bin_pfx;

	disambiguate_hint_fn fn;
	void *cb_data;
	struct object_id candidate;
	unsigned candidate_exists:1;
	unsigned candidate_checked:1;
	unsigned candidate_ok:1;
	unsigned disambiguate_fn_used:1;
	unsigned ambiguous:1;
	unsigned always_call_fn:1;
};

static void update_candidates(struct disambiguate_state *ds, const struct object_id *current)
{
	if (ds->always_call_fn) {
		ds->ambiguous = ds->fn(current, ds->cb_data) ? 1 : 0;
		return;
	}
	if (!ds->candidate_exists) {
		/* this is the first candidate */
		oidcpy(&ds->candidate, current);
		ds->candidate_exists = 1;
		return;
	} else if (oideq(&ds->candidate, current)) {
		/* the same as what we already have seen */
		return;
	}

	if (!ds->fn) {
		/* cannot disambiguate between ds->candidate and current */
		ds->ambiguous = 1;
		return;
	}

	if (!ds->candidate_checked) {
		ds->candidate_ok = ds->fn(&ds->candidate, ds->cb_data);
		ds->disambiguate_fn_used = 1;
		ds->candidate_checked = 1;
	}

	if (!ds->candidate_ok) {
		/* discard the candidate; we know it does not satisfy fn */
		oidcpy(&ds->candidate, current);
		ds->candidate_checked = 0;
		return;
	}

	/* if we reach this point, we know ds->candidate satisfies fn */
	if (ds->fn(current, ds->cb_data)) {
		/*
		 * if both current and candidate satisfy fn, we cannot
		 * disambiguate.
		 */
		ds->candidate_ok = 0;
		ds->ambiguous = 1;
	}

	/* otherwise, current can be discarded and candidate is still good */
}

static int match_sha(unsigned, const unsigned char *, const unsigned char *);

static void find_short_object_filename(struct disambiguate_state *ds)
{
	struct object_directory *odb;

	for (odb = the_repository->objects->odb;
	     odb && !ds->ambiguous;
	     odb = odb->next) {
		int pos;
		struct oid_array *loose_objects;

		loose_objects = odb_loose_cache(odb, &ds->bin_pfx);
		pos = oid_array_lookup(loose_objects, &ds->bin_pfx);
		if (pos < 0)
			pos = -1 - pos;
		while (!ds->ambiguous && pos < loose_objects->nr) {
			const struct object_id *oid;
			oid = loose_objects->oid + pos;
			if (!match_sha(ds->len, ds->bin_pfx.hash, oid->hash))
				break;
			update_candidates(ds, oid);
			pos++;
		}
	}
}

static int match_sha(unsigned len, const unsigned char *a, const unsigned char *b)
{
	do {
		if (*a != *b)
			return 0;
		a++;
		b++;
		len -= 2;
	} while (len > 1);
	if (len)
		if ((*a ^ *b) & 0xf0)
			return 0;
	return 1;
}

static void unique_in_midx(struct multi_pack_index *m,
			   struct disambiguate_state *ds)
{
	uint32_t num, i, first = 0;
	const struct object_id *current = NULL;
	num = m->num_objects;

	if (!num)
		return;

	bsearch_midx(&ds->bin_pfx, m, &first);

	/*
	 * At this point, "first" is the location of the lowest object
	 * with an object name that could match "bin_pfx".  See if we have
	 * 0, 1 or more objects that actually match(es).
	 */
	for (i = first; i < num && !ds->ambiguous; i++) {
		struct object_id oid;
		current = nth_midxed_object_oid(&oid, m, i);
		if (!match_sha(ds->len, ds->bin_pfx.hash, current->hash))
			break;
		update_candidates(ds, current);
	}
}

static void unique_in_pack(struct packed_git *p,
			   struct disambiguate_state *ds)
{
	uint32_t num, i, first = 0;
	const struct object_id *current = NULL;

	if (open_pack_index(p) || !p->num_objects)
		return;

	num = p->num_objects;
	bsearch_pack(&ds->bin_pfx, p, &first);

	/*
	 * At this point, "first" is the location of the lowest object
	 * with an object name that could match "bin_pfx".  See if we have
	 * 0, 1 or more objects that actually match(es).
	 */
	for (i = first; i < num && !ds->ambiguous; i++) {
		struct object_id oid;
		current = nth_packed_object_oid(&oid, p, i);
		if (!match_sha(ds->len, ds->bin_pfx.hash, current->hash))
			break;
		update_candidates(ds, current);
	}
}

static void find_short_packed_object(struct disambiguate_state *ds)
{
	struct multi_pack_index *m;
	struct packed_git *p;

	for (m = get_multi_pack_index(the_repository); m && !ds->ambiguous;
	     m = m->next)
		unique_in_midx(m, ds);
	for (p = get_packed_git(the_repository); p && !ds->ambiguous;
	     p = p->next)
		unique_in_pack(p, ds);
}

static int finish_object_disambiguation(struct disambiguate_state *ds,
					struct object_id *oid)
{
	if (ds->ambiguous)
		return SHORT_NAME_AMBIGUOUS;

	if (!ds->candidate_exists)
		return MISSING_OBJECT;

	if (!ds->candidate_checked)
		/*
		 * If this is the only candidate, there is no point
		 * calling the disambiguation hint callback.
		 *
		 * On the other hand, if the current candidate
		 * replaced an earlier candidate that did _not_ pass
		 * the disambiguation hint callback, then we do have
		 * more than one objects that match the short name
		 * given, so we should make sure this one matches;
		 * otherwise, if we discovered this one and the one
		 * that we previously discarded in the reverse order,
		 * we would end up showing different results in the
		 * same repository!
		 */
		ds->candidate_ok = (!ds->disambiguate_fn_used ||
				    ds->fn(&ds->candidate, ds->cb_data));

	if (!ds->candidate_ok)
		return SHORT_NAME_AMBIGUOUS;

	oidcpy(oid, &ds->candidate);
	return 0;
}

static int disambiguate_commit_only(const struct object_id *oid, void *cb_data_unused)
{
	int kind = oid_object_info(the_repository, oid, NULL);
	return kind == OBJ_COMMIT;
}

static int disambiguate_committish_only(const struct object_id *oid, void *cb_data_unused)
{
	struct object *obj;
	int kind;

	kind = oid_object_info(the_repository, oid, NULL);
	if (kind == OBJ_COMMIT)
		return 1;
	if (kind != OBJ_TAG)
		return 0;

	/* We need to do this the hard way... */
	obj = deref_tag(the_repository, parse_object(the_repository, oid),
			NULL, 0);
	if (obj && obj->type == OBJ_COMMIT)
		return 1;
	return 0;
}

static int disambiguate_tree_only(const struct object_id *oid, void *cb_data_unused)
{
	int kind = oid_object_info(the_repository, oid, NULL);
	return kind == OBJ_TREE;
}

static int disambiguate_treeish_only(const struct object_id *oid, void *cb_data_unused)
{
	struct object *obj;
	int kind;

	kind = oid_object_info(the_repository, oid, NULL);
	if (kind == OBJ_TREE || kind == OBJ_COMMIT)
		return 1;
	if (kind != OBJ_TAG)
		return 0;

	/* We need to do this the hard way... */
	obj = deref_tag(the_repository, parse_object(the_repository, oid),
			NULL, 0);
	if (obj && (obj->type == OBJ_TREE || obj->type == OBJ_COMMIT))
		return 1;
	return 0;
}

static int disambiguate_blob_only(const struct object_id *oid, void *cb_data_unused)
{
	int kind = oid_object_info(the_repository, oid, NULL);
	return kind == OBJ_BLOB;
}

static disambiguate_hint_fn default_disambiguate_hint;

int set_disambiguate_hint_config(const char *var, const char *value)
{
	static const struct {
		const char *name;
		disambiguate_hint_fn fn;
	} hints[] = {
		{ "none", NULL },
		{ "commit", disambiguate_commit_only },
		{ "committish", disambiguate_committish_only },
		{ "tree", disambiguate_tree_only },
		{ "treeish", disambiguate_treeish_only },
		{ "blob", disambiguate_blob_only }
	};
	int i;

	if (!value)
		return config_error_nonbool(var);

	for (i = 0; i < ARRAY_SIZE(hints); i++) {
		if (!strcasecmp(value, hints[i].name)) {
			default_disambiguate_hint = hints[i].fn;
			return 0;
		}
	}

	return error("unknown hint type for '%s': %s", var, value);
}

static int init_object_disambiguation(const char *name, int len,
				      struct disambiguate_state *ds)
{
	int i;

	if (len < MINIMUM_ABBREV || len > the_hash_algo->hexsz)
		return -1;

	memset(ds, 0, sizeof(*ds));

	for (i = 0; i < len ;i++) {
		unsigned char c = name[i];
		unsigned char val;
		if (c >= '0' && c <= '9')
			val = c - '0';
		else if (c >= 'a' && c <= 'f')
			val = c - 'a' + 10;
		else if (c >= 'A' && c <='F') {
			val = c - 'A' + 10;
			c -= 'A' - 'a';
		}
		else
			return -1;
		ds->hex_pfx[i] = c;
		if (!(i & 1))
			val <<= 4;
		ds->bin_pfx.hash[i >> 1] |= val;
	}

	ds->len = len;
	ds->hex_pfx[len] = '\0';
	prepare_alt_odb(the_repository);
	return 0;
}

static int show_ambiguous_object(const struct object_id *oid, void *data)
{
	const struct disambiguate_state *ds = data;
	struct strbuf desc = STRBUF_INIT;
	int type;

	if (ds->fn && !ds->fn(oid, ds->cb_data))
		return 0;

	type = oid_object_info(the_repository, oid, NULL);
	if (type == OBJ_COMMIT) {
		struct commit *commit = lookup_commit(the_repository, oid);
		if (commit) {
			struct pretty_print_context pp = {0};
			pp.date_mode.type = DATE_SHORT;
			format_commit_message(commit, " %ad - %s", &desc, &pp);
		}
	} else if (type == OBJ_TAG) {
		struct tag *tag = lookup_tag(the_repository, oid);
		if (!parse_tag(tag) && tag->tag)
			strbuf_addf(&desc, " %s", tag->tag);
	}

	advise("  %s %s%s",
	       find_unique_abbrev(oid, DEFAULT_ABBREV),
	       type_name(type) ? type_name(type) : "unknown type",
	       desc.buf);

	strbuf_release(&desc);
	return 0;
}

static int collect_ambiguous(const struct object_id *oid, void *data)
{
	oid_array_append(data, oid);
	return 0;
}

static int sort_ambiguous(const void *a, const void *b)
{
	int a_type = oid_object_info(the_repository, a, NULL);
	int b_type = oid_object_info(the_repository, b, NULL);
	int a_type_sort;
	int b_type_sort;

	/*
	 * Sorts by hash within the same object type, just as
	 * oid_array_for_each_unique() would do.
	 */
	if (a_type == b_type)
		return oidcmp(a, b);

	/*
	 * Between object types show tags, then commits, and finally
	 * trees and blobs.
	 *
	 * The object_type enum is commit, tree, blob, tag, but we
	 * want tag, commit, tree blob. Cleverly (perhaps too
	 * cleverly) do that with modulus, since the enum assigns 1 to
	 * commit, so tag becomes 0.
	 */
	a_type_sort = a_type % 4;
	b_type_sort = b_type % 4;
	return a_type_sort > b_type_sort ? 1 : -1;
}

static enum get_oid_result get_short_oid(const char *name, int len,
					 struct object_id *oid,
					 unsigned flags)
{
	int status;
	struct disambiguate_state ds;
	int quietly = !!(flags & GET_OID_QUIETLY);

	if (init_object_disambiguation(name, len, &ds) < 0)
		return -1;

	if (HAS_MULTI_BITS(flags & GET_OID_DISAMBIGUATORS))
		BUG("multiple get_short_oid disambiguator flags");

	if (flags & GET_OID_COMMIT)
		ds.fn = disambiguate_commit_only;
	else if (flags & GET_OID_COMMITTISH)
		ds.fn = disambiguate_committish_only;
	else if (flags & GET_OID_TREE)
		ds.fn = disambiguate_tree_only;
	else if (flags & GET_OID_TREEISH)
		ds.fn = disambiguate_treeish_only;
	else if (flags & GET_OID_BLOB)
		ds.fn = disambiguate_blob_only;
	else
		ds.fn = default_disambiguate_hint;

	find_short_object_filename(&ds);
	find_short_packed_object(&ds);
	status = finish_object_disambiguation(&ds, oid);

	if (!quietly && (status == SHORT_NAME_AMBIGUOUS)) {
		struct oid_array collect = OID_ARRAY_INIT;

		error(_("short SHA1 %s is ambiguous"), ds.hex_pfx);

		/*
		 * We may still have ambiguity if we simply saw a series of
		 * candidates that did not satisfy our hint function. In
		 * that case, we still want to show them, so disable the hint
		 * function entirely.
		 */
		if (!ds.ambiguous)
			ds.fn = NULL;

		advise(_("The candidates are:"));
		for_each_abbrev(ds.hex_pfx, collect_ambiguous, &collect);
		QSORT(collect.oid, collect.nr, sort_ambiguous);

		if (oid_array_for_each(&collect, show_ambiguous_object, &ds))
			BUG("show_ambiguous_object shouldn't return non-zero");
		oid_array_clear(&collect);
	}

	return status;
}

int for_each_abbrev(const char *prefix, each_abbrev_fn fn, void *cb_data)
{
	struct oid_array collect = OID_ARRAY_INIT;
	struct disambiguate_state ds;
	int ret;

	if (init_object_disambiguation(prefix, strlen(prefix), &ds) < 0)
		return -1;

	ds.always_call_fn = 1;
	ds.fn = collect_ambiguous;
	ds.cb_data = &collect;
	find_short_object_filename(&ds);
	find_short_packed_object(&ds);

	ret = oid_array_for_each_unique(&collect, fn, cb_data);
	oid_array_clear(&collect);
	return ret;
}

/*
 * Return the slot of the most-significant bit set in "val". There are various
 * ways to do this quickly with fls() or __builtin_clzl(), but speed is
 * probably not a big deal here.
 */
static unsigned msb(unsigned long val)
{
	unsigned r = 0;
	while (val >>= 1)
		r++;
	return r;
}

struct min_abbrev_data {
	unsigned int init_len;
	unsigned int cur_len;
	char *hex;
	const struct object_id *oid;
};

static inline char get_hex_char_from_oid(const struct object_id *oid,
					 unsigned int pos)
{
	static const char hex[] = "0123456789abcdef";

	if ((pos & 1) == 0)
		return hex[oid->hash[pos >> 1] >> 4];
	else
		return hex[oid->hash[pos >> 1] & 0xf];
}

static int extend_abbrev_len(const struct object_id *oid, void *cb_data)
{
	struct min_abbrev_data *mad = cb_data;

	unsigned int i = mad->init_len;
	while (mad->hex[i] && mad->hex[i] == get_hex_char_from_oid(oid, i))
		i++;

	if (i < GIT_MAX_RAWSZ && i >= mad->cur_len)
		mad->cur_len = i + 1;

	return 0;
}

static void find_abbrev_len_for_midx(struct multi_pack_index *m,
				     struct min_abbrev_data *mad)
{
	int match = 0;
	uint32_t num, first = 0;
	struct object_id oid;
	const struct object_id *mad_oid;

	if (!m->num_objects)
		return;

	num = m->num_objects;
	mad_oid = mad->oid;
	match = bsearch_midx(mad_oid, m, &first);

	/*
	 * first is now the position in the packfile where we would insert
	 * mad->hash if it does not exist (or the position of mad->hash if
	 * it does exist). Hence, we consider a maximum of two objects
	 * nearby for the abbreviation length.
	 */
	mad->init_len = 0;
	if (!match) {
		if (nth_midxed_object_oid(&oid, m, first))
			extend_abbrev_len(&oid, mad);
	} else if (first < num - 1) {
		if (nth_midxed_object_oid(&oid, m, first + 1))
			extend_abbrev_len(&oid, mad);
	}
	if (first > 0) {
		if (nth_midxed_object_oid(&oid, m, first - 1))
			extend_abbrev_len(&oid, mad);
	}
	mad->init_len = mad->cur_len;
}

static void find_abbrev_len_for_pack(struct packed_git *p,
				     struct min_abbrev_data *mad)
{
	int match = 0;
	uint32_t num, first = 0;
	struct object_id oid;
	const struct object_id *mad_oid;

	if (open_pack_index(p) || !p->num_objects)
		return;

	num = p->num_objects;
	mad_oid = mad->oid;
	match = bsearch_pack(mad_oid, p, &first);

	/*
	 * first is now the position in the packfile where we would insert
	 * mad->hash if it does not exist (or the position of mad->hash if
	 * it does exist). Hence, we consider a maximum of two objects
	 * nearby for the abbreviation length.
	 */
	mad->init_len = 0;
	if (!match) {
		if (nth_packed_object_oid(&oid, p, first))
			extend_abbrev_len(&oid, mad);
	} else if (first < num - 1) {
		if (nth_packed_object_oid(&oid, p, first + 1))
			extend_abbrev_len(&oid, mad);
	}
	if (first > 0) {
		if (nth_packed_object_oid(&oid, p, first - 1))
			extend_abbrev_len(&oid, mad);
	}
	mad->init_len = mad->cur_len;
}

static void find_abbrev_len_packed(struct min_abbrev_data *mad)
{
	struct multi_pack_index *m;
	struct packed_git *p;

	for (m = get_multi_pack_index(the_repository); m; m = m->next)
		find_abbrev_len_for_midx(m, mad);
	for (p = get_packed_git(the_repository); p; p = p->next)
		find_abbrev_len_for_pack(p, mad);
}

int find_unique_abbrev_r(char *hex, const struct object_id *oid, int len)
{
	struct disambiguate_state ds;
	struct min_abbrev_data mad;
	struct object_id oid_ret;
	const unsigned hexsz = the_hash_algo->hexsz;

	if (len < 0) {
		unsigned long count = approximate_object_count();
		/*
		 * Add one because the MSB only tells us the highest bit set,
		 * not including the value of all the _other_ bits (so "15"
		 * is only one off of 2^4, but the MSB is the 3rd bit.
		 */
		len = msb(count) + 1;
		/*
		 * We now know we have on the order of 2^len objects, which
		 * expects a collision at 2^(len/2). But we also care about hex
		 * chars, not bits, and there are 4 bits per hex. So all
		 * together we need to divide by 2 and round up.
		 */
		len = DIV_ROUND_UP(len, 2);
		/*
		 * For very small repos, we stick with our regular fallback.
		 */
		if (len < FALLBACK_DEFAULT_ABBREV)
			len = FALLBACK_DEFAULT_ABBREV;
	}

	oid_to_hex_r(hex, oid);
	if (len == hexsz || !len)
		return hexsz;

	mad.init_len = len;
	mad.cur_len = len;
	mad.hex = hex;
	mad.oid = oid;

	find_abbrev_len_packed(&mad);

	if (init_object_disambiguation(hex, mad.cur_len, &ds) < 0)
		return -1;

	ds.fn = extend_abbrev_len;
	ds.always_call_fn = 1;
	ds.cb_data = (void *)&mad;

	find_short_object_filename(&ds);
	(void)finish_object_disambiguation(&ds, &oid_ret);

	hex[mad.cur_len] = 0;
	return mad.cur_len;
}

const char *find_unique_abbrev(const struct object_id *oid, int len)
{
	static int bufno;
	static char hexbuffer[4][GIT_MAX_HEXSZ + 1];
	char *hex = hexbuffer[bufno];
	bufno = (bufno + 1) % ARRAY_SIZE(hexbuffer);
	find_unique_abbrev_r(hex, oid, len);
	return hex;
}

static int ambiguous_path(const char *path, int len)
{
	int slash = 1;
	int cnt;

	for (cnt = 0; cnt < len; cnt++) {
		switch (*path++) {
		case '\0':
			break;
		case '/':
			if (slash)
				break;
			slash = 1;
			continue;
		case '.':
			continue;
		default:
			slash = 0;
			continue;
		}
		break;
	}
	return slash;
}

static inline int at_mark(const char *string, int len,
			  const char **suffix, int nr)
{
	int i;

	for (i = 0; i < nr; i++) {
		int suffix_len = strlen(suffix[i]);
		if (suffix_len <= len
		    && !strncasecmp(string, suffix[i], suffix_len))
			return suffix_len;
	}
	return 0;
}

static inline int upstream_mark(const char *string, int len)
{
	const char *suffix[] = { "@{upstream}", "@{u}" };
	return at_mark(string, len, suffix, ARRAY_SIZE(suffix));
}

static inline int push_mark(const char *string, int len)
{
	const char *suffix[] = { "@{push}" };
	return at_mark(string, len, suffix, ARRAY_SIZE(suffix));
}

static enum get_oid_result get_oid_1(const char *name, int len, struct object_id *oid, unsigned lookup_flags);
static int interpret_nth_prior_checkout(const char *name, int namelen, struct strbuf *buf);

static int get_oid_basic(const char *str, int len, struct object_id *oid,
			  unsigned int flags)
{
	static const char *warn_msg = "refname '%.*s' is ambiguous.";
	static const char *object_name_msg = N_(
	"Git normally never creates a ref that ends with 40 hex characters\n"
	"because it will be ignored when you just specify 40-hex. These refs\n"
	"may be created by mistake. For example,\n"
	"\n"
	"  git checkout -b $br $(git rev-parse ...)\n"
	"\n"
	"where \"$br\" is somehow empty and a 40-hex ref is created. Please\n"
	"examine these refs and maybe delete them. Turn this message off by\n"
	"running \"git config advice.objectNameWarning false\"");
	struct object_id tmp_oid;
	char *real_ref = NULL;
	int refs_found = 0;
	int at, reflog_len, nth_prior = 0;

	if (len == the_hash_algo->hexsz && !get_oid_hex(str, oid)) {
		if (warn_ambiguous_refs && warn_on_object_refname_ambiguity) {
			refs_found = dwim_ref(str, len, &tmp_oid, &real_ref);
			if (refs_found > 0) {
				warning(warn_msg, len, str);
				if (advice_object_name_warning)
					fprintf(stderr, "%s\n", _(object_name_msg));
			}
			free(real_ref);
		}
		return 0;
	}

	/* basic@{time or number or -number} format to query ref-log */
	reflog_len = at = 0;
	if (len && str[len-1] == '}') {
		for (at = len-4; at >= 0; at--) {
			if (str[at] == '@' && str[at+1] == '{') {
				if (str[at+2] == '-') {
					if (at != 0)
						/* @{-N} not at start */
						return -1;
					nth_prior = 1;
					continue;
				}
				if (!upstream_mark(str + at, len - at) &&
				    !push_mark(str + at, len - at)) {
					reflog_len = (len-1) - (at+2);
					len = at;
				}
				break;
			}
		}
	}

	/* Accept only unambiguous ref paths. */
	if (len && ambiguous_path(str, len))
		return -1;

	if (nth_prior) {
		struct strbuf buf = STRBUF_INIT;
		int detached;

		if (interpret_nth_prior_checkout(str, len, &buf) > 0) {
			detached = (buf.len == the_hash_algo->hexsz && !get_oid_hex(buf.buf, oid));
			strbuf_release(&buf);
			if (detached)
				return 0;
		}
	}

	if (!len && reflog_len)
		/* allow "@{...}" to mean the current branch reflog */
		refs_found = dwim_ref("HEAD", 4, oid, &real_ref);
	else if (reflog_len)
		refs_found = dwim_log(str, len, oid, &real_ref);
	else
		refs_found = dwim_ref(str, len, oid, &real_ref);

	if (!refs_found)
		return -1;

	if (warn_ambiguous_refs && !(flags & GET_OID_QUIETLY) &&
	    (refs_found > 1 ||
	     !get_short_oid(str, len, &tmp_oid, GET_OID_QUIETLY)))
		warning(warn_msg, len, str);

	if (reflog_len) {
		int nth, i;
		timestamp_t at_time;
		timestamp_t co_time;
		int co_tz, co_cnt;

		/* Is it asking for N-th entry, or approxidate? */
		for (i = nth = 0; 0 <= nth && i < reflog_len; i++) {
			char ch = str[at+2+i];
			if ('0' <= ch && ch <= '9')
				nth = nth * 10 + ch - '0';
			else
				nth = -1;
		}
		if (100000000 <= nth) {
			at_time = nth;
			nth = -1;
		} else if (0 <= nth)
			at_time = 0;
		else {
			int errors = 0;
			char *tmp = xstrndup(str + at + 2, reflog_len);
			at_time = approxidate_careful(tmp, &errors);
			free(tmp);
			if (errors) {
				free(real_ref);
				return -1;
			}
		}
		if (read_ref_at(real_ref, flags, at_time, nth, oid, NULL,
				&co_time, &co_tz, &co_cnt)) {
			if (!len) {
				if (starts_with(real_ref, "refs/heads/")) {
					str = real_ref + 11;
					len = strlen(real_ref + 11);
				} else {
					/* detached HEAD */
					str = "HEAD";
					len = 4;
				}
			}
			if (at_time) {
				if (!(flags & GET_OID_QUIETLY)) {
					warning("Log for '%.*s' only goes "
						"back to %s.", len, str,
						show_date(co_time, co_tz, DATE_MODE(RFC2822)));
				}
			} else {
				if (flags & GET_OID_QUIETLY) {
					exit(128);
				}
				die("Log for '%.*s' only has %d entries.",
				    len, str, co_cnt);
			}
		}
	}

	free(real_ref);
	return 0;
}

static enum get_oid_result get_parent(const char *name, int len,
				      struct object_id *result, int idx)
{
	struct object_id oid;
	enum get_oid_result ret = get_oid_1(name, len, &oid,
					    GET_OID_COMMITTISH);
	struct commit *commit;
	struct commit_list *p;

	if (ret)
		return ret;
	commit = lookup_commit_reference(the_repository, &oid);
	if (parse_commit(commit))
		return MISSING_OBJECT;
	if (!idx) {
		oidcpy(result, &commit->object.oid);
		return FOUND;
	}
	p = commit->parents;
	while (p) {
		if (!--idx) {
			oidcpy(result, &p->item->object.oid);
			return FOUND;
		}
		p = p->next;
	}
	return MISSING_OBJECT;
}

static enum get_oid_result get_nth_ancestor(const char *name, int len,
					    struct object_id *result,
					    int generation)
{
	struct object_id oid;
	struct commit *commit;
	int ret;

	ret = get_oid_1(name, len, &oid, GET_OID_COMMITTISH);
	if (ret)
		return ret;
	commit = lookup_commit_reference(the_repository, &oid);
	if (!commit)
		return MISSING_OBJECT;

	while (generation--) {
		if (parse_commit(commit) || !commit->parents)
			return MISSING_OBJECT;
		commit = commit->parents->item;
	}
	oidcpy(result, &commit->object.oid);
	return FOUND;
}

struct object *peel_to_type(const char *name, int namelen,
			    struct object *o, enum object_type expected_type)
{
	if (name && !namelen)
		namelen = strlen(name);
	while (1) {
		if (!o || (!o->parsed && !parse_object(the_repository, &o->oid)))
			return NULL;
		if (expected_type == OBJ_ANY || o->type == expected_type)
			return o;
		if (o->type == OBJ_TAG)
			o = ((struct tag*) o)->tagged;
		else if (o->type == OBJ_COMMIT)
			o = &(get_commit_tree(((struct commit *)o))->object);
		else {
			if (name)
				error("%.*s: expected %s type, but the object "
				      "dereferences to %s type",
				      namelen, name, type_name(expected_type),
				      type_name(o->type));
			return NULL;
		}
	}
}

static int peel_onion(const char *name, int len, struct object_id *oid,
		      unsigned lookup_flags)
{
	struct object_id outer;
	const char *sp;
	unsigned int expected_type = 0;
	struct object *o;

	/*
	 * "ref^{type}" dereferences ref repeatedly until you cannot
	 * dereference anymore, or you get an object of given type,
	 * whichever comes first.  "ref^{}" means just dereference
	 * tags until you get a non-tag.  "ref^0" is a shorthand for
	 * "ref^{commit}".  "commit^{tree}" could be used to find the
	 * top-level tree of the given commit.
	 */
	if (len < 4 || name[len-1] != '}')
		return -1;

	for (sp = name + len - 1; name <= sp; sp--) {
		int ch = *sp;
		if (ch == '{' && name < sp && sp[-1] == '^')
			break;
	}
	if (sp <= name)
		return -1;

	sp++; /* beginning of type name, or closing brace for empty */
	if (starts_with(sp, "commit}"))
		expected_type = OBJ_COMMIT;
	else if (starts_with(sp, "tag}"))
		expected_type = OBJ_TAG;
	else if (starts_with(sp, "tree}"))
		expected_type = OBJ_TREE;
	else if (starts_with(sp, "blob}"))
		expected_type = OBJ_BLOB;
	else if (starts_with(sp, "object}"))
		expected_type = OBJ_ANY;
	else if (sp[0] == '}')
		expected_type = OBJ_NONE;
	else if (sp[0] == '/')
		expected_type = OBJ_COMMIT;
	else
		return -1;

	lookup_flags &= ~GET_OID_DISAMBIGUATORS;
	if (expected_type == OBJ_COMMIT)
		lookup_flags |= GET_OID_COMMITTISH;
	else if (expected_type == OBJ_TREE)
		lookup_flags |= GET_OID_TREEISH;

	if (get_oid_1(name, sp - name - 2, &outer, lookup_flags))
		return -1;

	o = parse_object(the_repository, &outer);
	if (!o)
		return -1;
	if (!expected_type) {
		o = deref_tag(the_repository, o, name, sp - name - 2);
		if (!o || (!o->parsed && !parse_object(the_repository, &o->oid)))
			return -1;
		oidcpy(oid, &o->oid);
		return 0;
	}

	/*
	 * At this point, the syntax look correct, so
	 * if we do not get the needed object, we should
	 * barf.
	 */
	o = peel_to_type(name, len, o, expected_type);
	if (!o)
		return -1;

	oidcpy(oid, &o->oid);
	if (sp[0] == '/') {
		/* "$commit^{/foo}" */
		char *prefix;
		int ret;
		struct commit_list *list = NULL;

		/*
		 * $commit^{/}. Some regex implementation may reject.
		 * We don't need regex anyway. '' pattern always matches.
		 */
		if (sp[1] == '}')
			return 0;

		prefix = xstrndup(sp + 1, name + len - 1 - (sp + 1));
		commit_list_insert((struct commit *)o, &list);
		ret = get_oid_oneline(prefix, oid, list);
		free(prefix);
		return ret;
	}
	return 0;
}

static int get_describe_name(const char *name, int len, struct object_id *oid)
{
	const char *cp;
	unsigned flags = GET_OID_QUIETLY | GET_OID_COMMIT;

	for (cp = name + len - 1; name + 2 <= cp; cp--) {
		char ch = *cp;
		if (!isxdigit(ch)) {
			/* We must be looking at g in "SOMETHING-g"
			 * for it to be describe output.
			 */
			if (ch == 'g' && cp[-1] == '-') {
				cp++;
				len -= cp - name;
				return get_short_oid(cp, len, oid, flags);
			}
		}
	}
	return -1;
}

static enum get_oid_result get_oid_1(const char *name, int len,
				     struct object_id *oid,
				     unsigned lookup_flags)
{
	int ret, has_suffix;
	const char *cp;

	/*
	 * "name~3" is "name^^^", "name~" is "name~1", and "name^" is "name^1".
	 */
	has_suffix = 0;
	for (cp = name + len - 1; name <= cp; cp--) {
		int ch = *cp;
		if ('0' <= ch && ch <= '9')
			continue;
		if (ch == '~' || ch == '^')
			has_suffix = ch;
		break;
	}

	if (has_suffix) {
		int num = 0;
		int len1 = cp - name;
		cp++;
		while (cp < name + len)
			num = num * 10 + *cp++ - '0';
		if (!num && len1 == len - 1)
			num = 1;
		if (has_suffix == '^')
			return get_parent(name, len1, oid, num);
		/* else if (has_suffix == '~') -- goes without saying */
		return get_nth_ancestor(name, len1, oid, num);
	}

	ret = peel_onion(name, len, oid, lookup_flags);
	if (!ret)
		return FOUND;

	ret = get_oid_basic(name, len, oid, lookup_flags);
	if (!ret)
		return FOUND;

	/* It could be describe output that is "SOMETHING-gXXXX" */
	ret = get_describe_name(name, len, oid);
	if (!ret)
		return FOUND;

	return get_short_oid(name, len, oid, lookup_flags);
}

/*
 * This interprets names like ':/Initial revision of "git"' by searching
 * through history and returning the first commit whose message starts
 * the given regular expression.
 *
 * For negative-matching, prefix the pattern-part with '!-', like: ':/!-WIP'.
 *
 * For a literal '!' character at the beginning of a pattern, you have to repeat
 * that, like: ':/!!foo'
 *
 * For future extension, all other sequences beginning with ':/!' are reserved.
 */

/* Remember to update object flag allocation in object.h */
#define ONELINE_SEEN (1u<<20)

static int handle_one_ref(const char *path, const struct object_id *oid,
			  int flag, void *cb_data)
{
	struct commit_list **list = cb_data;
	struct object *object = parse_object(the_repository, oid);
	if (!object)
		return 0;
	if (object->type == OBJ_TAG) {
		object = deref_tag(the_repository, object, path,
				   strlen(path));
		if (!object)
			return 0;
	}
	if (object->type != OBJ_COMMIT)
		return 0;
	commit_list_insert((struct commit *)object, list);
	return 0;
}

static int get_oid_oneline(const char *prefix, struct object_id *oid,
			    struct commit_list *list)
{
	struct commit_list *backup = NULL, *l;
	int found = 0;
	int negative = 0;
	regex_t regex;

	if (prefix[0] == '!') {
		prefix++;

		if (prefix[0] == '-') {
			prefix++;
			negative = 1;
		} else if (prefix[0] != '!') {
			return -1;
		}
	}

	if (regcomp(&regex, prefix, REG_EXTENDED))
		return -1;

	for (l = list; l; l = l->next) {
		l->item->object.flags |= ONELINE_SEEN;
		commit_list_insert(l->item, &backup);
	}
	while (list) {
		const char *p, *buf;
		struct commit *commit;
		int matches;

		commit = pop_most_recent_commit(&list, ONELINE_SEEN);
		if (!parse_object(the_repository, &commit->object.oid))
			continue;
		buf = get_commit_buffer(commit, NULL);
		p = strstr(buf, "\n\n");
		matches = negative ^ (p && !regexec(&regex, p + 2, 0, NULL, 0));
		unuse_commit_buffer(commit, buf);

		if (matches) {
			oidcpy(oid, &commit->object.oid);
			found = 1;
			break;
		}
	}
	regfree(&regex);
	free_commit_list(list);
	for (l = backup; l; l = l->next)
		clear_commit_marks(l->item, ONELINE_SEEN);
	free_commit_list(backup);
	return found ? 0 : -1;
}

struct grab_nth_branch_switch_cbdata {
	int remaining;
	struct strbuf buf;
};

static int grab_nth_branch_switch(struct object_id *ooid, struct object_id *noid,
				  const char *email, timestamp_t timestamp, int tz,
				  const char *message, void *cb_data)
{
	struct grab_nth_branch_switch_cbdata *cb = cb_data;
	const char *match = NULL, *target = NULL;
	size_t len;

	if (skip_prefix(message, "checkout: moving from ", &match))
		target = strstr(match, " to ");

	if (!match || !target)
		return 0;
	if (--(cb->remaining) == 0) {
		len = target - match;
		strbuf_reset(&cb->buf);
		strbuf_add(&cb->buf, match, len);
		return 1; /* we are done */
	}
	return 0;
}

/*
 * Parse @{-N} syntax, return the number of characters parsed
 * if successful; otherwise signal an error with negative value.
 */
static int interpret_nth_prior_checkout(const char *name, int namelen,
					struct strbuf *buf)
{
	long nth;
	int retval;
	struct grab_nth_branch_switch_cbdata cb;
	const char *brace;
	char *num_end;

	if (namelen < 4)
		return -1;
	if (name[0] != '@' || name[1] != '{' || name[2] != '-')
		return -1;
	brace = memchr(name, '}', namelen);
	if (!brace)
		return -1;
	nth = strtol(name + 3, &num_end, 10);
	if (num_end != brace)
		return -1;
	if (nth <= 0)
		return -1;
	cb.remaining = nth;
	strbuf_init(&cb.buf, 20);

	retval = 0;
	if (0 < for_each_reflog_ent_reverse("HEAD", grab_nth_branch_switch, &cb)) {
		strbuf_reset(buf);
		strbuf_addbuf(buf, &cb.buf);
		retval = brace - name + 1;
	}

	strbuf_release(&cb.buf);
	return retval;
}

int get_oid_mb(const char *name, struct object_id *oid)
{
	struct commit *one, *two;
	struct commit_list *mbs;
	struct object_id oid_tmp;
	const char *dots;
	int st;

	dots = strstr(name, "...");
	if (!dots)
		return get_oid(name, oid);
	if (dots == name)
		st = get_oid("HEAD", &oid_tmp);
	else {
		struct strbuf sb;
		strbuf_init(&sb, dots - name);
		strbuf_add(&sb, name, dots - name);
		st = get_oid_committish(sb.buf, &oid_tmp);
		strbuf_release(&sb);
	}
	if (st)
		return st;
	one = lookup_commit_reference_gently(the_repository, &oid_tmp, 0);
	if (!one)
		return -1;

	if (get_oid_committish(dots[3] ? (dots + 3) : "HEAD", &oid_tmp))
		return -1;
	two = lookup_commit_reference_gently(the_repository, &oid_tmp, 0);
	if (!two)
		return -1;
	mbs = get_merge_bases(one, two);
	if (!mbs || mbs->next)
		st = -1;
	else {
		st = 0;
		oidcpy(oid, &mbs->item->object.oid);
	}
	free_commit_list(mbs);
	return st;
}

/* parse @something syntax, when 'something' is not {.*} */
static int interpret_empty_at(const char *name, int namelen, int len, struct strbuf *buf)
{
	const char *next;

	if (len || name[1] == '{')
		return -1;

	/* make sure it's a single @, or @@{.*}, not @foo */
	next = memchr(name + len + 1, '@', namelen - len - 1);
	if (next && next[1] != '{')
		return -1;
	if (!next)
		next = name + namelen;
	if (next != name + 1)
		return -1;

	strbuf_reset(buf);
	strbuf_add(buf, "HEAD", 4);
	return 1;
}

static int reinterpret(const char *name, int namelen, int len,
		       struct strbuf *buf, unsigned allowed)
{
	/* we have extra data, which might need further processing */
	struct strbuf tmp = STRBUF_INIT;
	int used = buf->len;
	int ret;

	strbuf_add(buf, name + len, namelen - len);
	ret = interpret_branch_name(buf->buf, buf->len, &tmp, allowed);
	/* that data was not interpreted, remove our cruft */
	if (ret < 0) {
		strbuf_setlen(buf, used);
		return len;
	}
	strbuf_reset(buf);
	strbuf_addbuf(buf, &tmp);
	strbuf_release(&tmp);
	/* tweak for size of {-N} versus expanded ref name */
	return ret - used + len;
}

static void set_shortened_ref(struct strbuf *buf, const char *ref)
{
	char *s = shorten_unambiguous_ref(ref, 0);
	strbuf_reset(buf);
	strbuf_addstr(buf, s);
	free(s);
}

static int branch_interpret_allowed(const char *refname, unsigned allowed)
{
	if (!allowed)
		return 1;

	if ((allowed & INTERPRET_BRANCH_LOCAL) &&
	    starts_with(refname, "refs/heads/"))
		return 1;
	if ((allowed & INTERPRET_BRANCH_REMOTE) &&
	    starts_with(refname, "refs/remotes/"))
		return 1;

	return 0;
}

static int interpret_branch_mark(const char *name, int namelen,
				 int at, struct strbuf *buf,
				 int (*get_mark)(const char *, int),
				 const char *(*get_data)(struct branch *,
							 struct strbuf *),
				 unsigned allowed)
{
	int len;
	struct branch *branch;
	struct strbuf err = STRBUF_INIT;
	const char *value;

	len = get_mark(name + at, namelen - at);
	if (!len)
		return -1;

	if (memchr(name, ':', at))
		return -1;

	if (at) {
		char *name_str = xmemdupz(name, at);
		branch = branch_get(name_str);
		free(name_str);
	} else
		branch = branch_get(NULL);

	value = get_data(branch, &err);
	if (!value)
		die("%s", err.buf);

	if (!branch_interpret_allowed(value, allowed))
		return -1;

	set_shortened_ref(buf, value);
	return len + at;
}

int interpret_branch_name(const char *name, int namelen, struct strbuf *buf,
			  unsigned allowed)
{
	char *at;
	const char *start;
	int len;

	if (!namelen)
		namelen = strlen(name);

	if (!allowed || (allowed & INTERPRET_BRANCH_LOCAL)) {
		len = interpret_nth_prior_checkout(name, namelen, buf);
		if (!len) {
			return len; /* syntax Ok, not enough switches */
		} else if (len > 0) {
			if (len == namelen)
				return len; /* consumed all */
			else
				return reinterpret(name, namelen, len, buf, allowed);
		}
	}

	for (start = name;
	     (at = memchr(start, '@', namelen - (start - name)));
	     start = at + 1) {

		if (!allowed || (allowed & INTERPRET_BRANCH_HEAD)) {
			len = interpret_empty_at(name, namelen, at - name, buf);
			if (len > 0)
				return reinterpret(name, namelen, len, buf,
						   allowed);
		}

		len = interpret_branch_mark(name, namelen, at - name, buf,
					    upstream_mark, branch_get_upstream,
					    allowed);
		if (len > 0)
			return len;

		len = interpret_branch_mark(name, namelen, at - name, buf,
					    push_mark, branch_get_push,
					    allowed);
		if (len > 0)
			return len;
	}

	return -1;
}

void strbuf_branchname(struct strbuf *sb, const char *name, unsigned allowed)
{
	int len = strlen(name);
	int used = interpret_branch_name(name, len, sb, allowed);

	if (used < 0)
		used = 0;
	strbuf_add(sb, name + used, len - used);
}

int strbuf_check_branch_ref(struct strbuf *sb, const char *name)
{
	if (startup_info->have_repository)
		strbuf_branchname(sb, name, INTERPRET_BRANCH_LOCAL);
	else
		strbuf_addstr(sb, name);

	/*
	 * This splice must be done even if we end up rejecting the
	 * name; builtin/branch.c::copy_or_rename_branch() still wants
	 * to see what the name expanded to so that "branch -m" can be
	 * used as a tool to correct earlier mistakes.
	 */
	strbuf_splice(sb, 0, 0, "refs/heads/", 11);

	if (*name == '-' ||
	    !strcmp(sb->buf, "refs/heads/HEAD"))
		return -1;

	return check_refname_format(sb->buf, 0);
}

/*
 * This is like "get_oid_basic()", except it allows "object ID expressions",
 * notably "xyz^" for "parent of xyz"
 */
int get_oid(const char *name, struct object_id *oid)
{
	struct object_context unused;
	return get_oid_with_context(the_repository, name, 0, oid, &unused);
}

/*
 * This returns a non-zero value if the string (built using printf
 * format and the given arguments) is not a valid object.
 */
int get_oidf(struct object_id *oid, const char *fmt, ...)
{
	va_list ap;
	int ret;
	struct strbuf sb = STRBUF_INIT;

	va_start(ap, fmt);
	strbuf_vaddf(&sb, fmt, ap);
	va_end(ap);

	ret = get_oid(sb.buf, oid);
	strbuf_release(&sb);

	return ret;
}

/*
 * Many callers know that the user meant to name a commit-ish by
 * syntactical positions where the object name appears.  Calling this
 * function allows the machinery to disambiguate shorter-than-unique
 * abbreviated object names between commit-ish and others.
 *
 * Note that this does NOT error out when the named object is not a
 * commit-ish. It is merely to give a hint to the disambiguation
 * machinery.
 */
int get_oid_committish(const char *name, struct object_id *oid)
{
	struct object_context unused;
	return get_oid_with_context(the_repository,
				    name, GET_OID_COMMITTISH,
				    oid, &unused);
}

int get_oid_treeish(const char *name, struct object_id *oid)
{
	struct object_context unused;
	return get_oid_with_context(the_repository,
				    name, GET_OID_TREEISH,
				    oid, &unused);
}

int get_oid_commit(const char *name, struct object_id *oid)
{
	struct object_context unused;
	return get_oid_with_context(the_repository,
				    name, GET_OID_COMMIT,
				    oid, &unused);
}

int get_oid_tree(const char *name, struct object_id *oid)
{
	struct object_context unused;
	return get_oid_with_context(the_repository,
				    name, GET_OID_TREE,
				    oid, &unused);
}

int get_oid_blob(const char *name, struct object_id *oid)
{
	struct object_context unused;
	return get_oid_with_context(the_repository,
				    name, GET_OID_BLOB,
				    oid, &unused);
}

/* Must be called only when object_name:filename doesn't exist. */
static void diagnose_invalid_oid_path(const char *prefix,
				      const char *filename,
				      const struct object_id *tree_oid,
				      const char *object_name,
				      int object_name_len)
{
	struct object_id oid;
	unsigned mode;

	if (!prefix)
		prefix = "";

	if (file_exists(filename))
		die("Path '%s' exists on disk, but not in '%.*s'.",
		    filename, object_name_len, object_name);
	if (is_missing_file_error(errno)) {
		char *fullname = xstrfmt("%s%s", prefix, filename);

		if (!get_tree_entry(tree_oid, fullname, &oid, &mode)) {
			die("Path '%s' exists, but not '%s'.\n"
			    "Did you mean '%.*s:%s' aka '%.*s:./%s'?",
			    fullname,
			    filename,
			    object_name_len, object_name,
			    fullname,
			    object_name_len, object_name,
			    filename);
		}
		die("Path '%s' does not exist in '%.*s'",
		    filename, object_name_len, object_name);
	}
}

/* Must be called only when :stage:filename doesn't exist. */
static void diagnose_invalid_index_path(struct index_state *istate,
					int stage,
					const char *prefix,
					const char *filename)
{
	const struct cache_entry *ce;
	int pos;
	unsigned namelen = strlen(filename);
	struct strbuf fullname = STRBUF_INIT;

	if (!prefix)
		prefix = "";

	/* Wrong stage number? */
	pos = index_name_pos(istate, filename, namelen);
	if (pos < 0)
		pos = -pos - 1;
	if (pos < istate->cache_nr) {
		ce = istate->cache[pos];
		if (ce_namelen(ce) == namelen &&
		    !memcmp(ce->name, filename, namelen))
			die("Path '%s' is in the index, but not at stage %d.\n"
			    "Did you mean ':%d:%s'?",
			    filename, stage,
			    ce_stage(ce), filename);
	}

	/* Confusion between relative and absolute filenames? */
	strbuf_addstr(&fullname, prefix);
	strbuf_addstr(&fullname, filename);
	pos = index_name_pos(istate, fullname.buf, fullname.len);
	if (pos < 0)
		pos = -pos - 1;
	if (pos < istate->cache_nr) {
		ce = istate->cache[pos];
		if (ce_namelen(ce) == fullname.len &&
		    !memcmp(ce->name, fullname.buf, fullname.len))
			die("Path '%s' is in the index, but not '%s'.\n"
			    "Did you mean ':%d:%s' aka ':%d:./%s'?",
			    fullname.buf, filename,
			    ce_stage(ce), fullname.buf,
			    ce_stage(ce), filename);
	}

	if (file_exists(filename))
		die("Path '%s' exists on disk, but not in the index.", filename);
	if (is_missing_file_error(errno))
		die("Path '%s' does not exist (neither on disk nor in the index).",
		    filename);

	strbuf_release(&fullname);
}


static char *resolve_relative_path(const char *rel)
{
	if (!starts_with(rel, "./") && !starts_with(rel, "../"))
		return NULL;

	if (!is_inside_work_tree())
		die("relative path syntax can't be used outside working tree.");

	/* die() inside prefix_path() if resolved path is outside worktree */
	return prefix_path(startup_info->prefix,
			   startup_info->prefix ? strlen(startup_info->prefix) : 0,
			   rel);
}

<<<<<<< HEAD
static int get_oid_with_context_1(struct repository *repo,
				  const char *name,
				  unsigned flags,
				  const char *prefix,
				  struct object_id *oid,
				  struct object_context *oc)
=======
static enum get_oid_result get_oid_with_context_1(const char *name,
						  unsigned flags,
						  const char *prefix,
						  struct object_id *oid,
						  struct object_context *oc)
>>>>>>> 6bf15be7
{
	int ret, bracket_depth;
	int namelen = strlen(name);
	const char *cp;
	int only_to_die = flags & GET_OID_ONLY_TO_DIE;

	if (only_to_die)
		flags |= GET_OID_QUIETLY;

	memset(oc, 0, sizeof(*oc));
	oc->mode = S_IFINVALID;
	strbuf_init(&oc->symlink_path, 0);
	ret = get_oid_1(name, namelen, oid, flags);
	if (!ret)
		return ret;
	/*
	 * sha1:path --> object name of path in ent sha1
	 * :path -> object name of absolute path in index
	 * :./path -> object name of path relative to cwd in index
	 * :[0-3]:path -> object name of path in index at stage
	 * :/foo -> recent commit matching foo
	 */
	if (name[0] == ':') {
		int stage = 0;
		const struct cache_entry *ce;
		char *new_path = NULL;
		int pos;
		if (!only_to_die && namelen > 2 && name[1] == '/') {
			struct commit_list *list = NULL;

			for_each_ref(handle_one_ref, &list);
			head_ref(handle_one_ref, &list);
			commit_list_sort_by_date(&list);
			return get_oid_oneline(name + 2, oid, list);
		}
		if (namelen < 3 ||
		    name[2] != ':' ||
		    name[1] < '0' || '3' < name[1])
			cp = name + 1;
		else {
			stage = name[1] - '0';
			cp = name + 3;
		}
		new_path = resolve_relative_path(cp);
		if (!new_path) {
			namelen = namelen - (cp - name);
		} else {
			cp = new_path;
			namelen = strlen(cp);
		}

		if (flags & GET_OID_RECORD_PATH)
			oc->path = xstrdup(cp);

		if (!repo->index->cache)
			repo_read_index(the_repository);
		pos = index_name_pos(repo->index, cp, namelen);
		if (pos < 0)
			pos = -pos - 1;
		while (pos < repo->index->cache_nr) {
			ce = repo->index->cache[pos];
			if (ce_namelen(ce) != namelen ||
			    memcmp(ce->name, cp, namelen))
				break;
			if (ce_stage(ce) == stage) {
				oidcpy(oid, &ce->oid);
				oc->mode = ce->ce_mode;
				free(new_path);
				return 0;
			}
			pos++;
		}
		if (only_to_die && name[1] && name[1] != '/')
			diagnose_invalid_index_path(repo->index, stage, prefix, cp);
		free(new_path);
		return -1;
	}
	for (cp = name, bracket_depth = 0; *cp; cp++) {
		if (*cp == '{')
			bracket_depth++;
		else if (bracket_depth && *cp == '}')
			bracket_depth--;
		else if (!bracket_depth && *cp == ':')
			break;
	}
	if (*cp == ':') {
		struct object_id tree_oid;
		int len = cp - name;
		unsigned sub_flags = flags;

		sub_flags &= ~GET_OID_DISAMBIGUATORS;
		sub_flags |= GET_OID_TREEISH;

		if (!get_oid_1(name, len, &tree_oid, sub_flags)) {
			const char *filename = cp+1;
			char *new_filename = NULL;

			new_filename = resolve_relative_path(filename);
			if (new_filename)
				filename = new_filename;
			if (flags & GET_OID_FOLLOW_SYMLINKS) {
				ret = get_tree_entry_follow_symlinks(&tree_oid,
					filename, oid, &oc->symlink_path,
					&oc->mode);
			} else {
				ret = get_tree_entry(&tree_oid, filename, oid,
						     &oc->mode);
				if (ret && only_to_die) {
					diagnose_invalid_oid_path(prefix,
								   filename,
								   &tree_oid,
								   name, len);
				}
			}
			if (flags & GET_OID_RECORD_PATH)
				oc->path = xstrdup(filename);

			free(new_filename);
			return ret;
		} else {
			if (only_to_die)
				die("Invalid object name '%.*s'.", len, name);
		}
	}
	return ret;
}

/*
 * Call this function when you know "name" given by the end user must
 * name an object but it doesn't; the function _may_ die with a better
 * diagnostic message than "no such object 'name'", e.g. "Path 'doc' does not
 * exist in 'HEAD'" when given "HEAD:doc", or it may return in which case
 * you have a chance to diagnose the error further.
 */
void maybe_die_on_misspelt_object_name(const char *name, const char *prefix)
{
	struct object_context oc;
	struct object_id oid;
	get_oid_with_context_1(the_repository, name, GET_OID_ONLY_TO_DIE,
			       prefix, &oid, &oc);
}

int get_oid_with_context(struct repository *repo, const char *str,
			 unsigned flags, struct object_id *oid,
			 struct object_context *oc)
{
	if (flags & GET_OID_FOLLOW_SYMLINKS && flags & GET_OID_ONLY_TO_DIE)
		BUG("incompatible flags for get_sha1_with_context");
	return get_oid_with_context_1(repo, str, flags, NULL, oid, oc);
}<|MERGE_RESOLUTION|>--- conflicted
+++ resolved
@@ -1691,20 +1691,12 @@
 			   rel);
 }
 
-<<<<<<< HEAD
-static int get_oid_with_context_1(struct repository *repo,
+static enum get_oid_result get_oid_with_context_1(struct repository *repo,
 				  const char *name,
 				  unsigned flags,
 				  const char *prefix,
 				  struct object_id *oid,
 				  struct object_context *oc)
-=======
-static enum get_oid_result get_oid_with_context_1(const char *name,
-						  unsigned flags,
-						  const char *prefix,
-						  struct object_id *oid,
-						  struct object_context *oc)
->>>>>>> 6bf15be7
 {
 	int ret, bracket_depth;
 	int namelen = strlen(name);
