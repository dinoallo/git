--- conflicted
+++ resolved
@@ -13,11 +13,7 @@
 #include <string.h>
 #include "delta.h"
 
-<<<<<<< HEAD
-void *patch_delta(void *src_buf, unsigned long src_size,
-=======
 void *patch_delta(const void *src_buf, unsigned long src_size,
->>>>>>> 06a9f920
 		  const void *delta_buf, unsigned long delta_size,
 		  unsigned long *dst_size)
 {
