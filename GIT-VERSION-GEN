--- conflicted
+++ resolved
@@ -1,11 +1,7 @@
 #!/bin/sh
 
 GVF=GIT-VERSION-FILE
-<<<<<<< HEAD
-DEF_VER=v2.8.0
-=======
 DEF_VER=v2.8.1
->>>>>>> d95553a6
 
 LF='
 '
