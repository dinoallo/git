/*
 * GIT - The information manager from hell
 *
 * Copyright (C) Linus Torvalds, 2005
 */
#define DBRT_DEBUG 1

#include "cache.h"

#include "object.h"
#include "tree.h"
#include "cache-tree.h"
#include <sys/time.h>
#include <signal.h>

static int merge = 0;
static int update = 0;
static int index_only = 0;
static int nontrivial_merge = 0;
static int trivial_merges_only = 0;
static int aggressive = 0;
static int verbose_update = 0;
static volatile int progress_update = 0;
static const char *prefix = NULL;

static int head_idx = -1;
static int merge_size = 0;

static struct object_list *trees = NULL;

static struct cache_entry df_conflict_entry = { 
};

static struct tree_entry_list df_conflict_list = {
	.name = NULL,
	.next = &df_conflict_list
};

typedef int (*merge_fn_t)(struct cache_entry **src);

static int entcmp(char *name1, int dir1, char *name2, int dir2)
{
	int len1 = strlen(name1);
	int len2 = strlen(name2);
	int len = len1 < len2 ? len1 : len2;
	int ret = memcmp(name1, name2, len);
	unsigned char c1, c2;
	if (ret)
		return ret;
	c1 = name1[len];
	c2 = name2[len];
	if (!c1 && dir1)
		c1 = '/';
	if (!c2 && dir2)
		c2 = '/';
	ret = (c1 < c2) ? -1 : (c1 > c2) ? 1 : 0;
	if (c1 && c2 && !ret)
		ret = len1 - len2;
	return ret;
}

static int unpack_trees_rec(struct tree_entry_list **posns, int len,
			    const char *base, merge_fn_t fn, int *indpos)
{
	int baselen = strlen(base);
	int src_size = len + 1;
	do {
		int i;
		char *first;
		int firstdir = 0;
		int pathlen;
		unsigned ce_size;
		struct tree_entry_list **subposns;
		struct cache_entry **src;
		int any_files = 0;
		int any_dirs = 0;
		char *cache_name;
		int ce_stage;

		/* Find the first name in the input. */

		first = NULL;
		cache_name = NULL;

		/* Check the cache */
		if (merge && *indpos < active_nr) {
			/* This is a bit tricky: */
			/* If the index has a subdirectory (with
			 * contents) as the first name, it'll get a
			 * filename like "foo/bar". But that's after
			 * "foo", so the entry in trees will get
			 * handled first, at which point we'll go into
			 * "foo", and deal with "bar" from the index,
			 * because the base will be "foo/". The only
			 * way we can actually have "foo/bar" first of
			 * all the things is if the trees don't
			 * contain "foo" at all, in which case we'll
			 * handle "foo/bar" without going into the
			 * directory, but that's fine (and will return
			 * an error anyway, with the added unknown
			 * file case.
			 */

			cache_name = active_cache[*indpos]->name;
			if (strlen(cache_name) > baselen &&
			    !memcmp(cache_name, base, baselen)) {
				cache_name += baselen;
				first = cache_name;
			} else {
				cache_name = NULL;
			}
		}

#if DBRT_DEBUG > 1
		if (first)
			printf("index %s\n", first);
#endif
		for (i = 0; i < len; i++) {
			if (!posns[i] || posns[i] == &df_conflict_list)
				continue;
#if DBRT_DEBUG > 1
			printf("%d %s\n", i + 1, posns[i]->name);
#endif
			if (!first || entcmp(first, firstdir,
					     posns[i]->name, 
					     posns[i]->directory) > 0) {
				first = posns[i]->name;
				firstdir = posns[i]->directory;
			}
		}
		/* No name means we're done */
		if (!first)
			return 0;

		pathlen = strlen(first);
		ce_size = cache_entry_size(baselen + pathlen);

		src = xcalloc(src_size, sizeof(struct cache_entry *));

		subposns = xcalloc(len, sizeof(struct tree_list_entry *));

		if (cache_name && !strcmp(cache_name, first)) {
			any_files = 1;
			src[0] = active_cache[*indpos];
			remove_cache_entry_at(*indpos);
		}

		for (i = 0; i < len; i++) {
			struct cache_entry *ce;

			if (!posns[i] ||
			    (posns[i] != &df_conflict_list &&
			     strcmp(first, posns[i]->name))) {
				continue;
			}

			if (posns[i] == &df_conflict_list) {
				src[i + merge] = &df_conflict_entry;
				continue;
			}

			if (posns[i]->directory) {
				any_dirs = 1;
				parse_tree(posns[i]->item.tree);
				subposns[i] = posns[i]->item.tree->entries;
				posns[i] = posns[i]->next;
				src[i + merge] = &df_conflict_entry;
				continue;
			}

			if (!merge)
				ce_stage = 0;
			else if (i + 1 < head_idx)
				ce_stage = 1;
			else if (i + 1 > head_idx)
				ce_stage = 3;
			else
				ce_stage = 2;

			ce = xcalloc(1, ce_size);
			ce->ce_mode = create_ce_mode(posns[i]->mode);
			ce->ce_flags = create_ce_flags(baselen + pathlen,
						       ce_stage);
			memcpy(ce->name, base, baselen);
			memcpy(ce->name + baselen, first, pathlen + 1);

			any_files = 1;

			memcpy(ce->sha1, posns[i]->item.any->sha1, 20);
			src[i + merge] = ce;
			subposns[i] = &df_conflict_list;
			posns[i] = posns[i]->next;
		}
		if (any_files) {
			if (merge) {
				int ret;

#if DBRT_DEBUG > 1
				printf("%s:\n", first);
				for (i = 0; i < src_size; i++) {
					printf(" %d ", i);
					if (src[i])
						printf("%s\n", sha1_to_hex(src[i]->sha1));
					else
						printf("\n");
				}
#endif
				ret = fn(src);
				
#if DBRT_DEBUG > 1
				printf("Added %d entries\n", ret);
#endif
				*indpos += ret;
			} else {
				for (i = 0; i < src_size; i++) {
					if (src[i]) {
						add_cache_entry(src[i], ADD_CACHE_OK_TO_ADD|ADD_CACHE_SKIP_DFCHECK);
					}
				}
			}
		}
		if (any_dirs) {
			char *newbase = xmalloc(baselen + 2 + pathlen);
			memcpy(newbase, base, baselen);
			memcpy(newbase + baselen, first, pathlen);
			newbase[baselen + pathlen] = '/';
			newbase[baselen + pathlen + 1] = '\0';
			if (unpack_trees_rec(subposns, len, newbase, fn,
					     indpos))
				return -1;
			free(newbase);
		}
		free(subposns);
		free(src);
	} while (1);
}

static void reject_merge(struct cache_entry *ce)
{
	die("Entry '%s' would be overwritten by merge. Cannot merge.", 
	    ce->name);
}

/* Unlink the last component and attempt to remove leading
 * directories, in case this unlink is the removal of the
 * last entry in the directory -- empty directories are removed.
 */
static void unlink_entry(char *name)
{
	char *cp, *prev;

	if (unlink(name))
		return;
	prev = NULL;
	while (1) {
		int status;
		cp = strrchr(name, '/');
		if (prev)
			*prev = '/';
		if (!cp)
			break;

		*cp = 0;
		status = rmdir(name);
		if (status) {
			*cp = '/';
			break;
		}
		prev = cp;
	}
}

static void progress_interval(int signum)
{
	progress_update = 1;
}

static void setup_progress_signal(void)
{
	struct sigaction sa;
	struct itimerval v;

	memset(&sa, 0, sizeof(sa));
	sa.sa_handler = progress_interval;
	sigemptyset(&sa.sa_mask);
	sa.sa_flags = SA_RESTART;
	sigaction(SIGALRM, &sa, NULL);

	v.it_interval.tv_sec = 1;
	v.it_interval.tv_usec = 0;
	v.it_value = v.it_interval;
	setitimer(ITIMER_REAL, &v, NULL);
}

static void check_updates(struct cache_entry **src, int nr)
{
	static struct checkout state = {
		.base_dir = "",
		.force = 1,
		.quiet = 1,
		.refresh_cache = 1,
	};
	unsigned short mask = htons(CE_UPDATE);
	unsigned last_percent = 200, cnt = 0, total = 0;

	if (update && verbose_update) {
		for (total = cnt = 0; cnt < nr; cnt++) {
			struct cache_entry *ce = src[cnt];
			if (!ce->ce_mode || ce->ce_flags & mask)
				total++;
		}

		/* Don't bother doing this for very small updates */
		if (total < 250)
			total = 0;

		if (total) {
			fprintf(stderr, "Checking files out...\n");
			setup_progress_signal();
			progress_update = 1;
		}
		cnt = 0;
	}

	while (nr--) {
		struct cache_entry *ce = *src++;

		if (total) {
			if (!ce->ce_mode || ce->ce_flags & mask) {
				unsigned percent;
				cnt++;
				percent = (cnt * 100) / total;
				if (percent != last_percent ||
				    progress_update) {
					fprintf(stderr, "%4u%% (%u/%u) done\r",
						percent, cnt, total);
					last_percent = percent;
				}
			}
		}
		if (!ce->ce_mode) {
			if (update)
				unlink_entry(ce->name);
			continue;
		}
		if (ce->ce_flags & mask) {
			ce->ce_flags &= ~mask;
			if (update)
				checkout_entry(ce, &state, NULL);
		}
	}
	if (total) {
		signal(SIGALRM, SIG_IGN);
		fputc('\n', stderr);
	}
}

static int unpack_trees(merge_fn_t fn)
{
	int indpos = 0;
	unsigned len = object_list_length(trees);
	struct tree_entry_list **posns;
	int i;
	struct object_list *posn = trees;
	merge_size = len;

	if (len) {
		posns = xmalloc(len * sizeof(struct tree_entry_list *));
		for (i = 0; i < len; i++) {
			posns[i] = ((struct tree *) posn->item)->entries;
			posn = posn->next;
		}
		if (unpack_trees_rec(posns, len, prefix ? prefix : "",
				     fn, &indpos))
			return -1;
	}

	if (trivial_merges_only && nontrivial_merge)
		die("Merge requires file-level merging");

	check_updates(active_cache, active_nr);
	return 0;
}

static int list_tree(unsigned char *sha1)
{
	struct tree *tree = parse_tree_indirect(sha1);
	if (!tree)
		return -1;
	object_list_append(&tree->object, &trees);
	return 0;
}

static int same(struct cache_entry *a, struct cache_entry *b)
{
	if (!!a != !!b)
		return 0;
	if (!a && !b)
		return 1;
	return a->ce_mode == b->ce_mode && 
		!memcmp(a->sha1, b->sha1, 20);
}


/*
 * When a CE gets turned into an unmerged entry, we
 * want it to be up-to-date
 */
static void verify_uptodate(struct cache_entry *ce)
{
	struct stat st;

	if (index_only)
		return;

	if (!lstat(ce->name, &st)) {
		unsigned changed = ce_match_stat(ce, &st, 1);
		if (!changed)
			return;
		errno = 0;
	}
	if (errno == ENOENT)
		return;
	die("Entry '%s' not uptodate. Cannot merge.", ce->name);
}

static void invalidate_ce_path(struct cache_entry *ce)
{
	if (ce)
		cache_tree_invalidate_path(active_cache_tree, ce->name);
}

static int merged_entry(struct cache_entry *merge, struct cache_entry *old)
{
	merge->ce_flags |= htons(CE_UPDATE);
	if (old) {
		/*
		 * See if we can re-use the old CE directly?
		 * That way we get the uptodate stat info.
		 *
		 * This also removes the UPDATE flag on
		 * a match.
		 */
		if (same(old, merge)) {
			*merge = *old;
		} else {
			verify_uptodate(old);
			invalidate_ce_path(old);
		}
	}
	else
		invalidate_ce_path(merge);
	merge->ce_flags &= ~htons(CE_STAGEMASK);
	add_cache_entry(merge, ADD_CACHE_OK_TO_ADD);
	return 1;
}

static int deleted_entry(struct cache_entry *ce, struct cache_entry *old)
{
	if (old)
		verify_uptodate(old);
	ce->ce_mode = 0;
	add_cache_entry(ce, ADD_CACHE_OK_TO_ADD);
	invalidate_ce_path(ce);
	return 1;
}

static int keep_entry(struct cache_entry *ce)
{
	add_cache_entry(ce, ADD_CACHE_OK_TO_ADD);
	return 1;
}

#if DBRT_DEBUG
static void show_stage_entry(FILE *o,
			     const char *label, const struct cache_entry *ce)
{
	if (!ce)
		fprintf(o, "%s (missing)\n", label);
	else
		fprintf(o, "%s%06o %s %d\t%s\n",
			label,
			ntohl(ce->ce_mode),
			sha1_to_hex(ce->sha1),
			ce_stage(ce),
			ce->name);
}
#endif

static int threeway_merge(struct cache_entry **stages)
{
	struct cache_entry *index;
	struct cache_entry *head; 
	struct cache_entry *remote = stages[head_idx + 1];
	int count;
	int head_match = 0;
	int remote_match = 0;

	int df_conflict_head = 0;
	int df_conflict_remote = 0;

	int any_anc_missing = 0;
	int no_anc_exists = 1;
	int i;

	for (i = 1; i < head_idx; i++) {
		if (!stages[i])
			any_anc_missing = 1;
		else
			no_anc_exists = 0;
	}

	index = stages[0];
	head = stages[head_idx];

	if (head == &df_conflict_entry) {
		df_conflict_head = 1;
		head = NULL;
	}

	if (remote == &df_conflict_entry) {
		df_conflict_remote = 1;
		remote = NULL;
	}

	/* First, if there's a #16 situation, note that to prevent #13
	 * and #14. 
	 */
	if (!same(remote, head)) {
		for (i = 1; i < head_idx; i++) {
			if (same(stages[i], head)) {
				head_match = i;
			}
			if (same(stages[i], remote)) {
				remote_match = i;
			}
		}
	}

	/* We start with cases where the index is allowed to match
	 * something other than the head: #14(ALT) and #2ALT, where it
	 * is permitted to match the result instead.
	 */
	/* #14, #14ALT, #2ALT */
	if (remote && !df_conflict_head && head_match && !remote_match) {
		if (index && !same(index, remote) && !same(index, head))
			reject_merge(index);
		return merged_entry(remote, index);
	}
	/*
	 * If we have an entry in the index cache, then we want to
	 * make sure that it matches head.
	 */
	if (index && !same(index, head)) {
		reject_merge(index);
	}

	if (head) {
		/* #5ALT, #15 */
		if (same(head, remote))
			return merged_entry(head, index);
		/* #13, #3ALT */
		if (!df_conflict_remote && remote_match && !head_match)
			return merged_entry(head, index);
	}

	/* #1 */
	if (!head && !remote && any_anc_missing)
		return 0;

	/* Under the new "aggressive" rule, we resolve mostly trivial
	 * cases that we historically had git-merge-one-file resolve.
	 */
	if (aggressive) {
		int head_deleted = !head && !df_conflict_head;
		int remote_deleted = !remote && !df_conflict_remote;
		/*
		 * Deleted in both.
		 * Deleted in one and unchanged in the other.
		 */
		if ((head_deleted && remote_deleted) ||
		    (head_deleted && remote && remote_match) ||
		    (remote_deleted && head && head_match)) {
			if (index)
				return deleted_entry(index, index);
			return 0;
		}
		/*
		 * Added in both, identically.
		 */
		if (no_anc_exists && head && remote && same(head, remote))
			return merged_entry(head, index);

	}

	/* Below are "no merge" cases, which require that the index be
	 * up-to-date to avoid the files getting overwritten with
	 * conflict resolution files. 
	 */
	if (index) {
		verify_uptodate(index);
	}

	nontrivial_merge = 1;

	/* #2, #3, #4, #6, #7, #9, #11. */
	count = 0;
	if (!head_match || !remote_match) {
		for (i = 1; i < head_idx; i++) {
			if (stages[i]) {
				keep_entry(stages[i]);
				count++;
				break;
			}
		}
	}
#if DBRT_DEBUG
	else {
		fprintf(stderr, "read-tree: warning #16 detected\n");
		show_stage_entry(stderr, "head   ", stages[head_match]);
		show_stage_entry(stderr, "remote ", stages[remote_match]);
	}
#endif
	if (head) { count += keep_entry(head); }
	if (remote) { count += keep_entry(remote); }
	return count;
}

/*
 * Two-way merge.
 *
 * The rule is to "carry forward" what is in the index without losing
 * information across a "fast forward", favoring a successful merge
 * over a merge failure when it makes sense.  For details of the
 * "carry forward" rule, please see <Documentation/git-read-tree.txt>.
 *
 */
static int twoway_merge(struct cache_entry **src)
{
	struct cache_entry *current = src[0];
	struct cache_entry *oldtree = src[1], *newtree = src[2];

	if (merge_size != 2)
		return error("Cannot do a twoway merge of %d trees",
			     merge_size);

	if (current) {
		if ((!oldtree && !newtree) || /* 4 and 5 */
		    (!oldtree && newtree &&
		     same(current, newtree)) || /* 6 and 7 */
		    (oldtree && newtree &&
		     same(oldtree, newtree)) || /* 14 and 15 */
		    (oldtree && newtree &&
		     !same(oldtree, newtree) && /* 18 and 19*/
		     same(current, newtree))) {
			return keep_entry(current);
		}
		else if (oldtree && !newtree && same(current, oldtree)) {
			/* 10 or 11 */
			return deleted_entry(oldtree, current);
		}
		else if (oldtree && newtree &&
			 same(current, oldtree) && !same(current, newtree)) {
			/* 20 or 21 */
			return merged_entry(newtree, current);
		}
		else {
			/* all other failures */
			if (oldtree)
				reject_merge(oldtree);
			if (current)
				reject_merge(current);
			if (newtree)
				reject_merge(newtree);
			return -1;
		}
	}
	else if (newtree)
		return merged_entry(newtree, current);
	else
		return deleted_entry(oldtree, current);
}

/*
 * Bind merge.
 *
 * Keep the index entries at stage0, collapse stage1 but make sure
 * stage0 does not have anything in prefix.
 */
static int bind_merge(struct cache_entry **src)
{
	struct cache_entry *old = src[0];
	struct cache_entry *a = src[1];

	if (merge_size != 1)
		return error("Cannot do a bind merge of %d trees\n",
			     merge_size);
	if (!a)
		return merged_entry(old, NULL);
	if (old)
		die("Entry '%s' overlaps.  Cannot bind.", a->name);

	return merged_entry(a, NULL);
}

/*
 * One-way merge.
 *
 * The rule is:
 * - take the stat information from stage0, take the data from stage1
 */
static int oneway_merge(struct cache_entry **src)
{
	struct cache_entry *old = src[0];
	struct cache_entry *a = src[1];

	if (merge_size != 1)
		return error("Cannot do a oneway merge of %d trees",
			     merge_size);

<<<<<<< HEAD
	if (!a) {
		invalidate_ce_path(old);
		return 0;
	}
=======
	if (!a)
		return deleted_entry(old, NULL);
>>>>>>> c68998f5
	if (old && same(old, a)) {
		return keep_entry(old);
	}
	return merged_entry(a, NULL);
}

static int read_cache_unmerged(void)
{
	int i, deleted;
	struct cache_entry **dst;

	read_cache();
	dst = active_cache;
	deleted = 0;
	for (i = 0; i < active_nr; i++) {
		struct cache_entry *ce = active_cache[i];
		if (ce_stage(ce)) {
			deleted++;
			invalidate_ce_path(ce);
			continue;
		}
		if (deleted)
			*dst = ce;
		dst++;
	}
	active_nr -= deleted;
	return deleted;
}

static void prime_cache_tree_rec(struct cache_tree *it, struct tree *tree)
{
	struct tree_entry_list *ent;
	int cnt;
	
	memcpy(it->sha1, tree->object.sha1, 20);
	for (cnt = 0, ent = tree->entries; ent; ent = ent->next) {
		if (!ent->directory)
			cnt++;
		else {
			struct cache_tree_sub *sub;
			struct tree *subtree = (struct tree *)ent->item.tree;
			if (!subtree->object.parsed)
				parse_tree(subtree);
			sub = cache_tree_sub(it, ent->name);
			sub->cache_tree = cache_tree();
			prime_cache_tree_rec(sub->cache_tree, subtree);
			cnt += sub->cache_tree->entry_count;
		}
	}
	it->entry_count = cnt;
}

static void prime_cache_tree(void)
{
	struct tree *tree = (struct tree *)trees->item;
	if (!tree)
		return;
	active_cache_tree = cache_tree();
	prime_cache_tree_rec(active_cache_tree, tree);

}

static const char read_tree_usage[] = "git-read-tree (<sha> | [[-m [--aggressive] | --reset | --prefix=<prefix>] [-u | -i]] <sha1> [<sha2> [<sha3>]])";

static struct cache_file cache_file;

int main(int argc, char **argv)
{
	int i, newfd, reset, stage = 0;
	unsigned char sha1[20];
	merge_fn_t fn = NULL;

	setup_git_directory();
	git_config(git_default_config);

	newfd = hold_index_file_for_update(&cache_file, get_index_file());
	if (newfd < 0)
		die("unable to create new cachefile");

	git_config(git_default_config);

	merge = 0;
	reset = 0;
	for (i = 1; i < argc; i++) {
		const char *arg = argv[i];

		/* "-u" means "update", meaning that a merge will update
		 * the working tree.
		 */
		if (!strcmp(arg, "-u")) {
			update = 1;
			continue;
		}

		if (!strcmp(arg, "-v")) {
			verbose_update = 1;
			continue;
		}

		/* "-i" means "index only", meaning that a merge will
		 * not even look at the working tree.
		 */
		if (!strcmp(arg, "-i")) {
			index_only = 1;
			continue;
		}

		/* "--prefix=<subdirectory>/" means keep the current index
		 *  entries and put the entries from the tree under the
		 * given subdirectory.
		 */
		if (!strncmp(arg, "--prefix=", 9)) {
			if (stage || merge || prefix)
				usage(read_tree_usage);
			prefix = arg + 9;
			merge = 1;
			stage = 1;
			if (read_cache_unmerged())
				die("you need to resolve your current index first");
			continue;
		}

		/* This differs from "-m" in that we'll silently ignore unmerged entries */
		if (!strcmp(arg, "--reset")) {
			if (stage || merge || prefix)
				usage(read_tree_usage);
			reset = 1;
			merge = 1;
			stage = 1;
			read_cache_unmerged();
			continue;
		}

		if (!strcmp(arg, "--trivial")) {
			trivial_merges_only = 1;
			continue;
		}

		if (!strcmp(arg, "--aggressive")) {
			aggressive = 1;
			continue;
		}

		/* "-m" stands for "merge", meaning we start in stage 1 */
		if (!strcmp(arg, "-m")) {
			if (stage || merge || prefix)
				usage(read_tree_usage);
			if (read_cache_unmerged())
				die("you need to resolve your current index first");
			stage = 1;
			merge = 1;
			continue;
		}

		/* using -u and -i at the same time makes no sense */
		if (1 < index_only + update)
			usage(read_tree_usage);

		if (get_sha1(arg, sha1))
			die("Not a valid object name %s", arg);
		if (list_tree(sha1) < 0)
			die("failed to unpack tree object %s", arg);
		stage++;
	}
	if ((update||index_only) && !merge)
		usage(read_tree_usage);

	if (prefix) {
		int pfxlen = strlen(prefix);
		int pos;
		if (prefix[pfxlen-1] != '/')
			die("prefix must end with /");
		if (stage != 2)
			die("binding merge takes only one tree");
		pos = cache_name_pos(prefix, pfxlen);
		if (0 <= pos)
			die("corrupt index file");
		pos = -pos-1;
		if (pos < active_nr &&
		    !strncmp(active_cache[pos]->name, prefix, pfxlen))
			die("subdirectory '%s' already exists.", prefix);
		pos = cache_name_pos(prefix, pfxlen-1);
		if (0 <= pos)
			die("file '%.*s' already exists.", pfxlen-1, prefix);
	}

	if (merge) {
		if (stage < 2)
			die("just how do you expect me to merge %d trees?", stage-1);
		switch (stage - 1) {
		case 1:
			fn = prefix ? bind_merge : oneway_merge;
			break;
		case 2:
			fn = twoway_merge;
			break;
		case 3:
		default:
			fn = threeway_merge;
			cache_tree_free(&active_cache_tree);
			break;
		}

		if (stage - 1 >= 3)
			head_idx = stage - 2;
		else
			head_idx = 1;
	}

	unpack_trees(fn);

	/*
	 * When reading only one tree (either the most basic form,
	 * "-m ent" or "--reset ent" form), we can obtain a fully
	 * valid cache-tree because the index must match exactly
	 * what came from the tree.
	 */
	if (trees && trees->item && (!merge || (stage == 2))) {
		cache_tree_free(&active_cache_tree);
		prime_cache_tree();
	}

	if (write_cache(newfd, active_cache, active_nr) ||
	    commit_index_file(&cache_file))
		die("unable to write new index file");
	return 0;
}<|MERGE_RESOLUTION|>--- conflicted
+++ resolved
@@ -718,15 +718,10 @@
 		return error("Cannot do a oneway merge of %d trees",
 			     merge_size);
 
-<<<<<<< HEAD
 	if (!a) {
 		invalidate_ce_path(old);
-		return 0;
-	}
-=======
-	if (!a)
 		return deleted_entry(old, NULL);
->>>>>>> c68998f5
+	}
 	if (old && same(old, a)) {
 		return keep_entry(old);
 	}
