--- conflicted
+++ resolved
@@ -53,14 +53,9 @@
 
 /*
  * object flag allocation:
-<<<<<<< HEAD
  * revision.h:               0---------10                              2526
- * fetch-pack.c:             0----5
-=======
- * revision.h:               0---------10                                26
  * fetch-pack.c:             01
  * negotiator/default.c:       2--5
->>>>>>> ec062838
  * walker.c:                 0-2
  * upload-pack.c:                4       11----------------19
  * builtin/blame.c:                        12-13
