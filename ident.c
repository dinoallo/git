/*
 * ident.c
 *
 * create git identifier lines of the form "name <email> date"
 *
 * Copyright (C) 2005 Linus Torvalds
 */
#include "cache.h"

static struct strbuf git_default_name = STRBUF_INIT;
static struct strbuf git_default_email = STRBUF_INIT;
static struct strbuf git_default_date = STRBUF_INIT;
static int default_email_is_bogus;
static int default_name_is_bogus;

#define IDENT_NAME_GIVEN 01
#define IDENT_MAIL_GIVEN 02
#define IDENT_ALL_GIVEN (IDENT_NAME_GIVEN|IDENT_MAIL_GIVEN)
static int committer_ident_explicitly_given;
static int author_ident_explicitly_given;

#ifdef NO_GECOS_IN_PWENT
#define get_gecos(ignored) "&"
#else
#define get_gecos(struct_passwd) ((struct_passwd)->pw_gecos)
#endif

static struct passwd *xgetpwuid_self(int *is_bogus)
{
	struct passwd *pw;

	errno = 0;
	pw = getpwuid(getuid());
	if (!pw) {
		static struct passwd fallback;
		fallback.pw_name = "unknown";
#ifndef NO_GECOS_IN_PWENT
		fallback.pw_gecos = "Unknown";
#endif
		pw = &fallback;
		if (is_bogus)
			*is_bogus = 1;
	}
	return pw;
}

static void copy_gecos(const struct passwd *w, struct strbuf *name)
{
	char *src;

	/* Traditionally GECOS field had office phone numbers etc, separated
	 * with commas.  Also & stands for capitalized form of the login name.
	 */

	for (src = get_gecos(w); *src && *src != ','; src++) {
		int ch = *src;
		if (ch != '&')
			strbuf_addch(name, ch);
		else {
			/* Sorry, Mr. McDonald... */
			strbuf_addch(name, toupper(*w->pw_name));
			strbuf_addstr(name, w->pw_name + 1);
		}
	}
}

static int add_mailname_host(struct strbuf *buf)
{
	FILE *mailname;
	struct strbuf mailnamebuf = STRBUF_INIT;

	mailname = fopen("/etc/mailname", "r");
	if (!mailname) {
		if (errno != ENOENT)
			warning("cannot open /etc/mailname: %s",
				strerror(errno));
		return -1;
	}
	if (strbuf_getline(&mailnamebuf, mailname, '\n') == EOF) {
		if (ferror(mailname))
			warning("cannot read /etc/mailname: %s",
				strerror(errno));
		strbuf_release(&mailnamebuf);
		fclose(mailname);
		return -1;
	}
	/* success! */
	strbuf_addbuf(buf, &mailnamebuf);
	strbuf_release(&mailnamebuf);
	fclose(mailname);
	return 0;
}

<<<<<<< HEAD
static int canonical_name(const char *host, struct strbuf *out)
{
	int status = -1;

#ifndef NO_IPV6
	struct addrinfo hints, *ai;
	memset (&hints, '\0', sizeof (hints));
	hints.ai_flags = AI_CANONNAME;
	if (!getaddrinfo(host, NULL, &hints, &ai)) {
		if (ai && strchr(ai->ai_canonname, '.')) {
			strbuf_addstr(out, ai->ai_canonname);
			status = 0;
		}
		freeaddrinfo(ai);
	}
#else
	struct hostent *he = gethostbyname(host);
	if (he && strchr(he->h_name, '.')) {
		strbuf_addstr(out, he->h_name);
		status = 0;
	}
#endif /* NO_IPV6 */

	return status;
}

static void add_domainname(struct strbuf *out)
=======
static void add_domainname(struct strbuf *out, int *is_bogus)
>>>>>>> 92bcbb9b
{
	char buf[1024];

	if (gethostname(buf, sizeof(buf))) {
		warning("cannot get host name: %s", strerror(errno));
		strbuf_addstr(out, "(none)");
		*is_bogus = 1;
		return;
	}
	if (strchr(buf, '.'))
		strbuf_addstr(out, buf);
<<<<<<< HEAD
	else if (canonical_name(buf, out) < 0)
=======
	else if ((he = gethostbyname(buf)) && strchr(he->h_name, '.'))
		strbuf_addstr(out, he->h_name);
	else {
>>>>>>> 92bcbb9b
		strbuf_addf(out, "%s.(none)", buf);
		*is_bogus = 1;
	}
}

static void copy_email(const struct passwd *pw, struct strbuf *email,
		       int *is_bogus)
{
	/*
	 * Make up a fake email address
	 * (name + '@' + hostname [+ '.' + domainname])
	 */
	strbuf_addstr(email, pw->pw_name);
	strbuf_addch(email, '@');

	if (!add_mailname_host(email))
		return;	/* read from "/etc/mailname" (Debian) */
	add_domainname(email, is_bogus);
}

const char *ident_default_name(void)
{
	if (!git_default_name.len) {
		copy_gecos(xgetpwuid_self(&default_name_is_bogus), &git_default_name);
		strbuf_trim(&git_default_name);
	}
	return git_default_name.buf;
}

const char *ident_default_email(void)
{
	if (!git_default_email.len) {
		const char *email = getenv("EMAIL");

		if (email && email[0]) {
			strbuf_addstr(&git_default_email, email);
			committer_ident_explicitly_given |= IDENT_MAIL_GIVEN;
			author_ident_explicitly_given |= IDENT_MAIL_GIVEN;
		} else
			copy_email(xgetpwuid_self(&default_email_is_bogus),
				   &git_default_email, &default_email_is_bogus);
		strbuf_trim(&git_default_email);
	}
	return git_default_email.buf;
}

static const char *ident_default_date(void)
{
	if (!git_default_date.len)
		datestamp(&git_default_date);
	return git_default_date.buf;
}

static int crud(unsigned char c)
{
	return  c <= 32  ||
		c == '.' ||
		c == ',' ||
		c == ':' ||
		c == ';' ||
		c == '<' ||
		c == '>' ||
		c == '"' ||
		c == '\\' ||
		c == '\'';
}

/*
 * Copy over a string to the destination, but avoid special
 * characters ('\n', '<' and '>') and remove crud at the end
 */
static void strbuf_addstr_without_crud(struct strbuf *sb, const char *src)
{
	size_t i, len;
	unsigned char c;

	/* Remove crud from the beginning.. */
	while ((c = *src) != 0) {
		if (!crud(c))
			break;
		src++;
	}

	/* Remove crud from the end.. */
	len = strlen(src);
	while (len > 0) {
		c = src[len-1];
		if (!crud(c))
			break;
		--len;
	}

	/*
	 * Copy the rest to the buffer, but avoid the special
	 * characters '\n' '<' and '>' that act as delimiters on
	 * an identification line. We can only remove crud, never add it,
	 * so 'len' is our maximum.
	 */
	strbuf_grow(sb, len);
	for (i = 0; i < len; i++) {
		c = *src++;
		switch (c) {
		case '\n': case '<': case '>':
			continue;
		}
		sb->buf[sb->len++] = c;
	}
	sb->buf[sb->len] = '\0';
}

/*
 * Reverse of fmt_ident(); given an ident line, split the fields
 * to allow the caller to parse it.
 * Signal a success by returning 0, but date/tz fields of the result
 * can still be NULL if the input line only has the name/email part
 * (e.g. reading from a reflog entry).
 */
int split_ident_line(struct ident_split *split, const char *line, int len)
{
	const char *cp;
	size_t span;
	int status = -1;

	memset(split, 0, sizeof(*split));

	split->name_begin = line;
	for (cp = line; *cp && cp < line + len; cp++)
		if (*cp == '<') {
			split->mail_begin = cp + 1;
			break;
		}
	if (!split->mail_begin)
		return status;

	for (cp = split->mail_begin - 2; line <= cp; cp--)
		if (!isspace(*cp)) {
			split->name_end = cp + 1;
			break;
		}
	if (!split->name_end) {
		/* no human readable name */
		split->name_end = split->name_begin;
	}

	for (cp = split->mail_begin; cp < line + len; cp++)
		if (*cp == '>') {
			split->mail_end = cp;
			break;
		}
	if (!split->mail_end)
		return status;

	/*
	 * Look from the end-of-line to find the trailing ">" of the mail
	 * address, even though we should already know it as split->mail_end.
	 * This can help in cases of broken idents with an extra ">" somewhere
	 * in the email address.  Note that we are assuming the timestamp will
	 * never have a ">" in it.
	 *
	 * Note that we will always find some ">" before going off the front of
	 * the string, because will always hit the split->mail_end closing
	 * bracket.
	 */
	for (cp = line + len - 1; *cp != '>'; cp--)
		;

	for (cp = cp + 1; cp < line + len && isspace(*cp); cp++)
		;
	if (line + len <= cp)
		goto person_only;
	split->date_begin = cp;
	span = strspn(cp, "0123456789");
	if (!span)
		goto person_only;
	split->date_end = split->date_begin + span;
	for (cp = split->date_end; cp < line + len && isspace(*cp); cp++)
		;
	if (line + len <= cp || (*cp != '+' && *cp != '-'))
		goto person_only;
	split->tz_begin = cp;
	span = strspn(cp + 1, "0123456789");
	if (!span)
		goto person_only;
	split->tz_end = split->tz_begin + 1 + span;
	return 0;

person_only:
	split->date_begin = NULL;
	split->date_end = NULL;
	split->tz_begin = NULL;
	split->tz_end = NULL;
	return 0;
}

static const char *env_hint =
"\n"
"*** Please tell me who you are.\n"
"\n"
"Run\n"
"\n"
"  git config --global user.email \"you@example.com\"\n"
"  git config --global user.name \"Your Name\"\n"
"\n"
"to set your account\'s default identity.\n"
"Omit --global to set the identity only in this repository.\n"
"\n";

const char *fmt_ident(const char *name, const char *email,
		      const char *date_str, int flag)
{
	static struct strbuf ident = STRBUF_INIT;
	int strict = (flag & IDENT_STRICT);
	int want_date = !(flag & IDENT_NO_DATE);
	int want_name = !(flag & IDENT_NO_NAME);

	if (want_name && !name)
		name = ident_default_name();
	if (!email)
		email = ident_default_email();

	if (want_name && !*name) {
		struct passwd *pw;

		if (strict) {
			if (name == git_default_name.buf)
				fputs(env_hint, stderr);
			die("empty ident name (for <%s>) not allowed", email);
		}
		pw = xgetpwuid_self(NULL);
		name = pw->pw_name;
	}

	if (want_name && strict &&
	    name == git_default_name.buf && default_name_is_bogus) {
		fputs(env_hint, stderr);
		die("unable to auto-detect name (got '%s')", name);
	}

	if (strict && email == git_default_email.buf && default_email_is_bogus) {
		fputs(env_hint, stderr);
		die("unable to auto-detect email address (got '%s')", email);
	}

	strbuf_reset(&ident);
	if (want_name) {
		strbuf_addstr_without_crud(&ident, name);
		strbuf_addstr(&ident, " <");
	}
	strbuf_addstr_without_crud(&ident, email);
	if (want_name)
			strbuf_addch(&ident, '>');
	if (want_date) {
		strbuf_addch(&ident, ' ');
		if (date_str && date_str[0]) {
			if (parse_date(date_str, &ident) < 0)
				die("invalid date format: %s", date_str);
		}
		else
			strbuf_addstr(&ident, ident_default_date());
	}

	return ident.buf;
}

const char *fmt_name(const char *name, const char *email)
{
	return fmt_ident(name, email, NULL, IDENT_STRICT | IDENT_NO_DATE);
}

const char *git_author_info(int flag)
{
	if (getenv("GIT_AUTHOR_NAME"))
		author_ident_explicitly_given |= IDENT_NAME_GIVEN;
	if (getenv("GIT_AUTHOR_EMAIL"))
		author_ident_explicitly_given |= IDENT_MAIL_GIVEN;
	return fmt_ident(getenv("GIT_AUTHOR_NAME"),
			 getenv("GIT_AUTHOR_EMAIL"),
			 getenv("GIT_AUTHOR_DATE"),
			 flag);
}

const char *git_committer_info(int flag)
{
	if (getenv("GIT_COMMITTER_NAME"))
		committer_ident_explicitly_given |= IDENT_NAME_GIVEN;
	if (getenv("GIT_COMMITTER_EMAIL"))
		committer_ident_explicitly_given |= IDENT_MAIL_GIVEN;
	return fmt_ident(getenv("GIT_COMMITTER_NAME"),
			 getenv("GIT_COMMITTER_EMAIL"),
			 getenv("GIT_COMMITTER_DATE"),
			 flag);
}

static int ident_is_sufficient(int user_ident_explicitly_given)
{
#ifndef WINDOWS
	return (user_ident_explicitly_given & IDENT_MAIL_GIVEN);
#else
	return (user_ident_explicitly_given == IDENT_ALL_GIVEN);
#endif
}

int committer_ident_sufficiently_given(void)
{
	return ident_is_sufficient(committer_ident_explicitly_given);
}

int author_ident_sufficiently_given(void)
{
	return ident_is_sufficient(author_ident_explicitly_given);
}

int git_ident_config(const char *var, const char *value, void *data)
{
	if (!strcmp(var, "user.name")) {
		if (!value)
			return config_error_nonbool(var);
		strbuf_reset(&git_default_name);
		strbuf_addstr(&git_default_name, value);
		committer_ident_explicitly_given |= IDENT_NAME_GIVEN;
		author_ident_explicitly_given |= IDENT_NAME_GIVEN;
		return 0;
	}

	if (!strcmp(var, "user.email")) {
		if (!value)
			return config_error_nonbool(var);
		strbuf_reset(&git_default_email);
		strbuf_addstr(&git_default_email, value);
		committer_ident_explicitly_given |= IDENT_MAIL_GIVEN;
		author_ident_explicitly_given |= IDENT_MAIL_GIVEN;
		return 0;
	}

	return 0;
}

static int buf_cmp(const char *a_begin, const char *a_end,
		   const char *b_begin, const char *b_end)
{
	int a_len = a_end - a_begin;
	int b_len = b_end - b_begin;
	int min = a_len < b_len ? a_len : b_len;
	int cmp;

	cmp = memcmp(a_begin, b_begin, min);
	if (cmp)
		return cmp;

	return a_len - b_len;
}

int ident_cmp(const struct ident_split *a,
	      const struct ident_split *b)
{
	int cmp;

	cmp = buf_cmp(a->mail_begin, a->mail_end,
		      b->mail_begin, b->mail_end);
	if (cmp)
		return cmp;

	return buf_cmp(a->name_begin, a->name_end,
		       b->name_begin, b->name_end);
}<|MERGE_RESOLUTION|>--- conflicted
+++ resolved
@@ -91,7 +91,6 @@
 	return 0;
 }
 
-<<<<<<< HEAD
 static int canonical_name(const char *host, struct strbuf *out)
 {
 	int status = -1;
@@ -118,10 +117,7 @@
 	return status;
 }
 
-static void add_domainname(struct strbuf *out)
-=======
 static void add_domainname(struct strbuf *out, int *is_bogus)
->>>>>>> 92bcbb9b
 {
 	char buf[1024];
 
@@ -133,13 +129,7 @@
 	}
 	if (strchr(buf, '.'))
 		strbuf_addstr(out, buf);
-<<<<<<< HEAD
-	else if (canonical_name(buf, out) < 0)
-=======
-	else if ((he = gethostbyname(buf)) && strchr(he->h_name, '.'))
-		strbuf_addstr(out, he->h_name);
-	else {
->>>>>>> 92bcbb9b
+	else if (canonical_name(buf, out) < 0) {
 		strbuf_addf(out, "%s.(none)", buf);
 		*is_bogus = 1;
 	}
