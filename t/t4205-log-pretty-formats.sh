--- conflicted
+++ resolved
@@ -431,20 +431,19 @@
 	test_cmp expected actual
 '
 
-<<<<<<< HEAD
 test_expect_success 'strbuf_utf8_replace() not producing NUL' '
 	git log --color --pretty="tformat:%<(10,trunc)%s%>>(10,ltrunc)%C(auto)%d" |
 		test_decode_color |
 		nul_to_q >actual &&
 	! grep Q actual
-=======
+'
+
 # ISO strict date format
 test_expect_success 'ISO and ISO-strict date formats display the same values' '
 	git log --format=%ai%n%ci |
 	sed -e "s/ /T/; s/ //; s/..\$/:&/" >expected &&
 	git log --format=%aI%n%cI >actual &&
 	test_cmp expected actual
->>>>>>> 466fb674
 '
 
 # get new digests (with no abbreviations)
