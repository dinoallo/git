--- conflicted
+++ resolved
@@ -1164,15 +1164,12 @@
 	test_path_is_file subdir/untracked
 '
 
-<<<<<<< HEAD
-=======
 test_expect_success 'stash with user.name and user.email set works' '
 	test_config user.name "A U Thor" &&
 	test_config user.email "a.u@thor" &&
 	git stash
 '
 
->>>>>>> 7906af0c
 test_expect_success 'stash works when user.name and user.email are not set' '
 	git reset &&
 	>1 &&
