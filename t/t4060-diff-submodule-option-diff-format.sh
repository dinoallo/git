#!/bin/sh
#
# Copyright (c) 2009 Jens Lehmann, based on t7401 by Ping Yin
# Copyright (c) 2011 Alexey Shumkin (+ non-UTF-8 commit encoding tests)
# Copyright (c) 2016 Jacob Keller (copy + convert to --submodule=diff)
#

test_description='Support for diff format verbose submodule difference in git diff

This test tries to verify the sanity of --submodule=diff option of git diff.
'

. ./test-lib.sh

# Tested non-UTF-8 encoding
test_encoding="ISO8859-1"

# String "added" in German (translated with Google Translate), encoded in UTF-8,
# used in sample commit log messages in add_file() function below.
added=$(printf "hinzugef\303\274gt")

add_file () {
	(
		cd "$1" &&
		shift &&
		for name
		do
			echo "$name" >"$name" &&
			git add "$name" &&
			test_tick &&
			# "git commit -m" would break MinGW, as Windows refuse to pass
			# $test_encoding encoded parameter to git.
			echo "Add $name ($added $name)" | iconv -f utf-8 -t $test_encoding |
			git -c "i18n.commitEncoding=$test_encoding" commit -F -
		done >/dev/null &&
		git rev-parse --short --verify HEAD
	)
}

commit_file () {
	test_tick &&
	git commit "$@" -m "Commit $*" >/dev/null
}

test_expect_success 'setup repository' '
	test_create_repo sm1 &&
	add_file . foo &&
	head1=$(add_file sm1 foo1 foo2) &&
	fullhead1=$(git -C sm1 rev-parse --verify HEAD)
'

test_expect_success 'added submodule' '
	git add sm1 &&
	git diff-index -p --submodule=diff HEAD >actual &&
	cat >expected <<-EOF &&
	Submodule sm1 0000000...$head1 (new submodule)
	diff --git a/sm1/foo1 b/sm1/foo1
	new file mode 100644
	index 0000000..1715acd
	--- /dev/null
	+++ b/sm1/foo1
	@@ -0,0 +1 @@
	+foo1
	diff --git a/sm1/foo2 b/sm1/foo2
	new file mode 100644
	index 0000000..54b060e
	--- /dev/null
	+++ b/sm1/foo2
	@@ -0,0 +1 @@
	+foo2
	EOF
	test_cmp expected actual
'

test_expect_success 'added submodule, set diff.submodule' '
	test_config diff.submodule log &&
	git add sm1 &&
	git diff-index -p --submodule=diff HEAD >actual &&
	cat >expected <<-EOF &&
	Submodule sm1 0000000...$head1 (new submodule)
	diff --git a/sm1/foo1 b/sm1/foo1
	new file mode 100644
	index 0000000..1715acd
	--- /dev/null
	+++ b/sm1/foo1
	@@ -0,0 +1 @@
	+foo1
	diff --git a/sm1/foo2 b/sm1/foo2
	new file mode 100644
	index 0000000..54b060e
	--- /dev/null
	+++ b/sm1/foo2
	@@ -0,0 +1 @@
	+foo2
	EOF
	test_cmp expected actual
'

test_expect_success '--submodule=short overrides diff.submodule' '
	test_config diff.submodule log &&
	git add sm1 &&
	git diff --submodule=short --cached >actual &&
	cat >expected <<-EOF &&
	diff --git a/sm1 b/sm1
	new file mode 160000
	index 0000000..$head1
	--- /dev/null
	+++ b/sm1
	@@ -0,0 +1 @@
	+Subproject commit $fullhead1
	EOF
	test_cmp expected actual
'

test_expect_success 'diff.submodule does not affect plumbing' '
	test_config diff.submodule log &&
	git diff-index -p HEAD >actual &&
	cat >expected <<-EOF &&
	diff --git a/sm1 b/sm1
	new file mode 160000
	index 0000000..$head1
	--- /dev/null
	+++ b/sm1
	@@ -0,0 +1 @@
	+Subproject commit $fullhead1
	EOF
	test_cmp expected actual
'

commit_file sm1 &&
head2=$(add_file sm1 foo3)

test_expect_success 'modified submodule(forward)' '
	git diff-index -p --submodule=diff HEAD >actual &&
	cat >expected <<-EOF &&
	Submodule sm1 $head1..$head2:
	diff --git a/sm1/foo3 b/sm1/foo3
	new file mode 100644
	index 0000000..c1ec6c6
	--- /dev/null
	+++ b/sm1/foo3
	@@ -0,0 +1 @@
	+foo3
	EOF
	test_cmp expected actual
'

test_expect_success 'modified submodule(forward)' '
	git diff --submodule=diff >actual &&
	cat >expected <<-EOF &&
	Submodule sm1 $head1..$head2:
	diff --git a/sm1/foo3 b/sm1/foo3
	new file mode 100644
	index 0000000..c1ec6c6
	--- /dev/null
	+++ b/sm1/foo3
	@@ -0,0 +1 @@
	+foo3
	EOF
	test_cmp expected actual
'

test_expect_success 'modified submodule(forward) --submodule' '
	git diff --submodule >actual &&
	cat >expected <<-EOF &&
	Submodule sm1 $head1..$head2:
	  > Add foo3 ($added foo3)
	EOF
	test_cmp expected actual
'

fullhead2=$(cd sm1; git rev-parse --verify HEAD)
test_expect_success 'modified submodule(forward) --submodule=short' '
	git diff --submodule=short >actual &&
	cat >expected <<-EOF &&
	diff --git a/sm1 b/sm1
	index $head1..$head2 160000
	--- a/sm1
	+++ b/sm1
	@@ -1 +1 @@
	-Subproject commit $fullhead1
	+Subproject commit $fullhead2
	EOF
	test_cmp expected actual
'

commit_file sm1 &&
head3=$(
	cd sm1 &&
	git reset --hard HEAD~2 >/dev/null &&
	git rev-parse --short --verify HEAD
)

test_expect_success 'modified submodule(backward)' '
	git diff-index -p --submodule=diff HEAD >actual &&
	cat >expected <<-EOF &&
	Submodule sm1 $head2..$head3 (rewind):
	diff --git a/sm1/foo2 b/sm1/foo2
	deleted file mode 100644
	index 54b060e..0000000
	--- a/sm1/foo2
	+++ /dev/null
	@@ -1 +0,0 @@
	-foo2
	diff --git a/sm1/foo3 b/sm1/foo3
	deleted file mode 100644
	index c1ec6c6..0000000
	--- a/sm1/foo3
	+++ /dev/null
	@@ -1 +0,0 @@
	-foo3
	EOF
	test_cmp expected actual
'

head4=$(add_file sm1 foo4 foo5)
test_expect_success 'modified submodule(backward and forward)' '
	git diff-index -p --submodule=diff HEAD >actual &&
	cat >expected <<-EOF &&
	Submodule sm1 $head2...$head4:
	diff --git a/sm1/foo2 b/sm1/foo2
	deleted file mode 100644
	index 54b060e..0000000
	--- a/sm1/foo2
	+++ /dev/null
	@@ -1 +0,0 @@
	-foo2
	diff --git a/sm1/foo3 b/sm1/foo3
	deleted file mode 100644
	index c1ec6c6..0000000
	--- a/sm1/foo3
	+++ /dev/null
	@@ -1 +0,0 @@
	-foo3
	diff --git a/sm1/foo4 b/sm1/foo4
	new file mode 100644
	index 0000000..a0016db
	--- /dev/null
	+++ b/sm1/foo4
	@@ -0,0 +1 @@
	+foo4
	diff --git a/sm1/foo5 b/sm1/foo5
	new file mode 100644
	index 0000000..d6f2413
	--- /dev/null
	+++ b/sm1/foo5
	@@ -0,0 +1 @@
	+foo5
	EOF
	test_cmp expected actual
'

commit_file sm1 &&
mv sm1 sm1-bak &&
echo sm1 >sm1 &&
head5=$(git hash-object sm1 | cut -c1-7) &&
git add sm1 &&
rm -f sm1 &&
mv sm1-bak sm1

test_expect_success 'typechanged submodule(submodule->blob), --cached' '
	git diff --submodule=diff --cached >actual &&
	cat >expected <<-EOF &&
	Submodule sm1 $head4...0000000 (submodule deleted)
	diff --git a/sm1/foo1 b/sm1/foo1
	deleted file mode 100644
	index 1715acd..0000000
	--- a/sm1/foo1
	+++ /dev/null
	@@ -1 +0,0 @@
	-foo1
	diff --git a/sm1/foo4 b/sm1/foo4
	deleted file mode 100644
	index a0016db..0000000
	--- a/sm1/foo4
	+++ /dev/null
	@@ -1 +0,0 @@
	-foo4
	diff --git a/sm1/foo5 b/sm1/foo5
	deleted file mode 100644
	index d6f2413..0000000
	--- a/sm1/foo5
	+++ /dev/null
	@@ -1 +0,0 @@
	-foo5
	diff --git a/sm1 b/sm1
	new file mode 100644
	index 0000000..9da5fb8
	--- /dev/null
	+++ b/sm1
	@@ -0,0 +1 @@
	+sm1
	EOF
	test_cmp expected actual
'

test_expect_success 'typechanged submodule(submodule->blob)' '
	git diff --submodule=diff >actual &&
	cat >expected <<-EOF &&
	diff --git a/sm1 b/sm1
	deleted file mode 100644
	index 9da5fb8..0000000
	--- a/sm1
	+++ /dev/null
	@@ -1 +0,0 @@
	-sm1
	Submodule sm1 0000000...$head4 (new submodule)
	diff --git a/sm1/foo1 b/sm1/foo1
	new file mode 100644
	index 0000000..1715acd
	--- /dev/null
	+++ b/sm1/foo1
	@@ -0,0 +1 @@
	+foo1
	diff --git a/sm1/foo4 b/sm1/foo4
	new file mode 100644
	index 0000000..a0016db
	--- /dev/null
	+++ b/sm1/foo4
	@@ -0,0 +1 @@
	+foo4
	diff --git a/sm1/foo5 b/sm1/foo5
	new file mode 100644
	index 0000000..d6f2413
	--- /dev/null
	+++ b/sm1/foo5
	@@ -0,0 +1 @@
	+foo5
	EOF
	test_cmp expected actual
'

rm -rf sm1 &&
git checkout-index sm1
test_expect_success 'typechanged submodule(submodule->blob)' '
	git diff-index -p --submodule=diff HEAD >actual &&
	cat >expected <<-EOF &&
	Submodule sm1 $head4...0000000 (submodule deleted)
	diff --git a/sm1 b/sm1
	new file mode 100644
	index 0000000..9da5fb8
	--- /dev/null
	+++ b/sm1
	@@ -0,0 +1 @@
	+sm1
	EOF
	test_cmp expected actual
'

rm -f sm1 &&
test_create_repo sm1 &&
head6=$(add_file sm1 foo6 foo7)
fullhead6=$(cd sm1; git rev-parse --verify HEAD)
test_expect_success 'nonexistent commit' '
	git diff-index -p --submodule=diff HEAD >actual &&
	cat >expected <<-EOF &&
	Submodule sm1 $head4...$head6 (commits not present)
	EOF
	test_cmp expected actual
'

commit_file
test_expect_success 'typechanged submodule(blob->submodule)' '
	git diff-index -p --submodule=diff HEAD >actual &&
	cat >expected <<-EOF &&
	diff --git a/sm1 b/sm1
	deleted file mode 100644
	index 9da5fb8..0000000
	--- a/sm1
	+++ /dev/null
	@@ -1 +0,0 @@
	-sm1
	Submodule sm1 0000000...$head6 (new submodule)
	diff --git a/sm1/foo6 b/sm1/foo6
	new file mode 100644
	index 0000000..462398b
	--- /dev/null
	+++ b/sm1/foo6
	@@ -0,0 +1 @@
	+foo6
	diff --git a/sm1/foo7 b/sm1/foo7
	new file mode 100644
	index 0000000..6e9262c
	--- /dev/null
	+++ b/sm1/foo7
	@@ -0,0 +1 @@
	+foo7
	EOF
	test_cmp expected actual
'

commit_file sm1 &&
test_expect_success 'submodule is up to date' '
	git diff-index -p --submodule=diff HEAD >actual &&
	cat >expected <<-EOF &&
	EOF
	test_cmp expected actual
'

test_expect_success 'submodule contains untracked content' '
	echo new > sm1/new-file &&
	git diff-index -p --submodule=diff HEAD >actual &&
	cat >expected <<-EOF &&
	Submodule sm1 contains untracked content
	EOF
	test_cmp expected actual
'

test_expect_success 'submodule contains untracked content (untracked ignored)' '
	git diff-index -p --ignore-submodules=untracked --submodule=diff HEAD >actual &&
	! test -s actual
'

test_expect_success 'submodule contains untracked content (dirty ignored)' '
	git diff-index -p --ignore-submodules=dirty --submodule=diff HEAD >actual &&
	! test -s actual
'

test_expect_success 'submodule contains untracked content (all ignored)' '
	git diff-index -p --ignore-submodules=all --submodule=diff HEAD >actual &&
	! test -s actual
'

test_expect_success 'submodule contains untracked and modified content' '
	echo new > sm1/foo6 &&
	git diff-index -p --submodule=diff HEAD >actual &&
	cat >expected <<-EOF &&
	Submodule sm1 contains untracked content
	Submodule sm1 contains modified content
	diff --git a/sm1/foo6 b/sm1/foo6
	index 462398b..3e75765 100644
	--- a/sm1/foo6
	+++ b/sm1/foo6
	@@ -1 +1 @@
	-foo6
	+new
	EOF
	test_cmp expected actual
'

# NOT OK
test_expect_success 'submodule contains untracked and modified content (untracked ignored)' '
	echo new > sm1/foo6 &&
	git diff-index -p --ignore-submodules=untracked --submodule=diff HEAD >actual &&
	cat >expected <<-EOF &&
	Submodule sm1 contains modified content
	diff --git a/sm1/foo6 b/sm1/foo6
	index 462398b..3e75765 100644
	--- a/sm1/foo6
	+++ b/sm1/foo6
	@@ -1 +1 @@
	-foo6
	+new
	EOF
	test_cmp expected actual
'

test_expect_success 'submodule contains untracked and modified content (dirty ignored)' '
	echo new > sm1/foo6 &&
	git diff-index -p --ignore-submodules=dirty --submodule=diff HEAD >actual &&
	! test -s actual
'

test_expect_success 'submodule contains untracked and modified content (all ignored)' '
	echo new > sm1/foo6 &&
	git diff-index -p --ignore-submodules --submodule=diff HEAD >actual &&
	! test -s actual
'

test_expect_success 'submodule contains modified content' '
	rm -f sm1/new-file &&
	git diff-index -p --submodule=diff HEAD >actual &&
	cat >expected <<-EOF &&
	Submodule sm1 contains modified content
	diff --git a/sm1/foo6 b/sm1/foo6
	index 462398b..3e75765 100644
	--- a/sm1/foo6
	+++ b/sm1/foo6
	@@ -1 +1 @@
	-foo6
	+new
	EOF
	test_cmp expected actual
'

(cd sm1; git commit -mchange foo6 >/dev/null) &&
head8=$(cd sm1; git rev-parse --short --verify HEAD) &&
test_expect_success 'submodule is modified' '
	git diff-index -p --submodule=diff HEAD >actual &&
	cat >expected <<-EOF &&
	Submodule sm1 17243c9..$head8:
	diff --git a/sm1/foo6 b/sm1/foo6
	index 462398b..3e75765 100644
	--- a/sm1/foo6
	+++ b/sm1/foo6
	@@ -1 +1 @@
	-foo6
	+new
	EOF
	test_cmp expected actual
'

test_expect_success 'modified submodule contains untracked content' '
	echo new > sm1/new-file &&
	git diff-index -p --submodule=diff HEAD >actual &&
	cat >expected <<-EOF &&
	Submodule sm1 contains untracked content
	Submodule sm1 17243c9..$head8:
	diff --git a/sm1/foo6 b/sm1/foo6
	index 462398b..3e75765 100644
	--- a/sm1/foo6
	+++ b/sm1/foo6
	@@ -1 +1 @@
	-foo6
	+new
	EOF
	test_cmp expected actual
'

test_expect_success 'modified submodule contains untracked content (untracked ignored)' '
	git diff-index -p --ignore-submodules=untracked --submodule=diff HEAD >actual &&
	cat >expected <<-EOF &&
	Submodule sm1 17243c9..$head8:
	diff --git a/sm1/foo6 b/sm1/foo6
	index 462398b..3e75765 100644
	--- a/sm1/foo6
	+++ b/sm1/foo6
	@@ -1 +1 @@
	-foo6
	+new
	EOF
	test_cmp expected actual
'

test_expect_success 'modified submodule contains untracked content (dirty ignored)' '
	git diff-index -p --ignore-submodules=dirty --submodule=diff HEAD >actual &&
	cat >expected <<-EOF &&
	Submodule sm1 17243c9..cfce562:
	diff --git a/sm1/foo6 b/sm1/foo6
	index 462398b..3e75765 100644
	--- a/sm1/foo6
	+++ b/sm1/foo6
	@@ -1 +1 @@
	-foo6
	+new
	EOF
	test_cmp expected actual
'

test_expect_success 'modified submodule contains untracked content (all ignored)' '
	git diff-index -p --ignore-submodules=all --submodule=diff HEAD >actual &&
	! test -s actual
'

test_expect_success 'modified submodule contains untracked and modified content' '
	echo modification >> sm1/foo6 &&
	git diff-index -p --submodule=diff HEAD >actual &&
	cat >expected <<-EOF &&
	Submodule sm1 contains untracked content
	Submodule sm1 contains modified content
	Submodule sm1 17243c9..cfce562:
	diff --git a/sm1/foo6 b/sm1/foo6
	index 462398b..dfda541 100644
	--- a/sm1/foo6
	+++ b/sm1/foo6
	@@ -1 +1,2 @@
	-foo6
	+new
	+modification
	EOF
	test_cmp expected actual
'

test_expect_success 'modified submodule contains untracked and modified content (untracked ignored)' '
	echo modification >> sm1/foo6 &&
	git diff-index -p --ignore-submodules=untracked --submodule=diff HEAD >actual &&
	cat >expected <<-EOF &&
	Submodule sm1 contains modified content
	Submodule sm1 17243c9..cfce562:
	diff --git a/sm1/foo6 b/sm1/foo6
	index 462398b..e20e2d9 100644
	--- a/sm1/foo6
	+++ b/sm1/foo6
	@@ -1 +1,3 @@
	-foo6
	+new
	+modification
	+modification
	EOF
	test_cmp expected actual
'

test_expect_success 'modified submodule contains untracked and modified content (dirty ignored)' '
	echo modification >> sm1/foo6 &&
	git diff-index -p --ignore-submodules=dirty --submodule=diff HEAD >actual &&
	cat >expected <<-EOF &&
	Submodule sm1 17243c9..cfce562:
	diff --git a/sm1/foo6 b/sm1/foo6
	index 462398b..3e75765 100644
	--- a/sm1/foo6
	+++ b/sm1/foo6
	@@ -1 +1 @@
	-foo6
	+new
	EOF
	test_cmp expected actual
'

test_expect_success 'modified submodule contains untracked and modified content (all ignored)' '
	echo modification >> sm1/foo6 &&
	git diff-index -p --ignore-submodules --submodule=diff HEAD >actual &&
	! test -s actual
'

# NOT OK
test_expect_success 'modified submodule contains modified content' '
	rm -f sm1/new-file &&
	git diff-index -p --submodule=diff HEAD >actual &&
	cat >expected <<-EOF &&
	Submodule sm1 contains modified content
	Submodule sm1 17243c9..cfce562:
	diff --git a/sm1/foo6 b/sm1/foo6
	index 462398b..ac466ca 100644
	--- a/sm1/foo6
	+++ b/sm1/foo6
	@@ -1 +1,5 @@
	-foo6
	+new
	+modification
	+modification
	+modification
	+modification
	EOF
	test_cmp expected actual
'

rm -rf sm1
test_expect_success 'deleted submodule' '
	git diff-index -p --submodule=diff HEAD >actual &&
	cat >expected <<-EOF &&
	Submodule sm1 17243c9...0000000 (submodule deleted)
	EOF
	test_cmp expected actual
'

test_create_repo sm2 &&
head7=$(add_file sm2 foo8 foo9) &&
git add sm2

test_expect_success 'multiple submodules' '
	git diff-index -p --submodule=diff HEAD >actual &&
	cat >expected <<-EOF &&
	Submodule sm1 17243c9...0000000 (submodule deleted)
	Submodule sm2 0000000...a5a65c9 (new submodule)
	diff --git a/sm2/foo8 b/sm2/foo8
	new file mode 100644
	index 0000000..db9916b
	--- /dev/null
	+++ b/sm2/foo8
	@@ -0,0 +1 @@
	+foo8
	diff --git a/sm2/foo9 b/sm2/foo9
	new file mode 100644
	index 0000000..9c3b4f6
	--- /dev/null
	+++ b/sm2/foo9
	@@ -0,0 +1 @@
	+foo9
	EOF
	test_cmp expected actual
'

test_expect_success 'path filter' '
	git diff-index -p --submodule=diff HEAD sm2 >actual &&
	cat >expected <<-EOF &&
	Submodule sm2 0000000...a5a65c9 (new submodule)
	diff --git a/sm2/foo8 b/sm2/foo8
	new file mode 100644
	index 0000000..db9916b
	--- /dev/null
	+++ b/sm2/foo8
	@@ -0,0 +1 @@
	+foo8
	diff --git a/sm2/foo9 b/sm2/foo9
	new file mode 100644
	index 0000000..9c3b4f6
	--- /dev/null
	+++ b/sm2/foo9
	@@ -0,0 +1 @@
	+foo9
	EOF
	test_cmp expected actual
'

commit_file sm2
test_expect_success 'given commit' '
	git diff-index -p --submodule=diff HEAD^ >actual &&
	cat >expected <<-EOF &&
	Submodule sm1 17243c9...0000000 (submodule deleted)
	Submodule sm2 0000000...a5a65c9 (new submodule)
	diff --git a/sm2/foo8 b/sm2/foo8
	new file mode 100644
	index 0000000..db9916b
	--- /dev/null
	+++ b/sm2/foo8
	@@ -0,0 +1 @@
	+foo8
	diff --git a/sm2/foo9 b/sm2/foo9
	new file mode 100644
	index 0000000..9c3b4f6
	--- /dev/null
	+++ b/sm2/foo9
	@@ -0,0 +1 @@
	+foo9
	EOF
	test_cmp expected actual
'

test_expect_success 'setup .git file for sm2' '
	(cd sm2 &&
	 REAL="$(pwd)/../.real" &&
	 mv .git "$REAL"
	 echo "gitdir: $REAL" >.git)
'

test_expect_success 'diff --submodule=diff with .git file' '
	git diff --submodule=diff HEAD^ >actual &&
	cat >expected <<-EOF &&
	Submodule sm1 17243c9...0000000 (submodule deleted)
	Submodule sm2 0000000...a5a65c9 (new submodule)
	diff --git a/sm2/foo8 b/sm2/foo8
	new file mode 100644
	index 0000000..db9916b
	--- /dev/null
	+++ b/sm2/foo8
	@@ -0,0 +1 @@
	+foo8
	diff --git a/sm2/foo9 b/sm2/foo9
	new file mode 100644
	index 0000000..9c3b4f6
	--- /dev/null
	+++ b/sm2/foo9
	@@ -0,0 +1 @@
	+foo9
	EOF
	test_cmp expected actual
'

<<<<<<< HEAD
test_expect_success 'setup nested submodule' '
	git submodule add -f ./sm2 &&
	git commit -a -m "add sm2" &&
	git -C sm2 submodule add ../sm2 nested &&
	git -C sm2 commit -a -m "nested sub"
'

test_expect_success 'move nested submodule HEAD' '
	echo "nested content" >sm2/nested/file &&
	git -C sm2/nested add file &&
	git -C sm2/nested commit --allow-empty -m "new HEAD"
'

test_expect_success 'diff --submodule=diff with moved nested submodule HEAD' '
	cat >expected <<-EOF &&
	Submodule nested a5a65c9..b55928c:
	diff --git a/nested/file b/nested/file
	new file mode 100644
	index 0000000..ca281f5
	--- /dev/null
	+++ b/nested/file
	@@ -0,0 +1 @@
	+nested content
	EOF
	git -C sm2 diff --submodule=diff >actual 2>err &&
=======
test_expect_success 'diff --submodule=diff recurses into nested submodules' '
	cat >expected <<-EOF &&
	Submodule sm2 contains modified content
	Submodule sm2 a5a65c9..280969a:
	diff --git a/sm2/.gitmodules b/sm2/.gitmodules
	new file mode 100644
	index 0000000..3a816b8
	--- /dev/null
	+++ b/sm2/.gitmodules
	@@ -0,0 +1,3 @@
	+[submodule "nested"]
	+	path = nested
	+	url = ../sm2
	Submodule nested 0000000...b55928c (new submodule)
	diff --git a/sm2/nested/file b/sm2/nested/file
	new file mode 100644
	index 0000000..ca281f5
	--- /dev/null
	+++ b/sm2/nested/file
	@@ -0,0 +1 @@
	+nested content
	diff --git a/sm2/nested/foo8 b/sm2/nested/foo8
	new file mode 100644
	index 0000000..db9916b
	--- /dev/null
	+++ b/sm2/nested/foo8
	@@ -0,0 +1 @@
	+foo8
	diff --git a/sm2/nested/foo9 b/sm2/nested/foo9
	new file mode 100644
	index 0000000..9c3b4f6
	--- /dev/null
	+++ b/sm2/nested/foo9
	@@ -0,0 +1 @@
	+foo9
	EOF
	git diff --submodule=diff >actual 2>err &&
>>>>>>> 5a522142
	test_must_be_empty err &&
	test_cmp expected actual
'

test_done<|MERGE_RESOLUTION|>--- conflicted
+++ resolved
@@ -746,7 +746,6 @@
 	test_cmp expected actual
 '
 
-<<<<<<< HEAD
 test_expect_success 'setup nested submodule' '
 	git submodule add -f ./sm2 &&
 	git commit -a -m "add sm2" &&
@@ -772,7 +771,10 @@
 	+nested content
 	EOF
 	git -C sm2 diff --submodule=diff >actual 2>err &&
-=======
+	test_must_be_empty err &&
+	test_cmp expected actual
+'
+
 test_expect_success 'diff --submodule=diff recurses into nested submodules' '
 	cat >expected <<-EOF &&
 	Submodule sm2 contains modified content
@@ -810,7 +812,6 @@
 	+foo9
 	EOF
 	git diff --submodule=diff >actual 2>err &&
->>>>>>> 5a522142
 	test_must_be_empty err &&
 	test_cmp expected actual
 '
