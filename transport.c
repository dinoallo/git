#include "cache.h"
#include "transport.h"
#include "run-command.h"
#ifndef NO_CURL
#include "http.h"
#endif
#include "pkt-line.h"
#include "fetch-pack.h"
#include "send-pack.h"
#include "walker.h"
#include "bundle.h"
#include "dir.h"
#include "refs.h"

/* rsync support */

/*
 * We copy packed-refs and refs/ into a temporary file, then read the
 * loose refs recursively (sorting whenever possible), and then inserting
 * those packed refs that are not yet in the list (not validating, but
 * assuming that the file is sorted).
 *
 * Appears refactoring this from refs.c is too cumbersome.
 */

static int str_cmp(const void *a, const void *b)
{
	const char *s1 = a;
	const char *s2 = b;

	return strcmp(s1, s2);
}

/* path->buf + name_offset is expected to point to "refs/" */

static int read_loose_refs(struct strbuf *path, int name_offset,
		struct ref **tail)
{
	DIR *dir = opendir(path->buf);
	struct dirent *de;
	struct {
		char **entries;
		int nr, alloc;
	} list;
	int i, pathlen;

	if (!dir)
		return -1;

	memset (&list, 0, sizeof(list));

	while ((de = readdir(dir))) {
		if (is_dot_or_dotdot(de->d_name))
			continue;
		ALLOC_GROW(list.entries, list.nr + 1, list.alloc);
		list.entries[list.nr++] = xstrdup(de->d_name);
	}
	closedir(dir);

	/* sort the list */

	qsort(list.entries, list.nr, sizeof(char *), str_cmp);

	pathlen = path->len;
	strbuf_addch(path, '/');

	for (i = 0; i < list.nr; i++, strbuf_setlen(path, pathlen + 1)) {
		strbuf_addstr(path, list.entries[i]);
		if (read_loose_refs(path, name_offset, tail)) {
			int fd = open(path->buf, O_RDONLY);
			char buffer[40];
			struct ref *next;

			if (fd < 0)
				continue;
			next = alloc_ref(path->buf + name_offset);
			if (read_in_full(fd, buffer, 40) != 40 ||
					get_sha1_hex(buffer, next->old_sha1)) {
				close(fd);
				free(next);
				continue;
			}
			close(fd);
			(*tail)->next = next;
			*tail = next;
		}
	}
	strbuf_setlen(path, pathlen);

	for (i = 0; i < list.nr; i++)
		free(list.entries[i]);
	free(list.entries);

	return 0;
}

/* insert the packed refs for which no loose refs were found */

static void insert_packed_refs(const char *packed_refs, struct ref **list)
{
	FILE *f = fopen(packed_refs, "r");
	static char buffer[PATH_MAX];

	if (!f)
		return;

	for (;;) {
		int cmp = cmp, len;

		if (!fgets(buffer, sizeof(buffer), f)) {
			fclose(f);
			return;
		}

		if (hexval(buffer[0]) > 0xf)
			continue;
		len = strlen(buffer);
		if (len && buffer[len - 1] == '\n')
			buffer[--len] = '\0';
		if (len < 41)
			continue;
		while ((*list)->next &&
				(cmp = strcmp(buffer + 41,
				      (*list)->next->name)) > 0)
			list = &(*list)->next;
		if (!(*list)->next || cmp < 0) {
			struct ref *next = alloc_ref(buffer + 41);
			buffer[40] = '\0';
			if (get_sha1_hex(buffer, next->old_sha1)) {
				warning ("invalid SHA-1: %s", buffer);
				free(next);
				continue;
			}
			next->next = (*list)->next;
			(*list)->next = next;
			list = &(*list)->next;
		}
	}
}

static const char *rsync_url(const char *url)
{
	return prefixcmp(url, "rsync://") ? skip_prefix(url, "rsync:") : url;
}

static struct ref *get_refs_via_rsync(struct transport *transport, int for_push)
{
	struct strbuf buf = STRBUF_INIT, temp_dir = STRBUF_INIT;
	struct ref dummy, *tail = &dummy;
	struct child_process rsync;
	const char *args[5];
	int temp_dir_len;

	if (for_push)
		return NULL;

	/* copy the refs to the temporary directory */

	strbuf_addstr(&temp_dir, git_path("rsync-refs-XXXXXX"));
	if (!mkdtemp(temp_dir.buf))
		die_errno ("Could not make temporary directory");
	temp_dir_len = temp_dir.len;

	strbuf_addstr(&buf, rsync_url(transport->url));
	strbuf_addstr(&buf, "/refs");

	memset(&rsync, 0, sizeof(rsync));
	rsync.argv = args;
	rsync.stdout_to_stderr = 1;
	args[0] = "rsync";
	args[1] = (transport->verbose > 0) ? "-rv" : "-r";
	args[2] = buf.buf;
	args[3] = temp_dir.buf;
	args[4] = NULL;

	if (run_command(&rsync))
		die ("Could not run rsync to get refs");

	strbuf_reset(&buf);
	strbuf_addstr(&buf, rsync_url(transport->url));
	strbuf_addstr(&buf, "/packed-refs");

	args[2] = buf.buf;

	if (run_command(&rsync))
		die ("Could not run rsync to get refs");

	/* read the copied refs */

	strbuf_addstr(&temp_dir, "/refs");
	read_loose_refs(&temp_dir, temp_dir_len + 1, &tail);
	strbuf_setlen(&temp_dir, temp_dir_len);

	tail = &dummy;
	strbuf_addstr(&temp_dir, "/packed-refs");
	insert_packed_refs(temp_dir.buf, &tail);
	strbuf_setlen(&temp_dir, temp_dir_len);

	if (remove_dir_recursively(&temp_dir, 0))
		warning ("Error removing temporary directory %s.",
				temp_dir.buf);

	strbuf_release(&buf);
	strbuf_release(&temp_dir);

	return dummy.next;
}

static int fetch_objs_via_rsync(struct transport *transport,
				int nr_objs, const struct ref **to_fetch)
{
	struct strbuf buf = STRBUF_INIT;
	struct child_process rsync;
	const char *args[8];
	int result;

	strbuf_addstr(&buf, rsync_url(transport->url));
	strbuf_addstr(&buf, "/objects/");

	memset(&rsync, 0, sizeof(rsync));
	rsync.argv = args;
	rsync.stdout_to_stderr = 1;
	args[0] = "rsync";
	args[1] = (transport->verbose > 0) ? "-rv" : "-r";
	args[2] = "--ignore-existing";
	args[3] = "--exclude";
	args[4] = "info";
	args[5] = buf.buf;
	args[6] = get_object_directory();
	args[7] = NULL;

	/* NEEDSWORK: handle one level of alternates */
	result = run_command(&rsync);

	strbuf_release(&buf);

	return result;
}

static int write_one_ref(const char *name, const unsigned char *sha1,
		int flags, void *data)
{
	struct strbuf *buf = data;
	int len = buf->len;
	FILE *f;

	/* when called via for_each_ref(), flags is non-zero */
	if (flags && prefixcmp(name, "refs/heads/") &&
			prefixcmp(name, "refs/tags/"))
		return 0;

	strbuf_addstr(buf, name);
	if (safe_create_leading_directories(buf->buf) ||
			!(f = fopen(buf->buf, "w")) ||
			fprintf(f, "%s\n", sha1_to_hex(sha1)) < 0 ||
			fclose(f))
		return error("problems writing temporary file %s", buf->buf);
	strbuf_setlen(buf, len);
	return 0;
}

static int write_refs_to_temp_dir(struct strbuf *temp_dir,
		int refspec_nr, const char **refspec)
{
	int i;

	for (i = 0; i < refspec_nr; i++) {
		unsigned char sha1[20];
		char *ref;

		if (dwim_ref(refspec[i], strlen(refspec[i]), sha1, &ref) != 1)
			return error("Could not get ref %s", refspec[i]);

		if (write_one_ref(ref, sha1, 0, temp_dir)) {
			free(ref);
			return -1;
		}
		free(ref);
	}
	return 0;
}

static int rsync_transport_push(struct transport *transport,
		int refspec_nr, const char **refspec, int flags)
{
	struct strbuf buf = STRBUF_INIT, temp_dir = STRBUF_INIT;
	int result = 0, i;
	struct child_process rsync;
	const char *args[10];

	if (flags & TRANSPORT_PUSH_MIRROR)
		return error("rsync transport does not support mirror mode");

	/* first push the objects */

	strbuf_addstr(&buf, rsync_url(transport->url));
	strbuf_addch(&buf, '/');

	memset(&rsync, 0, sizeof(rsync));
	rsync.argv = args;
	rsync.stdout_to_stderr = 1;
	i = 0;
	args[i++] = "rsync";
	args[i++] = "-a";
	if (flags & TRANSPORT_PUSH_DRY_RUN)
		args[i++] = "--dry-run";
	if (transport->verbose > 0)
		args[i++] = "-v";
	args[i++] = "--ignore-existing";
	args[i++] = "--exclude";
	args[i++] = "info";
	args[i++] = get_object_directory();
	args[i++] = buf.buf;
	args[i++] = NULL;

	if (run_command(&rsync))
		return error("Could not push objects to %s",
				rsync_url(transport->url));

	/* copy the refs to the temporary directory; they could be packed. */

	strbuf_addstr(&temp_dir, git_path("rsync-refs-XXXXXX"));
	if (!mkdtemp(temp_dir.buf))
		die_errno ("Could not make temporary directory");
	strbuf_addch(&temp_dir, '/');

	if (flags & TRANSPORT_PUSH_ALL) {
		if (for_each_ref(write_one_ref, &temp_dir))
			return -1;
	} else if (write_refs_to_temp_dir(&temp_dir, refspec_nr, refspec))
		return -1;

	i = 2;
	if (flags & TRANSPORT_PUSH_DRY_RUN)
		args[i++] = "--dry-run";
	if (!(flags & TRANSPORT_PUSH_FORCE))
		args[i++] = "--ignore-existing";
	args[i++] = temp_dir.buf;
	args[i++] = rsync_url(transport->url);
	args[i++] = NULL;
	if (run_command(&rsync))
		result = error("Could not push to %s",
				rsync_url(transport->url));

	if (remove_dir_recursively(&temp_dir, 0))
		warning ("Could not remove temporary directory %s.",
				temp_dir.buf);

	strbuf_release(&buf);
	strbuf_release(&temp_dir);

	return result;
}

/* Generic functions for using commit walkers */

#ifndef NO_CURL /* http fetch is the only user */
static int fetch_objs_via_walker(struct transport *transport,
				 int nr_objs, const struct ref **to_fetch)
{
	char *dest = xstrdup(transport->url);
	struct walker *walker = transport->data;
	char **objs = xmalloc(nr_objs * sizeof(*objs));
	int i;

	walker->get_all = 1;
	walker->get_tree = 1;
	walker->get_history = 1;
	walker->get_verbosely = transport->verbose >= 0;
	walker->get_recover = 0;

	for (i = 0; i < nr_objs; i++)
		objs[i] = xstrdup(sha1_to_hex(to_fetch[i]->old_sha1));

	if (walker_fetch(walker, nr_objs, objs, NULL, NULL))
		die("Fetch failed.");

	for (i = 0; i < nr_objs; i++)
		free(objs[i]);
	free(objs);
	free(dest);
	return 0;
}
#endif /* NO_CURL */

static int disconnect_walker(struct transport *transport)
{
	struct walker *walker = transport->data;
	if (walker)
		walker_free(walker);
	return 0;
}

#ifndef NO_CURL
static int curl_transport_push(struct transport *transport, int refspec_nr, const char **refspec, int flags)
{
	const char **argv;
	int argc;

	if (flags & TRANSPORT_PUSH_MIRROR)
		return error("http transport does not support mirror mode");

	argv = xmalloc((refspec_nr + 12) * sizeof(char *));
	argv[0] = "http-push";
	argc = 1;
	if (flags & TRANSPORT_PUSH_ALL)
		argv[argc++] = "--all";
	if (flags & TRANSPORT_PUSH_FORCE)
		argv[argc++] = "--force";
	if (flags & TRANSPORT_PUSH_DRY_RUN)
		argv[argc++] = "--dry-run";
	if (flags & TRANSPORT_PUSH_VERBOSE)
		argv[argc++] = "--verbose";
	argv[argc++] = transport->url;
	while (refspec_nr--)
		argv[argc++] = *refspec++;
	argv[argc] = NULL;
	return !!run_command_v_opt(argv, RUN_GIT_CMD);
}

static struct ref *get_refs_via_curl(struct transport *transport, int for_push)
{
	struct strbuf buffer = STRBUF_INIT;
	char *data, *start, *mid;
	char *ref_name;
	char *refs_url;
	int i = 0;
	int http_ret;

	struct ref *refs = NULL;
	struct ref *ref = NULL;
	struct ref *last_ref = NULL;

	struct walker *walker;

	if (for_push)
		return NULL;

	if (!transport->data)
		transport->data = get_http_walker(transport->url,
						transport->remote);

	walker = transport->data;

	refs_url = xmalloc(strlen(transport->url) + 11);
	sprintf(refs_url, "%s/info/refs", transport->url);

	http_ret = http_get_strbuf(refs_url, &buffer, HTTP_NO_CACHE);
	switch (http_ret) {
	case HTTP_OK:
		break;
	case HTTP_MISSING_TARGET:
		die("%s not found: did you run git update-server-info on the"
		    " server?", refs_url);
	default:
		http_error(refs_url, http_ret);
		die("HTTP request failed");
	}

	data = buffer.buf;
	start = NULL;
	mid = data;
	while (i < buffer.len) {
		if (!start)
			start = &data[i];
		if (data[i] == '\t')
			mid = &data[i];
		if (data[i] == '\n') {
			data[i] = 0;
			ref_name = mid + 1;
			ref = xmalloc(sizeof(struct ref) +
				      strlen(ref_name) + 1);
			memset(ref, 0, sizeof(struct ref));
			strcpy(ref->name, ref_name);
			get_sha1_hex(start, ref->old_sha1);
			if (!refs)
				refs = ref;
			if (last_ref)
				last_ref->next = ref;
			last_ref = ref;
			start = NULL;
		}
		i++;
	}

	strbuf_release(&buffer);

	ref = alloc_ref("HEAD");
	if (!walker->fetch_ref(walker, ref) &&
	    !resolve_remote_symref(ref, refs)) {
		ref->next = refs;
		refs = ref;
	} else {
		free(ref);
	}

	strbuf_release(&buffer);
	free(refs_url);
	return refs;
}

static int fetch_objs_via_curl(struct transport *transport,
				 int nr_objs, const struct ref **to_fetch)
{
	if (!transport->data)
		transport->data = get_http_walker(transport->url,
						transport->remote);
	return fetch_objs_via_walker(transport, nr_objs, to_fetch);
}

#endif

struct bundle_transport_data {
	int fd;
	struct bundle_header header;
};

static struct ref *get_refs_from_bundle(struct transport *transport, int for_push)
{
	struct bundle_transport_data *data = transport->data;
	struct ref *result = NULL;
	int i;

	if (for_push)
		return NULL;

	if (data->fd > 0)
		close(data->fd);
	data->fd = read_bundle_header(transport->url, &data->header);
	if (data->fd < 0)
		die ("Could not read bundle '%s'.", transport->url);
	for (i = 0; i < data->header.references.nr; i++) {
		struct ref_list_entry *e = data->header.references.list + i;
		struct ref *ref = alloc_ref(e->name);
		hashcpy(ref->old_sha1, e->sha1);
		ref->next = result;
		result = ref;
	}
	return result;
}

static int fetch_refs_from_bundle(struct transport *transport,
			       int nr_heads, const struct ref **to_fetch)
{
	struct bundle_transport_data *data = transport->data;
	return unbundle(&data->header, data->fd);
}

static int close_bundle(struct transport *transport)
{
	struct bundle_transport_data *data = transport->data;
	if (data->fd > 0)
		close(data->fd);
	free(data);
	return 0;
}

struct git_transport_data {
	unsigned thin : 1;
	unsigned keep : 1;
	unsigned followtags : 1;
	int depth;
	struct child_process *conn;
	int fd[2];
	const char *uploadpack;
	const char *receivepack;
	struct extra_have_objects extra_have;
};

static int set_git_option(struct transport *connection,
			  const char *name, const char *value)
{
	struct git_transport_data *data = connection->data;
	if (!strcmp(name, TRANS_OPT_UPLOADPACK)) {
		data->uploadpack = value;
		return 0;
	} else if (!strcmp(name, TRANS_OPT_RECEIVEPACK)) {
		data->receivepack = value;
		return 0;
	} else if (!strcmp(name, TRANS_OPT_THIN)) {
		data->thin = !!value;
		return 0;
	} else if (!strcmp(name, TRANS_OPT_FOLLOWTAGS)) {
		data->followtags = !!value;
		return 0;
	} else if (!strcmp(name, TRANS_OPT_KEEP)) {
		data->keep = !!value;
		return 0;
	} else if (!strcmp(name, TRANS_OPT_DEPTH)) {
		if (!value)
			data->depth = 0;
		else
			data->depth = atoi(value);
		return 0;
	}
	return 1;
}

static int connect_setup(struct transport *transport, int for_push, int verbose)
{
	struct git_transport_data *data = transport->data;
	data->conn = git_connect(data->fd, transport->url,
				 for_push ? data->receivepack : data->uploadpack,
				 verbose ? CONNECT_VERBOSE : 0);
	return 0;
}

static struct ref *get_refs_via_connect(struct transport *transport, int for_push)
{
	struct git_transport_data *data = transport->data;
	struct ref *refs;

	connect_setup(transport, for_push, 0);
	get_remote_heads(data->fd[0], &refs, 0, NULL,
			 for_push ? REF_NORMAL : 0, &data->extra_have);

	return refs;
}

static int fetch_refs_via_pack(struct transport *transport,
			       int nr_heads, const struct ref **to_fetch)
{
	struct git_transport_data *data = transport->data;
	char **heads = xmalloc(nr_heads * sizeof(*heads));
	char **origh = xmalloc(nr_heads * sizeof(*origh));
	const struct ref *refs;
	char *dest = xstrdup(transport->url);
	struct fetch_pack_args args;
	int i;
	struct ref *refs_tmp = NULL;

	memset(&args, 0, sizeof(args));
	args.uploadpack = data->uploadpack;
	args.keep_pack = data->keep;
	args.lock_pack = 1;
	args.use_thin_pack = data->thin;
	args.include_tag = data->followtags;
	args.verbose = (transport->verbose > 0);
	args.quiet = (transport->verbose < 0);
	args.no_progress = args.quiet || (!transport->progress && !isatty(1));
	args.depth = data->depth;

	for (i = 0; i < nr_heads; i++)
		origh[i] = heads[i] = xstrdup(to_fetch[i]->name);

	if (!data->conn) {
		connect_setup(transport, 0, 0);
		get_remote_heads(data->fd[0], &refs_tmp, 0, NULL, 0, NULL);
	}

	refs = fetch_pack(&args, data->fd, data->conn,
			  refs_tmp ? refs_tmp : transport->remote_refs,
			  dest, nr_heads, heads, &transport->pack_lockfile);
	close(data->fd[0]);
	close(data->fd[1]);
	if (finish_connect(data->conn))
		refs = NULL;
	data->conn = NULL;

	free_refs(refs_tmp);

	for (i = 0; i < nr_heads; i++)
		free(origh[i]);
	free(origh);
	free(heads);
	free(dest);
	return (refs ? 0 : -1);
}

static int push_had_errors(struct ref *ref)
{
	for (; ref; ref = ref->next) {
		switch (ref->status) {
		case REF_STATUS_NONE:
		case REF_STATUS_UPTODATE:
		case REF_STATUS_OK:
			break;
		default:
			return 1;
		}
	}
	return 0;
}

static int refs_pushed(struct ref *ref)
{
	for (; ref; ref = ref->next) {
		switch(ref->status) {
		case REF_STATUS_NONE:
		case REF_STATUS_UPTODATE:
			break;
		default:
			return 1;
		}
	}
	return 0;
}

static void update_tracking_ref(struct remote *remote, struct ref *ref, int verbose)
{
	struct refspec rs;

	if (ref->status != REF_STATUS_OK && ref->status != REF_STATUS_UPTODATE)
		return;

	rs.src = ref->name;
	rs.dst = NULL;

	if (!remote_find_tracking(remote, &rs)) {
		if (verbose)
			fprintf(stderr, "updating local tracking ref '%s'\n", rs.dst);
		if (ref->deletion) {
			delete_ref(rs.dst, NULL, 0);
		} else
			update_ref("update by push", rs.dst,
					ref->new_sha1, NULL, 0, 0);
		free(rs.dst);
	}
}

#define SUMMARY_WIDTH (2 * DEFAULT_ABBREV + 3)

static void print_ref_status(char flag, const char *summary, struct ref *to, struct ref *from, const char *msg, int porcelain)
{
	if (porcelain) {
		if (from)
			fprintf(stdout, "%c\t%s:%s\t", flag, from->name, to->name);
		else
			fprintf(stdout, "%c\t:%s\t", flag, to->name);
		if (msg)
			fprintf(stdout, "%s (%s)\n", summary, msg);
		else
			fprintf(stdout, "%s\n", summary);
	} else {
		fprintf(stderr, " %c %-*s ", flag, SUMMARY_WIDTH, summary);
		if (from)
			fprintf(stderr, "%s -> %s", prettify_refname(from->name), prettify_refname(to->name));
		else
			fputs(prettify_refname(to->name), stderr);
		if (msg) {
			fputs(" (", stderr);
			fputs(msg, stderr);
			fputc(')', stderr);
		}
		fputc('\n', stderr);
	}
}

static const char *status_abbrev(unsigned char sha1[20])
{
	return find_unique_abbrev(sha1, DEFAULT_ABBREV);
}

static void print_ok_ref_status(struct ref *ref, int porcelain)
{
	if (ref->deletion)
		print_ref_status('-', "[deleted]", ref, NULL, NULL, porcelain);
	else if (is_null_sha1(ref->old_sha1))
		print_ref_status('*',
			(!prefixcmp(ref->name, "refs/tags/") ? "[new tag]" :
			"[new branch]"),
			ref, ref->peer_ref, NULL, porcelain);
	else {
		char quickref[84];
		char type;
		const char *msg;

		strcpy(quickref, status_abbrev(ref->old_sha1));
		if (ref->nonfastforward) {
			strcat(quickref, "...");
			type = '+';
			msg = "forced update";
		} else {
			strcat(quickref, "..");
			type = ' ';
			msg = NULL;
		}
		strcat(quickref, status_abbrev(ref->new_sha1));

		print_ref_status(type, quickref, ref, ref->peer_ref, msg, porcelain);
	}
}

static int print_one_push_status(struct ref *ref, const char *dest, int count, int porcelain)
{
	if (!count)
		fprintf(stderr, "To %s\n", dest);

	switch(ref->status) {
	case REF_STATUS_NONE:
		print_ref_status('X', "[no match]", ref, NULL, NULL, porcelain);
		break;
	case REF_STATUS_REJECT_NODELETE:
		print_ref_status('!', "[rejected]", ref, NULL,
						 "remote does not support deleting refs", porcelain);
		break;
	case REF_STATUS_UPTODATE:
		print_ref_status('=', "[up to date]", ref,
						 ref->peer_ref, NULL, porcelain);
		break;
	case REF_STATUS_REJECT_NONFASTFORWARD:
		print_ref_status('!', "[rejected]", ref, ref->peer_ref,
						 "non-fast forward", porcelain);
		break;
	case REF_STATUS_REMOTE_REJECT:
		print_ref_status('!', "[remote rejected]", ref,
						 ref->deletion ? NULL : ref->peer_ref,
						 ref->remote_status, porcelain);
		break;
	case REF_STATUS_EXPECTING_REPORT:
		print_ref_status('!', "[remote failure]", ref,
						 ref->deletion ? NULL : ref->peer_ref,
						 "remote failed to report status", porcelain);
		break;
	case REF_STATUS_OK:
		print_ok_ref_status(ref, porcelain);
		break;
	}

	return 1;
}

static void print_push_status(const char *dest, struct ref *refs,
			      int verbose, int porcelain, int * nonfastforward)
{
	struct ref *ref;
	int n = 0;

	if (verbose) {
		for (ref = refs; ref; ref = ref->next)
			if (ref->status == REF_STATUS_UPTODATE)
				n += print_one_push_status(ref, dest, n, porcelain);
	}

	for (ref = refs; ref; ref = ref->next)
		if (ref->status == REF_STATUS_OK)
			n += print_one_push_status(ref, dest, n, porcelain);

	*nonfastforward = 0;
	for (ref = refs; ref; ref = ref->next) {
		if (ref->status != REF_STATUS_NONE &&
		    ref->status != REF_STATUS_UPTODATE &&
		    ref->status != REF_STATUS_OK)
			n += print_one_push_status(ref, dest, n, porcelain);
		if (ref->status == REF_STATUS_REJECT_NONFASTFORWARD)
			*nonfastforward = 1;
	}
}

static void verify_remote_names(int nr_heads, const char **heads)
{
	int i;

	for (i = 0; i < nr_heads; i++) {
		const char *local = heads[i];
		const char *remote = strrchr(heads[i], ':');

		if (*local == '+')
			local++;

		/* A matching refspec is okay.  */
		if (remote == local && remote[1] == '\0')
			continue;

		remote = remote ? (remote + 1) : local;
		switch (check_ref_format(remote)) {
		case 0: /* ok */
		case CHECK_REF_FORMAT_ONELEVEL:
			/* ok but a single level -- that is fine for
			 * a match pattern.
			 */
		case CHECK_REF_FORMAT_WILDCARD:
			/* ok but ends with a pattern-match character */
			continue;
		}
		die("remote part of refspec is not a valid name in %s",
		    heads[i]);
	}
}

static int git_transport_push(struct transport *transport, struct ref *remote_refs, int flags)
{
	struct git_transport_data *data = transport->data;
	struct send_pack_args args;
	int ret;

	if (!data->conn) {
		struct ref *tmp_refs;
		connect_setup(transport, 1, 0);

		get_remote_heads(data->fd[0], &tmp_refs, 0, NULL, REF_NORMAL,
				 NULL);
	}

	args.send_mirror = !!(flags & TRANSPORT_PUSH_MIRROR);
	args.force_update = !!(flags & TRANSPORT_PUSH_FORCE);
	args.use_thin_pack = data->thin;
	args.verbose = !!(flags & TRANSPORT_PUSH_VERBOSE);
	args.quiet = !!(flags & TRANSPORT_PUSH_QUIET);
	args.dry_run = !!(flags & TRANSPORT_PUSH_DRY_RUN);

	ret = send_pack(&args, data->fd, data->conn, remote_refs,
			&data->extra_have);

	close(data->fd[1]);
	close(data->fd[0]);
	ret |= finish_connect(data->conn);
	data->conn = NULL;

	return ret;
}

static int disconnect_git(struct transport *transport)
{
	struct git_transport_data *data = transport->data;
	if (data->conn) {
		packet_flush(data->fd[1]);
		close(data->fd[0]);
		close(data->fd[1]);
		finish_connect(data->conn);
	}

	free(data);
	return 0;
}

static int is_local(const char *url)
{
	const char *colon = strchr(url, ':');
	const char *slash = strchr(url, '/');
	return !colon || (slash && slash < colon) ||
		has_dos_drive_prefix(url);
}

static int is_file(const char *url)
{
	struct stat buf;
	if (stat(url, &buf))
		return 0;
	return S_ISREG(buf.st_mode);
}

struct transport *transport_get(struct remote *remote, const char *url)
{
	struct transport *ret = xcalloc(1, sizeof(*ret));

	ret->remote = remote;
	ret->url = url;

	if (!prefixcmp(url, "rsync:")) {
		ret->get_refs_list = get_refs_via_rsync;
		ret->fetch = fetch_objs_via_rsync;
		ret->push = rsync_transport_push;

	} else if (!prefixcmp(url, "http://")
	        || !prefixcmp(url, "https://")
	        || !prefixcmp(url, "ftp://")) {
#ifdef NO_CURL
		error("git was compiled without libcurl support.");
#else
		ret->get_refs_list = get_refs_via_curl;
		ret->fetch = fetch_objs_via_curl;
		ret->push = curl_transport_push;
#endif
		ret->disconnect = disconnect_walker;

	} else if (is_local(url) && is_file(url)) {
		struct bundle_transport_data *data = xcalloc(1, sizeof(*data));
		ret->data = data;
		ret->get_refs_list = get_refs_from_bundle;
		ret->fetch = fetch_refs_from_bundle;
		ret->disconnect = close_bundle;

	} else {
		struct git_transport_data *data = xcalloc(1, sizeof(*data));
		ret->data = data;
		ret->set_option = set_git_option;
		ret->get_refs_list = get_refs_via_connect;
		ret->fetch = fetch_refs_via_pack;
		ret->push_refs = git_transport_push;
		ret->disconnect = disconnect_git;

		data->thin = 1;
		data->conn = NULL;
		data->uploadpack = "git-upload-pack";
		if (remote && remote->uploadpack)
			data->uploadpack = remote->uploadpack;
		data->receivepack = "git-receive-pack";
		if (remote && remote->receivepack)
			data->receivepack = remote->receivepack;
	}

	return ret;
}

int transport_set_option(struct transport *transport,
			 const char *name, const char *value)
{
	if (transport->set_option)
		return transport->set_option(transport, name, value);
	return 1;
}

int transport_push(struct transport *transport,
		   int refspec_nr, const char **refspec, int flags,
		   int * nonfastforward)
{
	verify_remote_names(refspec_nr, refspec);

	if (transport->push)
		return transport->push(transport, refspec_nr, refspec, flags);
	if (transport->push_refs) {
		struct ref *remote_refs =
			transport->get_refs_list(transport, 1);
		struct ref *local_refs = get_local_heads();
		int match_flags = MATCH_REFS_NONE;
		int verbose = flags & TRANSPORT_PUSH_VERBOSE;
		int quiet = flags & TRANSPORT_PUSH_QUIET;
		int porcelain = flags & TRANSPORT_PUSH_PORCELAIN;
		int ret;

		if (flags & TRANSPORT_PUSH_ALL)
			match_flags |= MATCH_REFS_ALL;
		if (flags & TRANSPORT_PUSH_MIRROR)
			match_flags |= MATCH_REFS_MIRROR;

		if (match_refs(local_refs, &remote_refs,
			       refspec_nr, refspec, match_flags)) {
			return -1;
		}

		ret = transport->push_refs(transport, remote_refs, flags);

<<<<<<< HEAD
		if (!quiet || push_had_errors(remote_refs))
			print_push_status(transport->url, remote_refs,
					verbose | porcelain, porcelain);
=======
		print_push_status(transport->url, remote_refs, verbose | porcelain, porcelain, nonfastforward);
>>>>>>> 2cd9c2af

		if (!(flags & TRANSPORT_PUSH_DRY_RUN)) {
			struct ref *ref;
			for (ref = remote_refs; ref; ref = ref->next)
				update_tracking_ref(transport->remote, ref, verbose);
		}

		if (!ret && !refs_pushed(remote_refs))
			fprintf(stderr, "Everything up-to-date\n");
		return ret;
	}
	return 1;
}

const struct ref *transport_get_remote_refs(struct transport *transport)
{
	if (!transport->remote_refs)
		transport->remote_refs = transport->get_refs_list(transport, 0);
	return transport->remote_refs;
}

int transport_fetch_refs(struct transport *transport, const struct ref *refs)
{
	int rc;
	int nr_heads = 0, nr_alloc = 0;
	const struct ref **heads = NULL;
	const struct ref *rm;

	for (rm = refs; rm; rm = rm->next) {
		if (rm->peer_ref &&
		    !hashcmp(rm->peer_ref->old_sha1, rm->old_sha1))
			continue;
		ALLOC_GROW(heads, nr_heads + 1, nr_alloc);
		heads[nr_heads++] = rm;
	}

	rc = transport->fetch(transport, nr_heads, heads);
	free(heads);
	return rc;
}

void transport_unlock_pack(struct transport *transport)
{
	if (transport->pack_lockfile) {
		unlink_or_warn(transport->pack_lockfile);
		free(transport->pack_lockfile);
		transport->pack_lockfile = NULL;
	}
}

int transport_disconnect(struct transport *transport)
{
	int ret = 0;
	if (transport->disconnect)
		ret = transport->disconnect(transport);
	free(transport);
	return ret;
}

/*
 * Strip username (and password) from an url and return
 * it in a newly allocated string.
 */
char *transport_anonymize_url(const char *url)
{
	char *anon_url, *scheme_prefix, *anon_part;
	size_t anon_len, prefix_len = 0;

	anon_part = strchr(url, '@');
	if (is_local(url) || !anon_part)
		goto literal_copy;

	anon_len = strlen(++anon_part);
	scheme_prefix = strstr(url, "://");
	if (!scheme_prefix) {
		if (!strchr(anon_part, ':'))
			/* cannot be "me@there:/path/name" */
			goto literal_copy;
	} else {
		const char *cp;
		/* make sure scheme is reasonable */
		for (cp = url; cp < scheme_prefix; cp++) {
			switch (*cp) {
				/* RFC 1738 2.1 */
			case '+': case '.': case '-':
				break; /* ok */
			default:
				if (isalnum(*cp))
					break;
				/* it isn't */
				goto literal_copy;
			}
		}
		/* @ past the first slash does not count */
		cp = strchr(scheme_prefix + 3, '/');
		if (cp && cp < anon_part)
			goto literal_copy;
		prefix_len = scheme_prefix - url + 3;
	}
	anon_url = xcalloc(1, 1 + prefix_len + anon_len);
	memcpy(anon_url, url, prefix_len);
	memcpy(anon_url + prefix_len, anon_part, anon_len);
	return anon_url;
literal_copy:
	return xstrdup(url);
}<|MERGE_RESOLUTION|>--- conflicted
+++ resolved
@@ -1031,13 +1031,10 @@
 
 		ret = transport->push_refs(transport, remote_refs, flags);
 
-<<<<<<< HEAD
 		if (!quiet || push_had_errors(remote_refs))
 			print_push_status(transport->url, remote_refs,
-					verbose | porcelain, porcelain);
-=======
-		print_push_status(transport->url, remote_refs, verbose | porcelain, porcelain, nonfastforward);
->>>>>>> 2cd9c2af
+					verbose | porcelain, porcelain,
+					nonfastforward);
 
 		if (!(flags & TRANSPORT_PUSH_DRY_RUN)) {
 			struct ref *ref;
