#include "cache.h"
#include "transport.h"
#include "quote.h"
#include "run-command.h"
#include "commit.h"
#include "diff.h"
#include "revision.h"
#include "quote.h"
#include "remote.h"
<<<<<<< HEAD
=======

static int debug;
>>>>>>> 27a557a9

struct helper_data
{
	const char *name;
	struct child_process *helper;
	FILE *out;
	unsigned fetch : 1,
		import : 1,
		option : 1,
<<<<<<< HEAD
		push : 1;
	/* These go from remote name (as in "list") to private name */
	struct refspec *refspecs;
	int refspec_nr;
=======
		push : 1,
		connect : 1,
		no_disconnect_req : 1;
	/* These go from remote name (as in "list") to private name */
	struct refspec *refspecs;
	int refspec_nr;
	/* Transport options for fetch-pack/send-pack (should one of
	 * those be invoked).
	 */
	struct git_transport_options transport_options;
>>>>>>> 27a557a9
};

static void sendline(struct helper_data *helper, struct strbuf *buffer)
{
	if (debug)
		fprintf(stderr, "Debug: Remote helper: -> %s", buffer->buf);
	if (write_in_full(helper->helper->in, buffer->buf, buffer->len)
		!= buffer->len)
		die_errno("Full write to remote helper failed");
}

static int recvline_fh(FILE *helper, struct strbuf *buffer)
{
	strbuf_reset(buffer);
	if (debug)
		fprintf(stderr, "Debug: Remote helper: Waiting...\n");
	if (strbuf_getline(buffer, helper, '\n') == EOF) {
		if (debug)
			fprintf(stderr, "Debug: Remote helper quit.\n");
		exit(128);
	}

	if (debug)
		fprintf(stderr, "Debug: Remote helper: <- %s\n", buffer->buf);
	return 0;
}

static int recvline(struct helper_data *helper, struct strbuf *buffer)
{
	return recvline_fh(helper->out, buffer);
}

static void xchgline(struct helper_data *helper, struct strbuf *buffer)
{
	sendline(helper, buffer);
	recvline(helper, buffer);
}

static void write_constant(int fd, const char *str)
{
	if (debug)
		fprintf(stderr, "Debug: Remote helper: -> %s", str);
	if (write_in_full(fd, str, strlen(str)) != strlen(str))
		die_errno("Full write to remote helper failed");
}

const char *remove_ext_force(const char *url)
{
	if (url) {
		const char *colon = strchr(url, ':');
		if (colon && colon[1] == ':')
			return colon + 2;
	}
	return url;
}

static void do_take_over(struct transport *transport)
{
	struct helper_data *data;
	data = (struct helper_data *)transport->data;
	transport_take_over(transport, data->helper);
	fclose(data->out);
	free(data);
}

static struct child_process *get_helper(struct transport *transport)
{
	struct helper_data *data = transport->data;
	struct strbuf buf = STRBUF_INIT;
	struct child_process *helper;
	const char **refspecs = NULL;
	int refspec_nr = 0;
	int refspec_alloc = 0;
<<<<<<< HEAD
=======
	int duped;
>>>>>>> 27a557a9

	if (data->helper)
		return data->helper;

	helper = xcalloc(1, sizeof(*helper));
	helper->in = -1;
	helper->out = -1;
	helper->err = 0;
	helper->argv = xcalloc(4, sizeof(*helper->argv));
	strbuf_addf(&buf, "remote-%s", data->name);
	helper->argv[0] = strbuf_detach(&buf, NULL);
	helper->argv[1] = transport->remote->name;
	helper->argv[2] = remove_ext_force(transport->url);
	helper->git_cmd = 1;
	if (start_command(helper))
		die("Unable to run helper: git %s", helper->argv[0]);
	data->helper = helper;
	data->no_disconnect_req = 0;

	/*
	 * Open the output as FILE* so strbuf_getline() can be used.
	 * Do this with duped fd because fclose() will close the fd,
	 * and stuff like taking over will require the fd to remain.
	 */
	duped = dup(helper->out);
	if (duped < 0)
		die_errno("Can't dup helper output fd");
	data->out = xfdopen(duped, "r");

	write_constant(helper->in, "capabilities\n");

	while (1) {
		const char *capname;
		int mandatory = 0;
		recvline(data, &buf);

		if (!*buf.buf)
			break;

		if (*buf.buf == '*') {
			capname = buf.buf + 1;
			mandatory = 1;
		} else
			capname = buf.buf;

		if (debug)
			fprintf(stderr, "Debug: Got cap %s\n", capname);
		if (!strcmp(capname, "fetch"))
			data->fetch = 1;
		else if (!strcmp(capname, "option"))
			data->option = 1;
		else if (!strcmp(capname, "push"))
			data->push = 1;
<<<<<<< HEAD
		if (!strcmp(buf.buf, "import"))
			data->import = 1;
		if (!data->refspecs && !prefixcmp(buf.buf, "refspec ")) {
=======
		else if (!strcmp(capname, "import"))
			data->import = 1;
		else if (!data->refspecs && !prefixcmp(capname, "refspec ")) {
>>>>>>> 27a557a9
			ALLOC_GROW(refspecs,
				   refspec_nr + 1,
				   refspec_alloc);
			refspecs[refspec_nr++] = strdup(buf.buf + strlen("refspec "));
<<<<<<< HEAD
=======
		} else if (!strcmp(capname, "connect")) {
			data->connect = 1;
		} else if (mandatory) {
			die("Unknown madatory capability %s. This remote "
			    "helper probably needs newer version of Git.\n",
			    capname);
>>>>>>> 27a557a9
		}
	}
	if (refspecs) {
		int i;
		data->refspec_nr = refspec_nr;
		data->refspecs = parse_fetch_refspec(refspec_nr, refspecs);
		for (i = 0; i < refspec_nr; i++) {
			free((char *)refspecs[i]);
		}
		free(refspecs);
	}
	strbuf_release(&buf);
<<<<<<< HEAD
=======
	if (debug)
		fprintf(stderr, "Debug: Capabilities complete.\n");
>>>>>>> 27a557a9
	return data->helper;
}

static int disconnect_helper(struct transport *transport)
{
	struct helper_data *data = transport->data;
	struct strbuf buf = STRBUF_INIT;

	if (data->helper) {
		if (debug)
			fprintf(stderr, "Debug: Disconnecting.\n");
		if (!data->no_disconnect_req) {
			strbuf_addf(&buf, "\n");
			sendline(data, &buf);
		}
		close(data->helper->in);
		close(data->helper->out);
		fclose(data->out);
		finish_command(data->helper);
		free((char *)data->helper->argv[0]);
		free(data->helper->argv);
		free(data->helper);
		data->helper = NULL;
	}
	return 0;
}

static const char *unsupported_options[] = {
	TRANS_OPT_UPLOADPACK,
	TRANS_OPT_RECEIVEPACK,
	TRANS_OPT_THIN,
	TRANS_OPT_KEEP
	};
static const char *boolean_options[] = {
	TRANS_OPT_THIN,
	TRANS_OPT_KEEP,
	TRANS_OPT_FOLLOWTAGS
	};

static int set_helper_option(struct transport *transport,
			  const char *name, const char *value)
{
	struct helper_data *data = transport->data;
	struct strbuf buf = STRBUF_INIT;
	int i, ret, is_bool = 0;

	get_helper(transport);

	if (!data->option)
		return 1;

	for (i = 0; i < ARRAY_SIZE(unsupported_options); i++) {
		if (!strcmp(name, unsupported_options[i]))
			return 1;
	}

	for (i = 0; i < ARRAY_SIZE(boolean_options); i++) {
		if (!strcmp(name, boolean_options[i])) {
			is_bool = 1;
			break;
		}
	}

	strbuf_addf(&buf, "option %s ", name);
	if (is_bool)
		strbuf_addstr(&buf, value ? "true" : "false");
	else
		quote_c_style(value, &buf, NULL, 0);
	strbuf_addch(&buf, '\n');

	xchgline(data, &buf);

	if (!strcmp(buf.buf, "ok"))
		ret = 0;
	else if (!prefixcmp(buf.buf, "error")) {
		ret = -1;
	} else if (!strcmp(buf.buf, "unsupported"))
		ret = 1;
	else {
		warning("%s unexpectedly said: '%s'", data->name, buf.buf);
		ret = 1;
	}
	strbuf_release(&buf);
	return ret;
}

static void standard_options(struct transport *t)
{
	char buf[16];
	int n;
	int v = t->verbose;
	int no_progress = v < 0 || (!t->progress && !isatty(1));

	set_helper_option(t, "progress", !no_progress ? "true" : "false");

	n = snprintf(buf, sizeof(buf), "%d", v + 1);
	if (n >= sizeof(buf))
		die("impossibly large verbosity value");
	set_helper_option(t, "verbosity", buf);
}

static int release_helper(struct transport *transport)
{
	struct helper_data *data = transport->data;
	free_refspec(data->refspec_nr, data->refspecs);
	data->refspecs = NULL;
	disconnect_helper(transport);
	free(transport->data);
	return 0;
}

static int fetch_with_fetch(struct transport *transport,
			    int nr_heads, struct ref **to_fetch)
{
	struct helper_data *data = transport->data;
	int i;
	struct strbuf buf = STRBUF_INIT;

	standard_options(transport);

	for (i = 0; i < nr_heads; i++) {
		const struct ref *posn = to_fetch[i];
		if (posn->status & REF_STATUS_UPTODATE)
			continue;

		strbuf_addf(&buf, "fetch %s %s\n",
			    sha1_to_hex(posn->old_sha1), posn->name);
	}

	strbuf_addch(&buf, '\n');
	sendline(data, &buf);

	while (1) {
		recvline(data, &buf);

		if (!prefixcmp(buf.buf, "lock ")) {
			const char *name = buf.buf + 5;
			if (transport->pack_lockfile)
				warning("%s also locked %s", data->name, name);
			else
				transport->pack_lockfile = xstrdup(name);
		}
		else if (!buf.len)
			break;
		else
			warning("%s unexpectedly said: '%s'", data->name, buf.buf);
	}
	strbuf_release(&buf);
	return 0;
}

static int get_importer(struct transport *transport, struct child_process *fastimport)
{
	struct child_process *helper = get_helper(transport);
	memset(fastimport, 0, sizeof(*fastimport));
	fastimport->in = helper->out;
	fastimport->argv = xcalloc(5, sizeof(*fastimport->argv));
	fastimport->argv[0] = "fast-import";
	fastimport->argv[1] = "--quiet";

	fastimport->git_cmd = 1;
	return start_command(fastimport);
}

static int fetch_with_import(struct transport *transport,
			     int nr_heads, struct ref **to_fetch)
{
	struct child_process fastimport;
<<<<<<< HEAD
	struct child_process *helper = get_helper(transport);
=======
>>>>>>> 27a557a9
	struct helper_data *data = transport->data;
	int i;
	struct ref *posn;
	struct strbuf buf = STRBUF_INIT;

<<<<<<< HEAD
=======
	get_helper(transport);

>>>>>>> 27a557a9
	if (get_importer(transport, &fastimport))
		die("Couldn't run fast-import");

	for (i = 0; i < nr_heads; i++) {
		posn = to_fetch[i];
		if (posn->status & REF_STATUS_UPTODATE)
			continue;

		strbuf_addf(&buf, "import %s\n", posn->name);
<<<<<<< HEAD
		write_in_full(helper->in, buf.buf, buf.len);
=======
		sendline(data, &buf);
>>>>>>> 27a557a9
		strbuf_reset(&buf);
	}
	disconnect_helper(transport);
	finish_command(&fastimport);
	free(fastimport.argv);
	fastimport.argv = NULL;

	for (i = 0; i < nr_heads; i++) {
		char *private;
		posn = to_fetch[i];
		if (posn->status & REF_STATUS_UPTODATE)
			continue;
		if (data->refspecs)
			private = apply_refspecs(data->refspecs, data->refspec_nr, posn->name);
		else
			private = strdup(posn->name);
		read_ref(private, posn->old_sha1);
		free(private);
	}
	strbuf_release(&buf);
	return 0;
}

<<<<<<< HEAD
=======
static int process_connect_service(struct transport *transport,
				   const char *name, const char *exec)
{
	struct helper_data *data = transport->data;
	struct strbuf cmdbuf = STRBUF_INIT;
	struct child_process *helper;
	int r, duped, ret = 0;
	FILE *input;

	helper = get_helper(transport);

	/*
	 * Yes, dup the pipe another time, as we need unbuffered version
	 * of input pipe as FILE*. fclose() closes the underlying fd and
	 * stream buffering only can be changed before first I/O operation
	 * on it.
	 */
	duped = dup(helper->out);
	if (duped < 0)
		die_errno("Can't dup helper output fd");
	input = xfdopen(duped, "r");
	setvbuf(input, NULL, _IONBF, 0);

	/*
	 * Handle --upload-pack and friends. This is fire and forget...
	 * just warn if it fails.
	 */
	if (strcmp(name, exec)) {
		r = set_helper_option(transport, "servpath", exec);
		if (r > 0)
			warning("Setting remote service path not supported by protocol.");
		else if (r < 0)
			warning("Invalid remote service path.");
	}

	if (data->connect)
		strbuf_addf(&cmdbuf, "connect %s\n", name);
	else
		goto exit;

	sendline(data, &cmdbuf);
	recvline_fh(input, &cmdbuf);
	if (!strcmp(cmdbuf.buf, "")) {
		data->no_disconnect_req = 1;
		if (debug)
			fprintf(stderr, "Debug: Smart transport connection "
				"ready.\n");
		ret = 1;
	} else if (!strcmp(cmdbuf.buf, "fallback")) {
		if (debug)
			fprintf(stderr, "Debug: Falling back to dumb "
				"transport.\n");
	} else
		die("Unknown response to connect: %s",
			cmdbuf.buf);

exit:
	fclose(input);
	return ret;
}

static int process_connect(struct transport *transport,
				     int for_push)
{
	struct helper_data *data = transport->data;
	const char *name;
	const char *exec;

	name = for_push ? "git-receive-pack" : "git-upload-pack";
	if (for_push)
		exec = data->transport_options.receivepack;
	else
		exec = data->transport_options.uploadpack;

	return process_connect_service(transport, name, exec);
}

static int connect_helper(struct transport *transport, const char *name,
		   const char *exec, int fd[2])
{
	struct helper_data *data = transport->data;

	/* Get_helper so connect is inited. */
	get_helper(transport);
	if (!data->connect)
		die("Operation not supported by protocol.");

	if (!process_connect_service(transport, name, exec))
		die("Can't connect to subservice %s.", name);

	fd[0] = data->helper->out;
	fd[1] = data->helper->in;
	return 0;
}

>>>>>>> 27a557a9
static int fetch(struct transport *transport,
		 int nr_heads, struct ref **to_fetch)
{
	struct helper_data *data = transport->data;
	int i, count;

	if (process_connect(transport, 0)) {
		do_take_over(transport);
		return transport->fetch(transport, nr_heads, to_fetch);
	}

	count = 0;
	for (i = 0; i < nr_heads; i++)
		if (!(to_fetch[i]->status & REF_STATUS_UPTODATE))
			count++;

	if (!count)
		return 0;

	if (data->fetch)
		return fetch_with_fetch(transport, nr_heads, to_fetch);

	if (data->import)
		return fetch_with_import(transport, nr_heads, to_fetch);

	return -1;
}

static int push_refs(struct transport *transport,
		struct ref *remote_refs, int flags)
{
	int force_all = flags & TRANSPORT_PUSH_FORCE;
	int mirror = flags & TRANSPORT_PUSH_MIRROR;
	struct helper_data *data = transport->data;
	struct strbuf buf = STRBUF_INIT;
	struct child_process *helper;
	struct ref *ref;

	if (process_connect(transport, 1)) {
		do_take_over(transport);
		return transport->push_refs(transport, remote_refs, flags);
	}

	if (!remote_refs)
		return 0;

	helper = get_helper(transport);
	if (!data->push)
		return 1;

	for (ref = remote_refs; ref; ref = ref->next) {
		if (ref->peer_ref)
			hashcpy(ref->new_sha1, ref->peer_ref->new_sha1);
		else if (!mirror)
			continue;

		ref->deletion = is_null_sha1(ref->new_sha1);
		if (!ref->deletion &&
			!hashcmp(ref->old_sha1, ref->new_sha1)) {
			ref->status = REF_STATUS_UPTODATE;
			continue;
		}

		if (force_all)
			ref->force = 1;

		strbuf_addstr(&buf, "push ");
		if (!ref->deletion) {
			if (ref->force)
				strbuf_addch(&buf, '+');
			if (ref->peer_ref)
				strbuf_addstr(&buf, ref->peer_ref->name);
			else
				strbuf_addstr(&buf, sha1_to_hex(ref->new_sha1));
		}
		strbuf_addch(&buf, ':');
		strbuf_addstr(&buf, ref->name);
		strbuf_addch(&buf, '\n');
	}
	if (buf.len == 0)
		return 0;

	transport->verbose = flags & TRANSPORT_PUSH_VERBOSE ? 1 : 0;
	standard_options(transport);

	if (flags & TRANSPORT_PUSH_DRY_RUN) {
		if (set_helper_option(transport, "dry-run", "true") != 0)
			die("helper %s does not support dry-run", data->name);
	}

	strbuf_addch(&buf, '\n');
	sendline(data, &buf);

	ref = remote_refs;
	while (1) {
		char *refname, *msg;
		int status;

		recvline(data, &buf);
		if (!buf.len)
			break;

		if (!prefixcmp(buf.buf, "ok ")) {
			status = REF_STATUS_OK;
			refname = buf.buf + 3;
		} else if (!prefixcmp(buf.buf, "error ")) {
			status = REF_STATUS_REMOTE_REJECT;
			refname = buf.buf + 6;
		} else
			die("expected ok/error, helper said '%s'\n", buf.buf);

		msg = strchr(refname, ' ');
		if (msg) {
			struct strbuf msg_buf = STRBUF_INIT;
			const char *end;

			*msg++ = '\0';
			if (!unquote_c_style(&msg_buf, msg, &end))
				msg = strbuf_detach(&msg_buf, NULL);
			else
				msg = xstrdup(msg);
			strbuf_release(&msg_buf);

			if (!strcmp(msg, "no match")) {
				status = REF_STATUS_NONE;
				free(msg);
				msg = NULL;
			}
			else if (!strcmp(msg, "up to date")) {
				status = REF_STATUS_UPTODATE;
				free(msg);
				msg = NULL;
			}
			else if (!strcmp(msg, "non-fast forward")) {
				status = REF_STATUS_REJECT_NONFASTFORWARD;
				free(msg);
				msg = NULL;
			}
		}

		if (ref)
			ref = find_ref_by_name(ref, refname);
		if (!ref)
			ref = find_ref_by_name(remote_refs, refname);
		if (!ref) {
			warning("helper reported unexpected status of %s", refname);
			continue;
		}

		ref->status = status;
		ref->remote_status = msg;
	}
	strbuf_release(&buf);
	return 0;
}

static int has_attribute(const char *attrs, const char *attr) {
	int len;
	if (!attrs)
		return 0;

	len = strlen(attr);
	for (;;) {
		const char *space = strchrnul(attrs, ' ');
		if (len == space - attrs && !strncmp(attrs, attr, len))
			return 1;
		if (!*space)
			return 0;
		attrs = space + 1;
	}
}

static struct ref *get_refs_list(struct transport *transport, int for_push)
{
	struct helper_data *data = transport->data;
	struct child_process *helper;
	struct ref *ret = NULL;
	struct ref **tail = &ret;
	struct ref *posn;
	struct strbuf buf = STRBUF_INIT;

	helper = get_helper(transport);

	if (process_connect(transport, for_push)) {
		do_take_over(transport);
		return transport->get_refs_list(transport, for_push);
	}

	if (data->push && for_push)
		write_str_in_full(helper->in, "list for-push\n");
	else
		write_str_in_full(helper->in, "list\n");

	while (1) {
		char *eov, *eon;
		recvline(data, &buf);

		if (!*buf.buf)
			break;

		eov = strchr(buf.buf, ' ');
		if (!eov)
			die("Malformed response in ref list: %s", buf.buf);
		eon = strchr(eov + 1, ' ');
		*eov = '\0';
		if (eon)
			*eon = '\0';
		*tail = alloc_ref(eov + 1);
		if (buf.buf[0] == '@')
			(*tail)->symref = xstrdup(buf.buf + 1);
		else if (buf.buf[0] != '?')
			get_sha1_hex(buf.buf, (*tail)->old_sha1);
		if (eon) {
			if (has_attribute(eon + 1, "unchanged")) {
				(*tail)->status |= REF_STATUS_UPTODATE;
				read_ref((*tail)->name, (*tail)->old_sha1);
			}
		}
		tail = &((*tail)->next);
	}
	if (debug)
		fprintf(stderr, "Debug: Read ref listing.\n");
	strbuf_release(&buf);

	for (posn = ret; posn; posn = posn->next)
		resolve_remote_symref(posn, ret);

	return ret;
}

int transport_helper_init(struct transport *transport, const char *name)
{
	struct helper_data *data = xcalloc(sizeof(*data), 1);
	data->name = name;

	if (getenv("GIT_TRANSPORT_HELPER_DEBUG"))
		debug = 1;

	transport->data = data;
	transport->set_option = set_helper_option;
	transport->get_refs_list = get_refs_list;
	transport->fetch = fetch;
	transport->push_refs = push_refs;
	transport->disconnect = release_helper;
<<<<<<< HEAD
=======
	transport->connect = connect_helper;
	transport->smart_options = &(data->transport_options);
>>>>>>> 27a557a9
	return 0;
}<|MERGE_RESOLUTION|>--- conflicted
+++ resolved
@@ -7,11 +7,8 @@
 #include "revision.h"
 #include "quote.h"
 #include "remote.h"
-<<<<<<< HEAD
-=======
 
 static int debug;
->>>>>>> 27a557a9
 
 struct helper_data
 {
@@ -21,12 +18,6 @@
 	unsigned fetch : 1,
 		import : 1,
 		option : 1,
-<<<<<<< HEAD
-		push : 1;
-	/* These go from remote name (as in "list") to private name */
-	struct refspec *refspecs;
-	int refspec_nr;
-=======
 		push : 1,
 		connect : 1,
 		no_disconnect_req : 1;
@@ -37,7 +28,6 @@
 	 * those be invoked).
 	 */
 	struct git_transport_options transport_options;
->>>>>>> 27a557a9
 };
 
 static void sendline(struct helper_data *helper, struct strbuf *buffer)
@@ -111,10 +101,7 @@
 	const char **refspecs = NULL;
 	int refspec_nr = 0;
 	int refspec_alloc = 0;
-<<<<<<< HEAD
-=======
 	int duped;
->>>>>>> 27a557a9
 
 	if (data->helper)
 		return data->helper;
@@ -168,28 +155,19 @@
 			data->option = 1;
 		else if (!strcmp(capname, "push"))
 			data->push = 1;
-<<<<<<< HEAD
-		if (!strcmp(buf.buf, "import"))
-			data->import = 1;
-		if (!data->refspecs && !prefixcmp(buf.buf, "refspec ")) {
-=======
 		else if (!strcmp(capname, "import"))
 			data->import = 1;
 		else if (!data->refspecs && !prefixcmp(capname, "refspec ")) {
->>>>>>> 27a557a9
 			ALLOC_GROW(refspecs,
 				   refspec_nr + 1,
 				   refspec_alloc);
 			refspecs[refspec_nr++] = strdup(buf.buf + strlen("refspec "));
-<<<<<<< HEAD
-=======
 		} else if (!strcmp(capname, "connect")) {
 			data->connect = 1;
 		} else if (mandatory) {
 			die("Unknown madatory capability %s. This remote "
 			    "helper probably needs newer version of Git.\n",
 			    capname);
->>>>>>> 27a557a9
 		}
 	}
 	if (refspecs) {
@@ -202,11 +180,8 @@
 		free(refspecs);
 	}
 	strbuf_release(&buf);
-<<<<<<< HEAD
-=======
 	if (debug)
 		fprintf(stderr, "Debug: Capabilities complete.\n");
->>>>>>> 27a557a9
 	return data->helper;
 }
 
@@ -375,20 +350,13 @@
 			     int nr_heads, struct ref **to_fetch)
 {
 	struct child_process fastimport;
-<<<<<<< HEAD
-	struct child_process *helper = get_helper(transport);
-=======
->>>>>>> 27a557a9
 	struct helper_data *data = transport->data;
 	int i;
 	struct ref *posn;
 	struct strbuf buf = STRBUF_INIT;
 
-<<<<<<< HEAD
-=======
 	get_helper(transport);
 
->>>>>>> 27a557a9
 	if (get_importer(transport, &fastimport))
 		die("Couldn't run fast-import");
 
@@ -398,11 +366,7 @@
 			continue;
 
 		strbuf_addf(&buf, "import %s\n", posn->name);
-<<<<<<< HEAD
-		write_in_full(helper->in, buf.buf, buf.len);
-=======
 		sendline(data, &buf);
->>>>>>> 27a557a9
 		strbuf_reset(&buf);
 	}
 	disconnect_helper(transport);
@@ -426,8 +390,6 @@
 	return 0;
 }
 
-<<<<<<< HEAD
-=======
 static int process_connect_service(struct transport *transport,
 				   const char *name, const char *exec)
 {
@@ -523,7 +485,6 @@
 	return 0;
 }
 
->>>>>>> 27a557a9
 static int fetch(struct transport *transport,
 		 int nr_heads, struct ref **to_fetch)
 {
@@ -768,10 +729,7 @@
 	transport->fetch = fetch;
 	transport->push_refs = push_refs;
 	transport->disconnect = release_helper;
-<<<<<<< HEAD
-=======
 	transport->connect = connect_helper;
 	transport->smart_options = &(data->transport_options);
->>>>>>> 27a557a9
 	return 0;
 }