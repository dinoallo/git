/*
 * GIT - The information manager from hell
 *
 * Copyright (C) Linus Torvalds, 2005
 */
#define NO_THE_INDEX_COMPATIBILITY_MACROS
#include "cache.h"
#include "config.h"
#include "tempfile.h"
#include "lockfile.h"
#include "cache-tree.h"
#include "refs.h"
#include "dir.h"
#include "tree.h"
#include "commit.h"
#include "blob.h"
#include "resolve-undo.h"
#include "strbuf.h"
#include "varint.h"
#include "split-index.h"
#include "utf8.h"
#include "fsmonitor.h"

/* Mask for the name length in ce_flags in the on-disk index */

#define CE_NAMEMASK  (0x0fff)

/* Index extensions.
 *
 * The first letter should be 'A'..'Z' for extensions that are not
 * necessary for a correct operation (i.e. optimization data).
 * When new extensions are added that _needs_ to be understood in
 * order to correctly interpret the index file, pick character that
 * is outside the range, to cause the reader to abort.
 */

#define CACHE_EXT(s) ( (s[0]<<24)|(s[1]<<16)|(s[2]<<8)|(s[3]) )
#define CACHE_EXT_TREE 0x54524545	/* "TREE" */
#define CACHE_EXT_RESOLVE_UNDO 0x52455543 /* "REUC" */
#define CACHE_EXT_LINK 0x6c696e6b	  /* "link" */
#define CACHE_EXT_UNTRACKED 0x554E5452	  /* "UNTR" */
#define CACHE_EXT_FSMONITOR 0x46534D4E	  /* "FSMN" */

/* changes that can be kept in $GIT_DIR/index (basically all extensions) */
#define EXTMASK (RESOLVE_UNDO_CHANGED | CACHE_TREE_CHANGED | \
		 CE_ENTRY_ADDED | CE_ENTRY_REMOVED | CE_ENTRY_CHANGED | \
		 SPLIT_INDEX_ORDERED | UNTRACKED_CHANGED | FSMONITOR_CHANGED)

struct index_state the_index;
static const char *alternate_index_output;

static void set_index_entry(struct index_state *istate, int nr, struct cache_entry *ce)
{
	istate->cache[nr] = ce;
	add_name_hash(istate, ce);
}

static void replace_index_entry(struct index_state *istate, int nr, struct cache_entry *ce)
{
	struct cache_entry *old = istate->cache[nr];

	replace_index_entry_in_base(istate, old, ce);
	remove_name_hash(istate, old);
	free(old);
	ce->ce_flags &= ~CE_HASHED;
	set_index_entry(istate, nr, ce);
	ce->ce_flags |= CE_UPDATE_IN_BASE;
	mark_fsmonitor_invalid(istate, ce);
	istate->cache_changed |= CE_ENTRY_CHANGED;
}

void rename_index_entry_at(struct index_state *istate, int nr, const char *new_name)
{
	struct cache_entry *old_entry = istate->cache[nr], *new_entry;
	int namelen = strlen(new_name);

	new_entry = xmalloc(cache_entry_size(namelen));
	copy_cache_entry(new_entry, old_entry);
	new_entry->ce_flags &= ~CE_HASHED;
	new_entry->ce_namelen = namelen;
	new_entry->index = 0;
	memcpy(new_entry->name, new_name, namelen + 1);

	cache_tree_invalidate_path(istate, old_entry->name);
	untracked_cache_remove_from_index(istate, old_entry->name);
	remove_index_entry_at(istate, nr);
	add_index_entry(istate, new_entry, ADD_CACHE_OK_TO_ADD|ADD_CACHE_OK_TO_REPLACE);
}

void fill_stat_data(struct stat_data *sd, struct stat *st)
{
	sd->sd_ctime.sec = (unsigned int)st->st_ctime;
	sd->sd_mtime.sec = (unsigned int)st->st_mtime;
	sd->sd_ctime.nsec = ST_CTIME_NSEC(*st);
	sd->sd_mtime.nsec = ST_MTIME_NSEC(*st);
	sd->sd_dev = st->st_dev;
	sd->sd_ino = st->st_ino;
	sd->sd_uid = st->st_uid;
	sd->sd_gid = st->st_gid;
	sd->sd_size = st->st_size;
}

int match_stat_data(const struct stat_data *sd, struct stat *st)
{
	int changed = 0;

	if (sd->sd_mtime.sec != (unsigned int)st->st_mtime)
		changed |= MTIME_CHANGED;
	if (trust_ctime && check_stat &&
	    sd->sd_ctime.sec != (unsigned int)st->st_ctime)
		changed |= CTIME_CHANGED;

#ifdef USE_NSEC
	if (check_stat && sd->sd_mtime.nsec != ST_MTIME_NSEC(*st))
		changed |= MTIME_CHANGED;
	if (trust_ctime && check_stat &&
	    sd->sd_ctime.nsec != ST_CTIME_NSEC(*st))
		changed |= CTIME_CHANGED;
#endif

	if (check_stat) {
		if (sd->sd_uid != (unsigned int) st->st_uid ||
			sd->sd_gid != (unsigned int) st->st_gid)
			changed |= OWNER_CHANGED;
		if (sd->sd_ino != (unsigned int) st->st_ino)
			changed |= INODE_CHANGED;
	}

#ifdef USE_STDEV
	/*
	 * st_dev breaks on network filesystems where different
	 * clients will have different views of what "device"
	 * the filesystem is on
	 */
	if (check_stat && sd->sd_dev != (unsigned int) st->st_dev)
			changed |= INODE_CHANGED;
#endif

	if (sd->sd_size != (unsigned int) st->st_size)
		changed |= DATA_CHANGED;

	return changed;
}

/*
 * This only updates the "non-critical" parts of the directory
 * cache, ie the parts that aren't tracked by GIT, and only used
 * to validate the cache.
 */
void fill_stat_cache_info(struct cache_entry *ce, struct stat *st)
{
	fill_stat_data(&ce->ce_stat_data, st);

	if (assume_unchanged)
		ce->ce_flags |= CE_VALID;

	if (S_ISREG(st->st_mode)) {
		ce_mark_uptodate(ce);
		mark_fsmonitor_valid(ce);
	}
}

static int ce_compare_data(const struct cache_entry *ce, struct stat *st)
{
	int match = -1;
	int fd = git_open_cloexec(ce->name, O_RDONLY);

	if (fd >= 0) {
		struct object_id oid;
		if (!index_fd(&oid, fd, st, OBJ_BLOB, ce->name, 0))
			match = oidcmp(&oid, &ce->oid);
		/* index_fd() closed the file descriptor already */
	}
	return match;
}

static int ce_compare_link(const struct cache_entry *ce, size_t expected_size)
{
	int match = -1;
	void *buffer;
	unsigned long size;
	enum object_type type;
	struct strbuf sb = STRBUF_INIT;

	if (strbuf_readlink(&sb, ce->name, expected_size))
		return -1;

	buffer = read_object_file(&ce->oid, &type, &size);
	if (buffer) {
		if (size == sb.len)
			match = memcmp(buffer, sb.buf, size);
		free(buffer);
	}
	strbuf_release(&sb);
	return match;
}

static int ce_compare_gitlink(const struct cache_entry *ce)
{
	struct object_id oid;

	/*
	 * We don't actually require that the .git directory
	 * under GITLINK directory be a valid git directory. It
	 * might even be missing (in case nobody populated that
	 * sub-project).
	 *
	 * If so, we consider it always to match.
	 */
	if (resolve_gitlink_ref(ce->name, "HEAD", &oid) < 0)
		return 0;
	return oidcmp(&oid, &ce->oid);
}

static int ce_modified_check_fs(const struct cache_entry *ce, struct stat *st)
{
	switch (st->st_mode & S_IFMT) {
	case S_IFREG:
		if (ce_compare_data(ce, st))
			return DATA_CHANGED;
		break;
	case S_IFLNK:
		if (ce_compare_link(ce, xsize_t(st->st_size)))
			return DATA_CHANGED;
		break;
	case S_IFDIR:
		if (S_ISGITLINK(ce->ce_mode))
			return ce_compare_gitlink(ce) ? DATA_CHANGED : 0;
		/* else fallthrough */
	default:
		return TYPE_CHANGED;
	}
	return 0;
}

static int ce_match_stat_basic(const struct cache_entry *ce, struct stat *st)
{
	unsigned int changed = 0;

	if (ce->ce_flags & CE_REMOVE)
		return MODE_CHANGED | DATA_CHANGED | TYPE_CHANGED;

	switch (ce->ce_mode & S_IFMT) {
	case S_IFREG:
		changed |= !S_ISREG(st->st_mode) ? TYPE_CHANGED : 0;
		/* We consider only the owner x bit to be relevant for
		 * "mode changes"
		 */
		if (trust_executable_bit &&
		    (0100 & (ce->ce_mode ^ st->st_mode)))
			changed |= MODE_CHANGED;
		break;
	case S_IFLNK:
		if (!S_ISLNK(st->st_mode) &&
		    (has_symlinks || !S_ISREG(st->st_mode)))
			changed |= TYPE_CHANGED;
		break;
	case S_IFGITLINK:
		/* We ignore most of the st_xxx fields for gitlinks */
		if (!S_ISDIR(st->st_mode))
			changed |= TYPE_CHANGED;
		else if (ce_compare_gitlink(ce))
			changed |= DATA_CHANGED;
		return changed;
	default:
		die("internal error: ce_mode is %o", ce->ce_mode);
	}

	changed |= match_stat_data(&ce->ce_stat_data, st);

	/* Racily smudged entry? */
	if (!ce->ce_stat_data.sd_size) {
		if (!is_empty_blob_sha1(ce->oid.hash))
			changed |= DATA_CHANGED;
	}

	return changed;
}

static int is_racy_stat(const struct index_state *istate,
			const struct stat_data *sd)
{
	return (istate->timestamp.sec &&
#ifdef USE_NSEC
		 /* nanosecond timestamped files can also be racy! */
		(istate->timestamp.sec < sd->sd_mtime.sec ||
		 (istate->timestamp.sec == sd->sd_mtime.sec &&
		  istate->timestamp.nsec <= sd->sd_mtime.nsec))
#else
		istate->timestamp.sec <= sd->sd_mtime.sec
#endif
		);
}

static int is_racy_timestamp(const struct index_state *istate,
			     const struct cache_entry *ce)
{
	return (!S_ISGITLINK(ce->ce_mode) &&
		is_racy_stat(istate, &ce->ce_stat_data));
}

int match_stat_data_racy(const struct index_state *istate,
			 const struct stat_data *sd, struct stat *st)
{
	if (is_racy_stat(istate, sd))
		return MTIME_CHANGED;
	return match_stat_data(sd, st);
}

int ie_match_stat(struct index_state *istate,
		  const struct cache_entry *ce, struct stat *st,
		  unsigned int options)
{
	unsigned int changed;
	int ignore_valid = options & CE_MATCH_IGNORE_VALID;
	int ignore_skip_worktree = options & CE_MATCH_IGNORE_SKIP_WORKTREE;
	int assume_racy_is_modified = options & CE_MATCH_RACY_IS_DIRTY;
	int ignore_fsmonitor = options & CE_MATCH_IGNORE_FSMONITOR;

	if (!ignore_fsmonitor)
		refresh_fsmonitor(istate);
	/*
	 * If it's marked as always valid in the index, it's
	 * valid whatever the checked-out copy says.
	 *
	 * skip-worktree has the same effect with higher precedence
	 */
	if (!ignore_skip_worktree && ce_skip_worktree(ce))
		return 0;
	if (!ignore_valid && (ce->ce_flags & CE_VALID))
		return 0;
	if (!ignore_fsmonitor && (ce->ce_flags & CE_FSMONITOR_VALID))
		return 0;

	/*
	 * Intent-to-add entries have not been added, so the index entry
	 * by definition never matches what is in the work tree until it
	 * actually gets added.
	 */
	if (ce_intent_to_add(ce))
		return DATA_CHANGED | TYPE_CHANGED | MODE_CHANGED;

	changed = ce_match_stat_basic(ce, st);

	/*
	 * Within 1 second of this sequence:
	 * 	echo xyzzy >file && git-update-index --add file
	 * running this command:
	 * 	echo frotz >file
	 * would give a falsely clean cache entry.  The mtime and
	 * length match the cache, and other stat fields do not change.
	 *
	 * We could detect this at update-index time (the cache entry
	 * being registered/updated records the same time as "now")
	 * and delay the return from git-update-index, but that would
	 * effectively mean we can make at most one commit per second,
	 * which is not acceptable.  Instead, we check cache entries
	 * whose mtime are the same as the index file timestamp more
	 * carefully than others.
	 */
	if (!changed && is_racy_timestamp(istate, ce)) {
		if (assume_racy_is_modified)
			changed |= DATA_CHANGED;
		else
			changed |= ce_modified_check_fs(ce, st);
	}

	return changed;
}

int ie_modified(struct index_state *istate,
		const struct cache_entry *ce,
		struct stat *st, unsigned int options)
{
	int changed, changed_fs;

	changed = ie_match_stat(istate, ce, st, options);
	if (!changed)
		return 0;
	/*
	 * If the mode or type has changed, there's no point in trying
	 * to refresh the entry - it's not going to match
	 */
	if (changed & (MODE_CHANGED | TYPE_CHANGED))
		return changed;

	/*
	 * Immediately after read-tree or update-index --cacheinfo,
	 * the length field is zero, as we have never even read the
	 * lstat(2) information once, and we cannot trust DATA_CHANGED
	 * returned by ie_match_stat() which in turn was returned by
	 * ce_match_stat_basic() to signal that the filesize of the
	 * blob changed.  We have to actually go to the filesystem to
	 * see if the contents match, and if so, should answer "unchanged".
	 *
	 * The logic does not apply to gitlinks, as ce_match_stat_basic()
	 * already has checked the actual HEAD from the filesystem in the
	 * subproject.  If ie_match_stat() already said it is different,
	 * then we know it is.
	 */
	if ((changed & DATA_CHANGED) &&
	    (S_ISGITLINK(ce->ce_mode) || ce->ce_stat_data.sd_size != 0))
		return changed;

	changed_fs = ce_modified_check_fs(ce, st);
	if (changed_fs)
		return changed | changed_fs;
	return 0;
}

int base_name_compare(const char *name1, int len1, int mode1,
		      const char *name2, int len2, int mode2)
{
	unsigned char c1, c2;
	int len = len1 < len2 ? len1 : len2;
	int cmp;

	cmp = memcmp(name1, name2, len);
	if (cmp)
		return cmp;
	c1 = name1[len];
	c2 = name2[len];
	if (!c1 && S_ISDIR(mode1))
		c1 = '/';
	if (!c2 && S_ISDIR(mode2))
		c2 = '/';
	return (c1 < c2) ? -1 : (c1 > c2) ? 1 : 0;
}

/*
 * df_name_compare() is identical to base_name_compare(), except it
 * compares conflicting directory/file entries as equal. Note that
 * while a directory name compares as equal to a regular file, they
 * then individually compare _differently_ to a filename that has
 * a dot after the basename (because '\0' < '.' < '/').
 *
 * This is used by routines that want to traverse the git namespace
 * but then handle conflicting entries together when possible.
 */
int df_name_compare(const char *name1, int len1, int mode1,
		    const char *name2, int len2, int mode2)
{
	int len = len1 < len2 ? len1 : len2, cmp;
	unsigned char c1, c2;

	cmp = memcmp(name1, name2, len);
	if (cmp)
		return cmp;
	/* Directories and files compare equal (same length, same name) */
	if (len1 == len2)
		return 0;
	c1 = name1[len];
	if (!c1 && S_ISDIR(mode1))
		c1 = '/';
	c2 = name2[len];
	if (!c2 && S_ISDIR(mode2))
		c2 = '/';
	if (c1 == '/' && !c2)
		return 0;
	if (c2 == '/' && !c1)
		return 0;
	return c1 - c2;
}

int name_compare(const char *name1, size_t len1, const char *name2, size_t len2)
{
	size_t min_len = (len1 < len2) ? len1 : len2;
	int cmp = memcmp(name1, name2, min_len);
	if (cmp)
		return cmp;
	if (len1 < len2)
		return -1;
	if (len1 > len2)
		return 1;
	return 0;
}

int cache_name_stage_compare(const char *name1, int len1, int stage1, const char *name2, int len2, int stage2)
{
	int cmp;

	cmp = name_compare(name1, len1, name2, len2);
	if (cmp)
		return cmp;

	if (stage1 < stage2)
		return -1;
	if (stage1 > stage2)
		return 1;
	return 0;
}

static int index_name_stage_pos(const struct index_state *istate, const char *name, int namelen, int stage)
{
	int first, last;

	first = 0;
	last = istate->cache_nr;
	while (last > first) {
		int next = (last + first) >> 1;
		struct cache_entry *ce = istate->cache[next];
		int cmp = cache_name_stage_compare(name, namelen, stage, ce->name, ce_namelen(ce), ce_stage(ce));
		if (!cmp)
			return next;
		if (cmp < 0) {
			last = next;
			continue;
		}
		first = next+1;
	}
	return -first-1;
}

int index_name_pos(const struct index_state *istate, const char *name, int namelen)
{
	return index_name_stage_pos(istate, name, namelen, 0);
}

int remove_index_entry_at(struct index_state *istate, int pos)
{
	struct cache_entry *ce = istate->cache[pos];

	record_resolve_undo(istate, ce);
	remove_name_hash(istate, ce);
	save_or_free_index_entry(istate, ce);
	istate->cache_changed |= CE_ENTRY_REMOVED;
	istate->cache_nr--;
	if (pos >= istate->cache_nr)
		return 0;
	MOVE_ARRAY(istate->cache + pos, istate->cache + pos + 1,
		   istate->cache_nr - pos);
	return 1;
}

/*
 * Remove all cache entries marked for removal, that is where
 * CE_REMOVE is set in ce_flags.  This is much more effective than
 * calling remove_index_entry_at() for each entry to be removed.
 */
void remove_marked_cache_entries(struct index_state *istate)
{
	struct cache_entry **ce_array = istate->cache;
	unsigned int i, j;

	for (i = j = 0; i < istate->cache_nr; i++) {
		if (ce_array[i]->ce_flags & CE_REMOVE) {
			remove_name_hash(istate, ce_array[i]);
			save_or_free_index_entry(istate, ce_array[i]);
		}
		else
			ce_array[j++] = ce_array[i];
	}
	if (j == istate->cache_nr)
		return;
	istate->cache_changed |= CE_ENTRY_REMOVED;
	istate->cache_nr = j;
}

int remove_file_from_index(struct index_state *istate, const char *path)
{
	int pos = index_name_pos(istate, path, strlen(path));
	if (pos < 0)
		pos = -pos-1;
	cache_tree_invalidate_path(istate, path);
	untracked_cache_remove_from_index(istate, path);
	while (pos < istate->cache_nr && !strcmp(istate->cache[pos]->name, path))
		remove_index_entry_at(istate, pos);
	return 0;
}

static int compare_name(struct cache_entry *ce, const char *path, int namelen)
{
	return namelen != ce_namelen(ce) || memcmp(path, ce->name, namelen);
}

static int index_name_pos_also_unmerged(struct index_state *istate,
	const char *path, int namelen)
{
	int pos = index_name_pos(istate, path, namelen);
	struct cache_entry *ce;

	if (pos >= 0)
		return pos;

	/* maybe unmerged? */
	pos = -1 - pos;
	if (pos >= istate->cache_nr ||
			compare_name((ce = istate->cache[pos]), path, namelen))
		return -1;

	/* order of preference: stage 2, 1, 3 */
	if (ce_stage(ce) == 1 && pos + 1 < istate->cache_nr &&
			ce_stage((ce = istate->cache[pos + 1])) == 2 &&
			!compare_name(ce, path, namelen))
		pos++;
	return pos;
}

static int different_name(struct cache_entry *ce, struct cache_entry *alias)
{
	int len = ce_namelen(ce);
	return ce_namelen(alias) != len || memcmp(ce->name, alias->name, len);
}

/*
 * If we add a filename that aliases in the cache, we will use the
 * name that we already have - but we don't want to update the same
 * alias twice, because that implies that there were actually two
 * different files with aliasing names!
 *
 * So we use the CE_ADDED flag to verify that the alias was an old
 * one before we accept it as
 */
static struct cache_entry *create_alias_ce(struct index_state *istate,
					   struct cache_entry *ce,
					   struct cache_entry *alias)
{
	int len;
	struct cache_entry *new_entry;

	if (alias->ce_flags & CE_ADDED)
		die("Will not add file alias '%s' ('%s' already exists in index)", ce->name, alias->name);

	/* Ok, create the new entry using the name of the existing alias */
	len = ce_namelen(alias);
	new_entry = xcalloc(1, cache_entry_size(len));
	memcpy(new_entry->name, alias->name, len);
	copy_cache_entry(new_entry, ce);
	save_or_free_index_entry(istate, ce);
	return new_entry;
}

void set_object_name_for_intent_to_add_entry(struct cache_entry *ce)
{
	struct object_id oid;
	if (write_object_file("", 0, blob_type, &oid))
		die("cannot create an empty blob in the object database");
	oidcpy(&ce->oid, &oid);
}

int add_to_index(struct index_state *istate, const char *path, struct stat *st, int flags)
{
	int size, namelen, was_same;
	mode_t st_mode = st->st_mode;
	struct cache_entry *ce, *alias = NULL;
	unsigned ce_option = CE_MATCH_IGNORE_VALID|CE_MATCH_IGNORE_SKIP_WORKTREE|CE_MATCH_RACY_IS_DIRTY;
	int verbose = flags & (ADD_CACHE_VERBOSE | ADD_CACHE_PRETEND);
	int pretend = flags & ADD_CACHE_PRETEND;
	int intent_only = flags & ADD_CACHE_INTENT;
	int add_option = (ADD_CACHE_OK_TO_ADD|ADD_CACHE_OK_TO_REPLACE|
			  (intent_only ? ADD_CACHE_NEW_ONLY : 0));
	int newflags = HASH_WRITE_OBJECT;

	if (flags & HASH_RENORMALIZE)
		newflags |= HASH_RENORMALIZE;

	if (!S_ISREG(st_mode) && !S_ISLNK(st_mode) && !S_ISDIR(st_mode))
		return error("%s: can only add regular files, symbolic links or git-directories", path);

	namelen = strlen(path);
	if (S_ISDIR(st_mode)) {
		while (namelen && path[namelen-1] == '/')
			namelen--;
	}
	size = cache_entry_size(namelen);
	ce = xcalloc(1, size);
	memcpy(ce->name, path, namelen);
	ce->ce_namelen = namelen;
	if (!intent_only)
		fill_stat_cache_info(ce, st);
	else
		ce->ce_flags |= CE_INTENT_TO_ADD;


	if (trust_executable_bit && has_symlinks) {
		ce->ce_mode = create_ce_mode(st_mode);
	} else {
		/* If there is an existing entry, pick the mode bits and type
		 * from it, otherwise assume unexecutable regular file.
		 */
		struct cache_entry *ent;
		int pos = index_name_pos_also_unmerged(istate, path, namelen);

		ent = (0 <= pos) ? istate->cache[pos] : NULL;
		ce->ce_mode = ce_mode_from_stat(ent, st_mode);
	}

	/* When core.ignorecase=true, determine if a directory of the same name but differing
	 * case already exists within the Git repository.  If it does, ensure the directory
	 * case of the file being added to the repository matches (is folded into) the existing
	 * entry's directory case.
	 */
	if (ignore_case) {
		adjust_dirname_case(istate, ce->name);
	}
	if (!(flags & HASH_RENORMALIZE)) {
		alias = index_file_exists(istate, ce->name,
					  ce_namelen(ce), ignore_case);
		if (alias &&
		    !ce_stage(alias) &&
		    !ie_match_stat(istate, alias, st, ce_option)) {
			/* Nothing changed, really */
			if (!S_ISGITLINK(alias->ce_mode))
				ce_mark_uptodate(alias);
			alias->ce_flags |= CE_ADDED;

			free(ce);
			return 0;
		}
	}
	if (!intent_only) {
		if (index_path(&ce->oid, path, st, newflags)) {
			free(ce);
			return error("unable to index file %s", path);
		}
	} else
		set_object_name_for_intent_to_add_entry(ce);

	if (ignore_case && alias && different_name(ce, alias))
		ce = create_alias_ce(istate, ce, alias);
	ce->ce_flags |= CE_ADDED;

	/* It was suspected to be racily clean, but it turns out to be Ok */
	was_same = (alias &&
		    !ce_stage(alias) &&
		    !oidcmp(&alias->oid, &ce->oid) &&
		    ce->ce_mode == alias->ce_mode);

	if (pretend)
		free(ce);
	else if (add_index_entry(istate, ce, add_option)) {
		free(ce);
		return error("unable to add %s to index", path);
	}
	if (verbose && !was_same)
		printf("add '%s'\n", path);
	return 0;
}

int add_file_to_index(struct index_state *istate, const char *path, int flags)
{
	struct stat st;
	if (lstat(path, &st))
		die_errno("unable to stat '%s'", path);
	return add_to_index(istate, path, &st, flags);
}

struct cache_entry *make_cache_entry(unsigned int mode,
		const unsigned char *sha1, const char *path, int stage,
		unsigned int refresh_options)
{
	int size, len;
	struct cache_entry *ce, *ret;

	if (!verify_path(path, mode)) {
		error("Invalid path '%s'", path);
		return NULL;
	}

	len = strlen(path);
	size = cache_entry_size(len);
	ce = xcalloc(1, size);

	hashcpy(ce->oid.hash, sha1);
	memcpy(ce->name, path, len);
	ce->ce_flags = create_ce_flags(stage);
	ce->ce_namelen = len;
	ce->ce_mode = create_ce_mode(mode);

	ret = refresh_cache_entry(ce, refresh_options);
	if (ret != ce)
		free(ce);
	return ret;
}

/*
 * Chmod an index entry with either +x or -x.
 *
 * Returns -1 if the chmod for the particular cache entry failed (if it's
 * not a regular file), -2 if an invalid flip argument is passed in, 0
 * otherwise.
 */
int chmod_index_entry(struct index_state *istate, struct cache_entry *ce,
		      char flip)
{
	if (!S_ISREG(ce->ce_mode))
		return -1;
	switch (flip) {
	case '+':
		ce->ce_mode |= 0111;
		break;
	case '-':
		ce->ce_mode &= ~0111;
		break;
	default:
		return -2;
	}
	cache_tree_invalidate_path(istate, ce->name);
	ce->ce_flags |= CE_UPDATE_IN_BASE;
	mark_fsmonitor_invalid(istate, ce);
	istate->cache_changed |= CE_ENTRY_CHANGED;

	return 0;
}

int ce_same_name(const struct cache_entry *a, const struct cache_entry *b)
{
	int len = ce_namelen(a);
	return ce_namelen(b) == len && !memcmp(a->name, b->name, len);
}

/*
 * We fundamentally don't like some paths: we don't want
 * dot or dot-dot anywhere, and for obvious reasons don't
 * want to recurse into ".git" either.
 *
 * Also, we don't want double slashes or slashes at the
 * end that can make pathnames ambiguous.
 */
static int verify_dotfile(const char *rest, unsigned mode)
{
	/*
	 * The first character was '.', but that
	 * has already been discarded, we now test
	 * the rest.
	 */

	/* "." is not allowed */
	if (*rest == '\0' || is_dir_sep(*rest))
		return 0;

	switch (*rest) {
	/*
	 * ".git" followed by NUL or slash is bad. Note that we match
	 * case-insensitively here, even if ignore_case is not set.
	 * This outlaws ".GIT" everywhere out of an abundance of caution,
	 * since there's really no good reason to allow it.
	 *
	 * Once we've seen ".git", we can also find ".gitmodules", etc (also
	 * case-insensitively).
	 */
	case 'g':
	case 'G':
		if (rest[1] != 'i' && rest[1] != 'I')
			break;
		if (rest[2] != 't' && rest[2] != 'T')
			break;
		if (rest[3] == '\0' || is_dir_sep(rest[3]))
			return 0;
		if (S_ISLNK(mode)) {
			rest += 3;
			if (skip_iprefix(rest, "modules", &rest) &&
			    (*rest == '\0' || is_dir_sep(*rest)))
				return 0;
		}
		break;
	case '.':
		if (rest[1] == '\0' || is_dir_sep(rest[1]))
			return 0;
	}
	return 1;
}

int verify_path(const char *path, unsigned mode)
{
	char c;

	if (has_dos_drive_prefix(path))
		return 0;

	goto inside;
	for (;;) {
		if (!c)
			return 1;
		if (is_dir_sep(c)) {
inside:
			if (protect_hfs) {
				if (is_hfs_dotgit(path))
					return 0;
				if (S_ISLNK(mode)) {
					if (is_hfs_dotgitmodules(path))
						return 0;
				}
			}
			if (protect_ntfs) {
				if (is_ntfs_dotgit(path))
					return 0;
				if (S_ISLNK(mode)) {
					if (is_ntfs_dotgitmodules(path))
						return 0;
				}
			}

			c = *path++;
			if ((c == '.' && !verify_dotfile(path, mode)) ||
			    is_dir_sep(c) || c == '\0')
				return 0;
		}
		c = *path++;
	}
}

/*
 * Do we have another file that has the beginning components being a
 * proper superset of the name we're trying to add?
 */
static int has_file_name(struct index_state *istate,
			 const struct cache_entry *ce, int pos, int ok_to_replace)
{
	int retval = 0;
	int len = ce_namelen(ce);
	int stage = ce_stage(ce);
	const char *name = ce->name;

	while (pos < istate->cache_nr) {
		struct cache_entry *p = istate->cache[pos++];

		if (len >= ce_namelen(p))
			break;
		if (memcmp(name, p->name, len))
			break;
		if (ce_stage(p) != stage)
			continue;
		if (p->name[len] != '/')
			continue;
		if (p->ce_flags & CE_REMOVE)
			continue;
		retval = -1;
		if (!ok_to_replace)
			break;
		remove_index_entry_at(istate, --pos);
	}
	return retval;
}


/*
 * Like strcmp(), but also return the offset of the first change.
 * If strings are equal, return the length.
 */
int strcmp_offset(const char *s1, const char *s2, size_t *first_change)
{
	size_t k;

	if (!first_change)
		return strcmp(s1, s2);

	for (k = 0; s1[k] == s2[k]; k++)
		if (s1[k] == '\0')
			break;

	*first_change = k;
	return (unsigned char)s1[k] - (unsigned char)s2[k];
}

/*
 * Do we have another file with a pathname that is a proper
 * subset of the name we're trying to add?
 *
 * That is, is there another file in the index with a path
 * that matches a sub-directory in the given entry?
 */
static int has_dir_name(struct index_state *istate,
			const struct cache_entry *ce, int pos, int ok_to_replace)
{
	int retval = 0;
	int stage = ce_stage(ce);
	const char *name = ce->name;
	const char *slash = name + ce_namelen(ce);
	size_t len_eq_last;
	int cmp_last = 0;

	/*
	 * We are frequently called during an iteration on a sorted
	 * list of pathnames and while building a new index.  Therefore,
	 * there is a high probability that this entry will eventually
	 * be appended to the index, rather than inserted in the middle.
	 * If we can confirm that, we can avoid binary searches on the
	 * components of the pathname.
	 *
	 * Compare the entry's full path with the last path in the index.
	 */
	if (istate->cache_nr > 0) {
		cmp_last = strcmp_offset(name,
			istate->cache[istate->cache_nr - 1]->name,
			&len_eq_last);
		if (cmp_last > 0) {
			if (len_eq_last == 0) {
				/*
				 * The entry sorts AFTER the last one in the
				 * index and their paths have no common prefix,
				 * so there cannot be a F/D conflict.
				 */
				return retval;
			} else {
				/*
				 * The entry sorts AFTER the last one in the
				 * index, but has a common prefix.  Fall through
				 * to the loop below to disect the entry's path
				 * and see where the difference is.
				 */
			}
		} else if (cmp_last == 0) {
			/*
			 * The entry exactly matches the last one in the
			 * index, but because of multiple stage and CE_REMOVE
			 * items, we fall through and let the regular search
			 * code handle it.
			 */
		}
	}

	for (;;) {
		size_t len;

		for (;;) {
			if (*--slash == '/')
				break;
			if (slash <= ce->name)
				return retval;
		}
		len = slash - name;

		if (cmp_last > 0) {
			/*
			 * (len + 1) is a directory boundary (including
			 * the trailing slash).  And since the loop is
			 * decrementing "slash", the first iteration is
			 * the longest directory prefix; subsequent
			 * iterations consider parent directories.
			 */

			if (len + 1 <= len_eq_last) {
				/*
				 * The directory prefix (including the trailing
				 * slash) also appears as a prefix in the last
				 * entry, so the remainder cannot collide (because
				 * strcmp said the whole path was greater).
				 *
				 * EQ: last: xxx/A
				 *     this: xxx/B
				 *
				 * LT: last: xxx/file_A
				 *     this: xxx/file_B
				 */
				return retval;
			}

			if (len > len_eq_last) {
				/*
				 * This part of the directory prefix (excluding
				 * the trailing slash) is longer than the known
				 * equal portions, so this sub-directory cannot
				 * collide with a file.
				 *
				 * GT: last: xxxA
				 *     this: xxxB/file
				 */
				return retval;
			}

			if (istate->cache_nr > 0 &&
				ce_namelen(istate->cache[istate->cache_nr - 1]) > len) {
				/*
				 * The directory prefix lines up with part of
				 * a longer file or directory name, but sorts
				 * after it, so this sub-directory cannot
				 * collide with a file.
				 *
				 * last: xxx/yy-file (because '-' sorts before '/')
				 * this: xxx/yy/abc
				 */
				return retval;
			}

			/*
			 * This is a possible collision. Fall through and
			 * let the regular search code handle it.
			 *
			 * last: xxx
			 * this: xxx/file
			 */
		}

		pos = index_name_stage_pos(istate, name, len, stage);
		if (pos >= 0) {
			/*
			 * Found one, but not so fast.  This could
			 * be a marker that says "I was here, but
			 * I am being removed".  Such an entry is
			 * not a part of the resulting tree, and
			 * it is Ok to have a directory at the same
			 * path.
			 */
			if (!(istate->cache[pos]->ce_flags & CE_REMOVE)) {
				retval = -1;
				if (!ok_to_replace)
					break;
				remove_index_entry_at(istate, pos);
				continue;
			}
		}
		else
			pos = -pos-1;

		/*
		 * Trivial optimization: if we find an entry that
		 * already matches the sub-directory, then we know
		 * we're ok, and we can exit.
		 */
		while (pos < istate->cache_nr) {
			struct cache_entry *p = istate->cache[pos];
			if ((ce_namelen(p) <= len) ||
			    (p->name[len] != '/') ||
			    memcmp(p->name, name, len))
				break; /* not our subdirectory */
			if (ce_stage(p) == stage && !(p->ce_flags & CE_REMOVE))
				/*
				 * p is at the same stage as our entry, and
				 * is a subdirectory of what we are looking
				 * at, so we cannot have conflicts at our
				 * level or anything shorter.
				 */
				return retval;
			pos++;
		}
	}
	return retval;
}

/* We may be in a situation where we already have path/file and path
 * is being added, or we already have path and path/file is being
 * added.  Either one would result in a nonsense tree that has path
 * twice when git-write-tree tries to write it out.  Prevent it.
 *
 * If ok-to-replace is specified, we remove the conflicting entries
 * from the cache so the caller should recompute the insert position.
 * When this happens, we return non-zero.
 */
static int check_file_directory_conflict(struct index_state *istate,
					 const struct cache_entry *ce,
					 int pos, int ok_to_replace)
{
	int retval;

	/*
	 * When ce is an "I am going away" entry, we allow it to be added
	 */
	if (ce->ce_flags & CE_REMOVE)
		return 0;

	/*
	 * We check if the path is a sub-path of a subsequent pathname
	 * first, since removing those will not change the position
	 * in the array.
	 */
	retval = has_file_name(istate, ce, pos, ok_to_replace);

	/*
	 * Then check if the path might have a clashing sub-directory
	 * before it.
	 */
	return retval + has_dir_name(istate, ce, pos, ok_to_replace);
}

static int add_index_entry_with_check(struct index_state *istate, struct cache_entry *ce, int option)
{
	int pos;
	int ok_to_add = option & ADD_CACHE_OK_TO_ADD;
	int ok_to_replace = option & ADD_CACHE_OK_TO_REPLACE;
	int skip_df_check = option & ADD_CACHE_SKIP_DFCHECK;
	int new_only = option & ADD_CACHE_NEW_ONLY;

	if (!(option & ADD_CACHE_KEEP_CACHE_TREE))
		cache_tree_invalidate_path(istate, ce->name);

	/*
	 * If this entry's path sorts after the last entry in the index,
	 * we can avoid searching for it.
	 */
	if (istate->cache_nr > 0 &&
		strcmp(ce->name, istate->cache[istate->cache_nr - 1]->name) > 0)
		pos = -istate->cache_nr - 1;
	else
		pos = index_name_stage_pos(istate, ce->name, ce_namelen(ce), ce_stage(ce));

	/* existing match? Just replace it. */
	if (pos >= 0) {
		if (!new_only)
			replace_index_entry(istate, pos, ce);
		return 0;
	}
	pos = -pos-1;

	if (!(option & ADD_CACHE_KEEP_CACHE_TREE))
		untracked_cache_add_to_index(istate, ce->name);

	/*
	 * Inserting a merged entry ("stage 0") into the index
	 * will always replace all non-merged entries..
	 */
	if (pos < istate->cache_nr && ce_stage(ce) == 0) {
		while (ce_same_name(istate->cache[pos], ce)) {
			ok_to_add = 1;
			if (!remove_index_entry_at(istate, pos))
				break;
		}
	}

	if (!ok_to_add)
		return -1;
	if (!verify_path(ce->name, ce->ce_mode))
		return error("Invalid path '%s'", ce->name);

	if (!skip_df_check &&
	    check_file_directory_conflict(istate, ce, pos, ok_to_replace)) {
		if (!ok_to_replace)
			return error("'%s' appears as both a file and as a directory",
				     ce->name);
		pos = index_name_stage_pos(istate, ce->name, ce_namelen(ce), ce_stage(ce));
		pos = -pos-1;
	}
	return pos + 1;
}

int add_index_entry(struct index_state *istate, struct cache_entry *ce, int option)
{
	int pos;

	if (option & ADD_CACHE_JUST_APPEND)
		pos = istate->cache_nr;
	else {
		int ret;
		ret = add_index_entry_with_check(istate, ce, option);
		if (ret <= 0)
			return ret;
		pos = ret - 1;
	}

	/* Make sure the array is big enough .. */
	ALLOC_GROW(istate->cache, istate->cache_nr + 1, istate->cache_alloc);

	/* Add it in.. */
	istate->cache_nr++;
	if (istate->cache_nr > pos + 1)
		MOVE_ARRAY(istate->cache + pos + 1, istate->cache + pos,
			   istate->cache_nr - pos - 1);
	set_index_entry(istate, pos, ce);
	istate->cache_changed |= CE_ENTRY_ADDED;
	return 0;
}

/*
 * "refresh" does not calculate a new sha1 file or bring the
 * cache up-to-date for mode/content changes. But what it
 * _does_ do is to "re-match" the stat information of a file
 * with the cache, so that you can refresh the cache for a
 * file that hasn't been changed but where the stat entry is
 * out of date.
 *
 * For example, you'd want to do this after doing a "git-read-tree",
 * to link up the stat cache details with the proper files.
 */
static struct cache_entry *refresh_cache_ent(struct index_state *istate,
					     struct cache_entry *ce,
					     unsigned int options, int *err,
					     int *changed_ret)
{
	struct stat st;
	struct cache_entry *updated;
	int changed, size;
	int refresh = options & CE_MATCH_REFRESH;
	int ignore_valid = options & CE_MATCH_IGNORE_VALID;
	int ignore_skip_worktree = options & CE_MATCH_IGNORE_SKIP_WORKTREE;
	int ignore_missing = options & CE_MATCH_IGNORE_MISSING;
	int ignore_fsmonitor = options & CE_MATCH_IGNORE_FSMONITOR;

	if (!refresh || ce_uptodate(ce))
		return ce;

	if (!ignore_fsmonitor)
		refresh_fsmonitor(istate);
	/*
	 * CE_VALID or CE_SKIP_WORKTREE means the user promised us
	 * that the change to the work tree does not matter and told
	 * us not to worry.
	 */
	if (!ignore_skip_worktree && ce_skip_worktree(ce)) {
		ce_mark_uptodate(ce);
		return ce;
	}
	if (!ignore_valid && (ce->ce_flags & CE_VALID)) {
		ce_mark_uptodate(ce);
		return ce;
	}
	if (!ignore_fsmonitor && (ce->ce_flags & CE_FSMONITOR_VALID)) {
		ce_mark_uptodate(ce);
		return ce;
	}

	if (has_symlink_leading_path(ce->name, ce_namelen(ce))) {
		if (ignore_missing)
			return ce;
		if (err)
			*err = ENOENT;
		return NULL;
	}

	if (lstat(ce->name, &st) < 0) {
		if (ignore_missing && errno == ENOENT)
			return ce;
		if (err)
			*err = errno;
		return NULL;
	}

	changed = ie_match_stat(istate, ce, &st, options);
	if (changed_ret)
		*changed_ret = changed;
	if (!changed) {
		/*
		 * The path is unchanged.  If we were told to ignore
		 * valid bit, then we did the actual stat check and
		 * found that the entry is unmodified.  If the entry
		 * is not marked VALID, this is the place to mark it
		 * valid again, under "assume unchanged" mode.
		 */
		if (ignore_valid && assume_unchanged &&
		    !(ce->ce_flags & CE_VALID))
			; /* mark this one VALID again */
		else {
			/*
			 * We do not mark the index itself "modified"
			 * because CE_UPTODATE flag is in-core only;
			 * we are not going to write this change out.
			 */
			if (!S_ISGITLINK(ce->ce_mode)) {
				ce_mark_uptodate(ce);
				mark_fsmonitor_valid(ce);
			}
			return ce;
		}
	}

	if (ie_modified(istate, ce, &st, options)) {
		if (err)
			*err = EINVAL;
		return NULL;
	}

	size = ce_size(ce);
	updated = xmalloc(size);
	copy_cache_entry(updated, ce);
	memcpy(updated->name, ce->name, ce->ce_namelen + 1);
	fill_stat_cache_info(updated, &st);
	/*
	 * If ignore_valid is not set, we should leave CE_VALID bit
	 * alone.  Otherwise, paths marked with --no-assume-unchanged
	 * (i.e. things to be edited) will reacquire CE_VALID bit
	 * automatically, which is not really what we want.
	 */
	if (!ignore_valid && assume_unchanged &&
	    !(ce->ce_flags & CE_VALID))
		updated->ce_flags &= ~CE_VALID;

	/* istate->cache_changed is updated in the caller */
	return updated;
}

static void show_file(const char * fmt, const char * name, int in_porcelain,
		      int * first, const char *header_msg)
{
	if (in_porcelain && *first && header_msg) {
		printf("%s\n", header_msg);
		*first = 0;
	}
	printf(fmt, name);
}

int refresh_index(struct index_state *istate, unsigned int flags,
		  const struct pathspec *pathspec,
		  char *seen, const char *header_msg)
{
	int i;
	int has_errors = 0;
	int really = (flags & REFRESH_REALLY) != 0;
	int allow_unmerged = (flags & REFRESH_UNMERGED) != 0;
	int quiet = (flags & REFRESH_QUIET) != 0;
	int not_new = (flags & REFRESH_IGNORE_MISSING) != 0;
	int ignore_submodules = (flags & REFRESH_IGNORE_SUBMODULES) != 0;
	int first = 1;
	int in_porcelain = (flags & REFRESH_IN_PORCELAIN);
	unsigned int options = (CE_MATCH_REFRESH |
				(really ? CE_MATCH_IGNORE_VALID : 0) |
				(not_new ? CE_MATCH_IGNORE_MISSING : 0));
	const char *modified_fmt;
	const char *deleted_fmt;
	const char *typechange_fmt;
	const char *added_fmt;
	const char *unmerged_fmt;
	uint64_t start = getnanotime();

	modified_fmt = (in_porcelain ? "M\t%s\n" : "%s: needs update\n");
	deleted_fmt = (in_porcelain ? "D\t%s\n" : "%s: needs update\n");
	typechange_fmt = (in_porcelain ? "T\t%s\n" : "%s needs update\n");
	added_fmt = (in_porcelain ? "A\t%s\n" : "%s needs update\n");
	unmerged_fmt = (in_porcelain ? "U\t%s\n" : "%s: needs merge\n");
	for (i = 0; i < istate->cache_nr; i++) {
		struct cache_entry *ce, *new_entry;
		int cache_errno = 0;
		int changed = 0;
		int filtered = 0;

		ce = istate->cache[i];
		if (ignore_submodules && S_ISGITLINK(ce->ce_mode))
			continue;

		if (pathspec && !ce_path_match(ce, pathspec, seen))
			filtered = 1;

		if (ce_stage(ce)) {
			while ((i < istate->cache_nr) &&
			       ! strcmp(istate->cache[i]->name, ce->name))
				i++;
			i--;
			if (allow_unmerged)
				continue;
			if (!filtered)
				show_file(unmerged_fmt, ce->name, in_porcelain,
					  &first, header_msg);
			has_errors = 1;
			continue;
		}

		if (filtered)
			continue;

		new_entry = refresh_cache_ent(istate, ce, options, &cache_errno, &changed);
		if (new_entry == ce)
			continue;
		if (!new_entry) {
			const char *fmt;

			if (really && cache_errno == EINVAL) {
				/* If we are doing --really-refresh that
				 * means the index is not valid anymore.
				 */
				ce->ce_flags &= ~CE_VALID;
				ce->ce_flags |= CE_UPDATE_IN_BASE;
				mark_fsmonitor_invalid(istate, ce);
				istate->cache_changed |= CE_ENTRY_CHANGED;
			}
			if (quiet)
				continue;

			if (cache_errno == ENOENT)
				fmt = deleted_fmt;
			else if (ce_intent_to_add(ce))
				fmt = added_fmt; /* must be before other checks */
			else if (changed & TYPE_CHANGED)
				fmt = typechange_fmt;
			else
				fmt = modified_fmt;
			show_file(fmt,
				  ce->name, in_porcelain, &first, header_msg);
			has_errors = 1;
			continue;
		}

		replace_index_entry(istate, i, new_entry);
	}
	trace_performance_since(start, "refresh index");
	return has_errors;
}

struct cache_entry *refresh_cache_entry(struct cache_entry *ce,
					       unsigned int options)
{
	return refresh_cache_ent(&the_index, ce, options, NULL, NULL);
}


/*****************************************************************
 * Index File I/O
 *****************************************************************/

#define INDEX_FORMAT_DEFAULT 3

static unsigned int get_index_format_default(void)
{
	char *envversion = getenv("GIT_INDEX_VERSION");
	char *endp;
	int value;
	unsigned int version = INDEX_FORMAT_DEFAULT;

	if (!envversion) {
		if (!git_config_get_int("index.version", &value))
			version = value;
		if (version < INDEX_FORMAT_LB || INDEX_FORMAT_UB < version) {
			warning(_("index.version set, but the value is invalid.\n"
				  "Using version %i"), INDEX_FORMAT_DEFAULT);
			return INDEX_FORMAT_DEFAULT;
		}
		return version;
	}

	version = strtoul(envversion, &endp, 10);
	if (*endp ||
	    version < INDEX_FORMAT_LB || INDEX_FORMAT_UB < version) {
		warning(_("GIT_INDEX_VERSION set, but the value is invalid.\n"
			  "Using version %i"), INDEX_FORMAT_DEFAULT);
		version = INDEX_FORMAT_DEFAULT;
	}
	return version;
}

/*
 * dev/ino/uid/gid/size are also just tracked to the low 32 bits
 * Again - this is just a (very strong in practice) heuristic that
 * the inode hasn't changed.
 *
 * We save the fields in big-endian order to allow using the
 * index file over NFS transparently.
 */
struct ondisk_cache_entry {
	struct cache_time ctime;
	struct cache_time mtime;
	uint32_t dev;
	uint32_t ino;
	uint32_t mode;
	uint32_t uid;
	uint32_t gid;
	uint32_t size;
	unsigned char sha1[20];
	uint16_t flags;
	char name[FLEX_ARRAY]; /* more */
};

/*
 * This struct is used when CE_EXTENDED bit is 1
 * The struct must match ondisk_cache_entry exactly from
 * ctime till flags
 */
struct ondisk_cache_entry_extended {
	struct cache_time ctime;
	struct cache_time mtime;
	uint32_t dev;
	uint32_t ino;
	uint32_t mode;
	uint32_t uid;
	uint32_t gid;
	uint32_t size;
	unsigned char sha1[20];
	uint16_t flags;
	uint16_t flags2;
	char name[FLEX_ARRAY]; /* more */
};

/* These are only used for v3 or lower */
#define align_padding_size(size, len) ((size + (len) + 8) & ~7) - (size + len)
#define align_flex_name(STRUCT,len) ((offsetof(struct STRUCT,name) + (len) + 8) & ~7)
#define ondisk_cache_entry_size(len) align_flex_name(ondisk_cache_entry,len)
#define ondisk_cache_entry_extended_size(len) align_flex_name(ondisk_cache_entry_extended,len)
#define ondisk_ce_size(ce) (((ce)->ce_flags & CE_EXTENDED) ? \
			    ondisk_cache_entry_extended_size(ce_namelen(ce)) : \
			    ondisk_cache_entry_size(ce_namelen(ce)))

/* Allow fsck to force verification of the index checksum. */
int verify_index_checksum;

/* Allow fsck to force verification of the cache entry order. */
int verify_ce_order;

static int verify_hdr(struct cache_header *hdr, unsigned long size)
{
	git_hash_ctx c;
	unsigned char hash[GIT_MAX_RAWSZ];
	int hdr_version;

	if (hdr->hdr_signature != htonl(CACHE_SIGNATURE))
		return error("bad signature");
	hdr_version = ntohl(hdr->hdr_version);
	if (hdr_version < INDEX_FORMAT_LB || INDEX_FORMAT_UB < hdr_version)
		return error("bad index version %d", hdr_version);

	if (!verify_index_checksum)
		return 0;

	the_hash_algo->init_fn(&c);
	the_hash_algo->update_fn(&c, hdr, size - the_hash_algo->rawsz);
	the_hash_algo->final_fn(hash, &c);
	if (hashcmp(hash, (unsigned char *)hdr + size - the_hash_algo->rawsz))
		return error("bad index file sha1 signature");
	return 0;
}

static int read_index_extension(struct index_state *istate,
				const char *ext, void *data, unsigned long sz)
{
	switch (CACHE_EXT(ext)) {
	case CACHE_EXT_TREE:
		istate->cache_tree = cache_tree_read(data, sz);
		break;
	case CACHE_EXT_RESOLVE_UNDO:
		istate->resolve_undo = resolve_undo_read(data, sz);
		break;
	case CACHE_EXT_LINK:
		if (read_link_extension(istate, data, sz))
			return -1;
		break;
	case CACHE_EXT_UNTRACKED:
		istate->untracked = read_untracked_extension(data, sz);
		break;
	case CACHE_EXT_FSMONITOR:
		read_fsmonitor_extension(istate, data, sz);
		break;
	default:
		if (*ext < 'A' || 'Z' < *ext)
			return error("index uses %.4s extension, which we do not understand",
				     ext);
		fprintf(stderr, "ignoring %.4s extension\n", ext);
		break;
	}
	return 0;
}

int hold_locked_index(struct lock_file *lk, int lock_flags)
{
	return hold_lock_file_for_update(lk, get_index_file(), lock_flags);
}

int read_index(struct index_state *istate)
{
	return read_index_from(istate, get_index_file(), get_git_dir());
}

static struct cache_entry *cache_entry_from_ondisk(struct ondisk_cache_entry *ondisk,
						   unsigned int flags,
						   const char *name,
						   size_t len)
{
	struct cache_entry *ce = xmalloc(cache_entry_size(len));

	ce->ce_stat_data.sd_ctime.sec = get_be32(&ondisk->ctime.sec);
	ce->ce_stat_data.sd_mtime.sec = get_be32(&ondisk->mtime.sec);
	ce->ce_stat_data.sd_ctime.nsec = get_be32(&ondisk->ctime.nsec);
	ce->ce_stat_data.sd_mtime.nsec = get_be32(&ondisk->mtime.nsec);
	ce->ce_stat_data.sd_dev   = get_be32(&ondisk->dev);
	ce->ce_stat_data.sd_ino   = get_be32(&ondisk->ino);
	ce->ce_mode  = get_be32(&ondisk->mode);
	ce->ce_stat_data.sd_uid   = get_be32(&ondisk->uid);
	ce->ce_stat_data.sd_gid   = get_be32(&ondisk->gid);
	ce->ce_stat_data.sd_size  = get_be32(&ondisk->size);
	ce->ce_flags = flags & ~CE_NAMEMASK;
	ce->ce_namelen = len;
	ce->index = 0;
	hashcpy(ce->oid.hash, ondisk->sha1);
	memcpy(ce->name, name, len);
	ce->name[len] = '\0';
	return ce;
}

/*
 * Adjacent cache entries tend to share the leading paths, so it makes
 * sense to only store the differences in later entries.  In the v4
 * on-disk format of the index, each on-disk cache entry stores the
 * number of bytes to be stripped from the end of the previous name,
 * and the bytes to append to the result, to come up with its name.
 */
static unsigned long expand_name_field(struct strbuf *name, const char *cp_)
{
	const unsigned char *ep, *cp = (const unsigned char *)cp_;
	size_t len = decode_varint(&cp);

	if (name->len < len)
		die("malformed name field in the index");
	strbuf_remove(name, name->len - len, len);
	for (ep = cp; *ep; ep++)
		; /* find the end */
	strbuf_add(name, cp, ep - cp);
	return (const char *)ep + 1 - cp_;
}

static struct cache_entry *create_from_disk(struct ondisk_cache_entry *ondisk,
					    unsigned long *ent_size,
					    struct strbuf *previous_name)
{
	struct cache_entry *ce;
	size_t len;
	const char *name;
	unsigned int flags;

	/* On-disk flags are just 16 bits */
	flags = get_be16(&ondisk->flags);
	len = flags & CE_NAMEMASK;

	if (flags & CE_EXTENDED) {
		struct ondisk_cache_entry_extended *ondisk2;
		int extended_flags;
		ondisk2 = (struct ondisk_cache_entry_extended *)ondisk;
		extended_flags = get_be16(&ondisk2->flags2) << 16;
		/* We do not yet understand any bit out of CE_EXTENDED_FLAGS */
		if (extended_flags & ~CE_EXTENDED_FLAGS)
			die("Unknown index entry format %08x", extended_flags);
		flags |= extended_flags;
		name = ondisk2->name;
	}
	else
		name = ondisk->name;

	if (!previous_name) {
		/* v3 and earlier */
		if (len == CE_NAMEMASK)
			len = strlen(name);
		ce = cache_entry_from_ondisk(ondisk, flags, name, len);

		*ent_size = ondisk_ce_size(ce);
	} else {
		unsigned long consumed;
		consumed = expand_name_field(previous_name, name);
		ce = cache_entry_from_ondisk(ondisk, flags,
					     previous_name->buf,
					     previous_name->len);

		*ent_size = (name - ((char *)ondisk)) + consumed;
	}
	return ce;
}

static void check_ce_order(struct index_state *istate)
{
	unsigned int i;

	if (!verify_ce_order)
		return;

	for (i = 1; i < istate->cache_nr; i++) {
		struct cache_entry *ce = istate->cache[i - 1];
		struct cache_entry *next_ce = istate->cache[i];
		int name_compare = strcmp(ce->name, next_ce->name);

		if (0 < name_compare)
			die("unordered stage entries in index");
		if (!name_compare) {
			if (!ce_stage(ce))
				die("multiple stage entries for merged file '%s'",
				    ce->name);
			if (ce_stage(ce) > ce_stage(next_ce))
				die("unordered stage entries for '%s'",
				    ce->name);
		}
	}
}

static void tweak_untracked_cache(struct index_state *istate)
{
	switch (git_config_get_untracked_cache()) {
	case -1: /* keep: do nothing */
		break;
	case 0: /* false */
		remove_untracked_cache(istate);
		break;
	case 1: /* true */
		add_untracked_cache(istate);
		break;
	default: /* unknown value: do nothing */
		break;
	}
}

static void tweak_split_index(struct index_state *istate)
{
	switch (git_config_get_split_index()) {
	case -1: /* unset: do nothing */
		break;
	case 0: /* false */
		remove_split_index(istate);
		break;
	case 1: /* true */
		add_split_index(istate);
		break;
	default: /* unknown value: do nothing */
		break;
	}
}

static void post_read_index_from(struct index_state *istate)
{
	check_ce_order(istate);
	tweak_untracked_cache(istate);
	tweak_split_index(istate);
	tweak_fsmonitor(istate);
}

/* remember to discard_cache() before reading a different cache! */
int do_read_index(struct index_state *istate, const char *path, int must_exist)
{
	int fd, i;
	struct stat st;
	unsigned long src_offset;
	struct cache_header *hdr;
	void *mmap;
	size_t mmap_size;
	struct strbuf previous_name_buf = STRBUF_INIT, *previous_name;

	if (istate->initialized)
		return istate->cache_nr;

	istate->timestamp.sec = 0;
	istate->timestamp.nsec = 0;
	fd = open(path, O_RDONLY);
	if (fd < 0) {
		if (!must_exist && errno == ENOENT)
			return 0;
		die_errno("%s: index file open failed", path);
	}

	if (fstat(fd, &st))
		die_errno("cannot stat the open index");

	mmap_size = xsize_t(st.st_size);
	if (mmap_size < sizeof(struct cache_header) + the_hash_algo->rawsz)
		die("index file smaller than expected");

	mmap = xmmap(NULL, mmap_size, PROT_READ, MAP_PRIVATE, fd, 0);
	if (mmap == MAP_FAILED)
		die_errno("unable to map index file");
	close(fd);

	hdr = mmap;
	if (verify_hdr(hdr, mmap_size) < 0)
		goto unmap;

	hashcpy(istate->oid.hash, (const unsigned char *)hdr + mmap_size - the_hash_algo->rawsz);
	istate->version = ntohl(hdr->hdr_version);
	istate->cache_nr = ntohl(hdr->hdr_entries);
	istate->cache_alloc = alloc_nr(istate->cache_nr);
	istate->cache = xcalloc(istate->cache_alloc, sizeof(*istate->cache));
	istate->initialized = 1;

	if (istate->version == 4)
		previous_name = &previous_name_buf;
	else
		previous_name = NULL;

	src_offset = sizeof(*hdr);
	for (i = 0; i < istate->cache_nr; i++) {
		struct ondisk_cache_entry *disk_ce;
		struct cache_entry *ce;
		unsigned long consumed;

		disk_ce = (struct ondisk_cache_entry *)((char *)mmap + src_offset);
		ce = create_from_disk(disk_ce, &consumed, previous_name);
		set_index_entry(istate, i, ce);

		src_offset += consumed;
	}
	strbuf_release(&previous_name_buf);
	istate->timestamp.sec = st.st_mtime;
	istate->timestamp.nsec = ST_MTIME_NSEC(st);

	while (src_offset <= mmap_size - the_hash_algo->rawsz - 8) {
		/* After an array of active_nr index entries,
		 * there can be arbitrary number of extended
		 * sections, each of which is prefixed with
		 * extension name (4-byte) and section length
		 * in 4-byte network byte order.
		 */
		uint32_t extsize;
		memcpy(&extsize, (char *)mmap + src_offset + 4, 4);
		extsize = ntohl(extsize);
		if (read_index_extension(istate,
					 (const char *) mmap + src_offset,
					 (char *) mmap + src_offset + 8,
					 extsize) < 0)
			goto unmap;
		src_offset += 8;
		src_offset += extsize;
	}
	munmap(mmap, mmap_size);
	return istate->cache_nr;

unmap:
	munmap(mmap, mmap_size);
	die("index file corrupt");
}

/*
 * Signal that the shared index is used by updating its mtime.
 *
 * This way, shared index can be removed if they have not been used
 * for some time.
 */
static void freshen_shared_index(const char *shared_index, int warn)
{
	if (!check_and_freshen_file(shared_index, 1) && warn)
		warning("could not freshen shared index '%s'", shared_index);
}

int read_index_from(struct index_state *istate, const char *path,
		    const char *gitdir)
{
	uint64_t start = getnanotime();
	struct split_index *split_index;
	int ret;
	char *base_oid_hex;
	char *base_path;

	/* istate->initialized covers both .git/index and .git/sharedindex.xxx */
	if (istate->initialized)
		return istate->cache_nr;

	ret = do_read_index(istate, path, 0);
	trace_performance_since(start, "read cache %s", path);

	split_index = istate->split_index;
	if (!split_index || is_null_oid(&split_index->base_oid)) {
		post_read_index_from(istate);
		return ret;
	}

	if (split_index->base)
		discard_index(split_index->base);
	else
		split_index->base = xcalloc(1, sizeof(*split_index->base));

	base_oid_hex = oid_to_hex(&split_index->base_oid);
	base_path = xstrfmt("%s/sharedindex.%s", gitdir, base_oid_hex);
	ret = do_read_index(split_index->base, base_path, 1);
	if (oidcmp(&split_index->base_oid, &split_index->base->oid))
		die("broken index, expect %s in %s, got %s",
		    base_oid_hex, base_path,
		    oid_to_hex(&split_index->base->oid));

	freshen_shared_index(base_path, 0);
	merge_base_index(istate);
	post_read_index_from(istate);
	trace_performance_since(start, "read cache %s", base_path);
	free(base_path);
	return ret;
}

int is_index_unborn(struct index_state *istate)
{
	return (!istate->cache_nr && !istate->timestamp.sec);
}

int discard_index(struct index_state *istate)
{
	int i;

	for (i = 0; i < istate->cache_nr; i++) {
		if (istate->cache[i]->index &&
		    istate->split_index &&
		    istate->split_index->base &&
		    istate->cache[i]->index <= istate->split_index->base->cache_nr &&
		    istate->cache[i] == istate->split_index->base->cache[istate->cache[i]->index - 1])
			continue;
		free(istate->cache[i]);
	}
	resolve_undo_clear_index(istate);
	istate->cache_nr = 0;
	istate->cache_changed = 0;
	istate->timestamp.sec = 0;
	istate->timestamp.nsec = 0;
	free_name_hash(istate);
	cache_tree_free(&(istate->cache_tree));
	istate->initialized = 0;
	FREE_AND_NULL(istate->cache);
	istate->cache_alloc = 0;
	discard_split_index(istate);
	free_untracked_cache(istate->untracked);
	istate->untracked = NULL;
	return 0;
}

int unmerged_index(const struct index_state *istate)
{
	int i;
	for (i = 0; i < istate->cache_nr; i++) {
		if (ce_stage(istate->cache[i]))
			return 1;
	}
	return 0;
}

#define WRITE_BUFFER_SIZE 8192
static unsigned char write_buffer[WRITE_BUFFER_SIZE];
static unsigned long write_buffer_len;

static int ce_write_flush(git_hash_ctx *context, int fd)
{
	unsigned int buffered = write_buffer_len;
	if (buffered) {
		the_hash_algo->update_fn(context, write_buffer, buffered);
		if (write_in_full(fd, write_buffer, buffered) < 0)
			return -1;
		write_buffer_len = 0;
	}
	return 0;
}

static int ce_write(git_hash_ctx *context, int fd, void *data, unsigned int len)
{
	while (len) {
		unsigned int buffered = write_buffer_len;
		unsigned int partial = WRITE_BUFFER_SIZE - buffered;
		if (partial > len)
			partial = len;
		memcpy(write_buffer + buffered, data, partial);
		buffered += partial;
		if (buffered == WRITE_BUFFER_SIZE) {
			write_buffer_len = buffered;
			if (ce_write_flush(context, fd))
				return -1;
			buffered = 0;
		}
		write_buffer_len = buffered;
		len -= partial;
		data = (char *) data + partial;
	}
	return 0;
}

static int write_index_ext_header(git_hash_ctx *context, int fd,
				  unsigned int ext, unsigned int sz)
{
	ext = htonl(ext);
	sz = htonl(sz);
	return ((ce_write(context, fd, &ext, 4) < 0) ||
		(ce_write(context, fd, &sz, 4) < 0)) ? -1 : 0;
}

static int ce_flush(git_hash_ctx *context, int fd, unsigned char *hash)
{
	unsigned int left = write_buffer_len;

	if (left) {
		write_buffer_len = 0;
		the_hash_algo->update_fn(context, write_buffer, left);
	}

	/* Flush first if not enough space for hash signature */
	if (left + the_hash_algo->rawsz > WRITE_BUFFER_SIZE) {
		if (write_in_full(fd, write_buffer, left) < 0)
			return -1;
		left = 0;
	}

	/* Append the hash signature at the end */
	the_hash_algo->final_fn(write_buffer + left, context);
	hashcpy(hash, write_buffer + left);
	left += the_hash_algo->rawsz;
	return (write_in_full(fd, write_buffer, left) < 0) ? -1 : 0;
}

static void ce_smudge_racily_clean_entry(struct cache_entry *ce)
{
	/*
	 * The only thing we care about in this function is to smudge the
	 * falsely clean entry due to touch-update-touch race, so we leave
	 * everything else as they are.  We are called for entries whose
	 * ce_stat_data.sd_mtime match the index file mtime.
	 *
	 * Note that this actually does not do much for gitlinks, for
	 * which ce_match_stat_basic() always goes to the actual
	 * contents.  The caller checks with is_racy_timestamp() which
	 * always says "no" for gitlinks, so we are not called for them ;-)
	 */
	struct stat st;

	if (lstat(ce->name, &st) < 0)
		return;
	if (ce_match_stat_basic(ce, &st))
		return;
	if (ce_modified_check_fs(ce, &st)) {
		/* This is "racily clean"; smudge it.  Note that this
		 * is a tricky code.  At first glance, it may appear
		 * that it can break with this sequence:
		 *
		 * $ echo xyzzy >frotz
		 * $ git-update-index --add frotz
		 * $ : >frotz
		 * $ sleep 3
		 * $ echo filfre >nitfol
		 * $ git-update-index --add nitfol
		 *
		 * but it does not.  When the second update-index runs,
		 * it notices that the entry "frotz" has the same timestamp
		 * as index, and if we were to smudge it by resetting its
		 * size to zero here, then the object name recorded
		 * in index is the 6-byte file but the cached stat information
		 * becomes zero --- which would then match what we would
		 * obtain from the filesystem next time we stat("frotz").
		 *
		 * However, the second update-index, before calling
		 * this function, notices that the cached size is 6
		 * bytes and what is on the filesystem is an empty
		 * file, and never calls us, so the cached size information
		 * for "frotz" stays 6 which does not match the filesystem.
		 */
		ce->ce_stat_data.sd_size = 0;
	}
}

/* Copy miscellaneous fields but not the name */
static void copy_cache_entry_to_ondisk(struct ondisk_cache_entry *ondisk,
				       struct cache_entry *ce)
{
	short flags;

	ondisk->ctime.sec = htonl(ce->ce_stat_data.sd_ctime.sec);
	ondisk->mtime.sec = htonl(ce->ce_stat_data.sd_mtime.sec);
	ondisk->ctime.nsec = htonl(ce->ce_stat_data.sd_ctime.nsec);
	ondisk->mtime.nsec = htonl(ce->ce_stat_data.sd_mtime.nsec);
	ondisk->dev  = htonl(ce->ce_stat_data.sd_dev);
	ondisk->ino  = htonl(ce->ce_stat_data.sd_ino);
	ondisk->mode = htonl(ce->ce_mode);
	ondisk->uid  = htonl(ce->ce_stat_data.sd_uid);
	ondisk->gid  = htonl(ce->ce_stat_data.sd_gid);
	ondisk->size = htonl(ce->ce_stat_data.sd_size);
	hashcpy(ondisk->sha1, ce->oid.hash);

	flags = ce->ce_flags & ~CE_NAMEMASK;
	flags |= (ce_namelen(ce) >= CE_NAMEMASK ? CE_NAMEMASK : ce_namelen(ce));
	ondisk->flags = htons(flags);
	if (ce->ce_flags & CE_EXTENDED) {
		struct ondisk_cache_entry_extended *ondisk2;
		ondisk2 = (struct ondisk_cache_entry_extended *)ondisk;
		ondisk2->flags2 = htons((ce->ce_flags & CE_EXTENDED_FLAGS) >> 16);
	}
}

static int ce_write_entry(git_hash_ctx *c, int fd, struct cache_entry *ce,
			  struct strbuf *previous_name, struct ondisk_cache_entry *ondisk)
{
	int size;
	int result;
	unsigned int saved_namelen;
	int stripped_name = 0;
	static unsigned char padding[8] = { 0x00 };

	if (ce->ce_flags & CE_STRIP_NAME) {
		saved_namelen = ce_namelen(ce);
		ce->ce_namelen = 0;
		stripped_name = 1;
	}

	if (ce->ce_flags & CE_EXTENDED)
		size = offsetof(struct ondisk_cache_entry_extended, name);
	else
		size = offsetof(struct ondisk_cache_entry, name);

	if (!previous_name) {
		int len = ce_namelen(ce);
		copy_cache_entry_to_ondisk(ondisk, ce);
		result = ce_write(c, fd, ondisk, size);
		if (!result)
			result = ce_write(c, fd, ce->name, len);
		if (!result)
			result = ce_write(c, fd, padding, align_padding_size(size, len));
	} else {
		int common, to_remove, prefix_size;
		unsigned char to_remove_vi[16];
		for (common = 0;
		     (ce->name[common] &&
		      common < previous_name->len &&
		      ce->name[common] == previous_name->buf[common]);
		     common++)
			; /* still matching */
		to_remove = previous_name->len - common;
		prefix_size = encode_varint(to_remove, to_remove_vi);

		copy_cache_entry_to_ondisk(ondisk, ce);
		result = ce_write(c, fd, ondisk, size);
		if (!result)
			result = ce_write(c, fd, to_remove_vi, prefix_size);
		if (!result)
			result = ce_write(c, fd, ce->name + common, ce_namelen(ce) - common);
		if (!result)
			result = ce_write(c, fd, padding, 1);

		strbuf_splice(previous_name, common, to_remove,
			      ce->name + common, ce_namelen(ce) - common);
	}
	if (stripped_name) {
		ce->ce_namelen = saved_namelen;
		ce->ce_flags &= ~CE_STRIP_NAME;
	}

	return result;
}

/*
 * This function verifies if index_state has the correct sha1 of the
 * index file.  Don't die if we have any other failure, just return 0.
 */
static int verify_index_from(const struct index_state *istate, const char *path)
{
	int fd;
	ssize_t n;
	struct stat st;
	unsigned char hash[GIT_MAX_RAWSZ];

	if (!istate->initialized)
		return 0;

	fd = open(path, O_RDONLY);
	if (fd < 0)
		return 0;

	if (fstat(fd, &st))
		goto out;

	if (st.st_size < sizeof(struct cache_header) + the_hash_algo->rawsz)
		goto out;

	n = pread_in_full(fd, hash, the_hash_algo->rawsz, st.st_size - the_hash_algo->rawsz);
	if (n != the_hash_algo->rawsz)
		goto out;

	if (hashcmp(istate->oid.hash, hash))
		goto out;

	close(fd);
	return 1;

out:
	close(fd);
	return 0;
}

static int verify_index(const struct index_state *istate)
{
	return verify_index_from(istate, get_index_file());
}

static int has_racy_timestamp(struct index_state *istate)
{
	int entries = istate->cache_nr;
	int i;

	for (i = 0; i < entries; i++) {
		struct cache_entry *ce = istate->cache[i];
		if (is_racy_timestamp(istate, ce))
			return 1;
	}
	return 0;
}

void update_index_if_able(struct index_state *istate, struct lock_file *lockfile)
{
	if ((istate->cache_changed || has_racy_timestamp(istate)) &&
	    verify_index(istate))
		write_locked_index(istate, lockfile, COMMIT_LOCK);
	else
		rollback_lock_file(lockfile);
}

/*
 * On success, `tempfile` is closed. If it is the temporary file
 * of a `struct lock_file`, we will therefore effectively perform
 * a 'close_lock_file_gently()`. Since that is an implementation
 * detail of lockfiles, callers of `do_write_index()` should not
 * rely on it.
 */
static int do_write_index(struct index_state *istate, struct tempfile *tempfile,
			  int strip_extensions)
{
	uint64_t start = getnanotime();
	int newfd = tempfile->fd;
	git_hash_ctx c;
	struct cache_header hdr;
	int i, err = 0, removed, extended, hdr_version;
	struct cache_entry **cache = istate->cache;
	int entries = istate->cache_nr;
	struct stat st;
	struct ondisk_cache_entry_extended ondisk;
	struct strbuf previous_name_buf = STRBUF_INIT, *previous_name;
	int drop_cache_tree = istate->drop_cache_tree;

	for (i = removed = extended = 0; i < entries; i++) {
		if (cache[i]->ce_flags & CE_REMOVE)
			removed++;

		/* reduce extended entries if possible */
		cache[i]->ce_flags &= ~CE_EXTENDED;
		if (cache[i]->ce_flags & CE_EXTENDED_FLAGS) {
			extended++;
			cache[i]->ce_flags |= CE_EXTENDED;
		}
	}

	if (!istate->version) {
		istate->version = get_index_format_default();
		if (git_env_bool("GIT_TEST_SPLIT_INDEX", 0))
			init_split_index(istate);
	}

	/* demote version 3 to version 2 when the latter suffices */
	if (istate->version == 3 || istate->version == 2)
		istate->version = extended ? 3 : 2;

	hdr_version = istate->version;

	hdr.hdr_signature = htonl(CACHE_SIGNATURE);
	hdr.hdr_version = htonl(hdr_version);
	hdr.hdr_entries = htonl(entries - removed);

	the_hash_algo->init_fn(&c);
	if (ce_write(&c, newfd, &hdr, sizeof(hdr)) < 0)
		return -1;

	previous_name = (hdr_version == 4) ? &previous_name_buf : NULL;

	for (i = 0; i < entries; i++) {
		struct cache_entry *ce = cache[i];
		if (ce->ce_flags & CE_REMOVE)
			continue;
		if (!ce_uptodate(ce) && is_racy_timestamp(istate, ce))
			ce_smudge_racily_clean_entry(ce);
		if (is_null_oid(&ce->oid)) {
			static const char msg[] = "cache entry has null sha1: %s";
			static int allow = -1;

			if (allow < 0)
				allow = git_env_bool("GIT_ALLOW_NULL_SHA1", 0);
			if (allow)
				warning(msg, ce->name);
			else
				err = error(msg, ce->name);

			drop_cache_tree = 1;
		}
		if (ce_write_entry(&c, newfd, ce, previous_name, (struct ondisk_cache_entry *)&ondisk) < 0)
			err = -1;

		if (err)
			break;
	}
	strbuf_release(&previous_name_buf);

	if (err)
		return err;

	/* Write extension data here */
	if (!strip_extensions && istate->split_index) {
		struct strbuf sb = STRBUF_INIT;

		err = write_link_extension(&sb, istate) < 0 ||
			write_index_ext_header(&c, newfd, CACHE_EXT_LINK,
					       sb.len) < 0 ||
			ce_write(&c, newfd, sb.buf, sb.len) < 0;
		strbuf_release(&sb);
		if (err)
			return -1;
	}
	if (!strip_extensions && !drop_cache_tree && istate->cache_tree) {
		struct strbuf sb = STRBUF_INIT;

		cache_tree_write(&sb, istate->cache_tree);
		err = write_index_ext_header(&c, newfd, CACHE_EXT_TREE, sb.len) < 0
			|| ce_write(&c, newfd, sb.buf, sb.len) < 0;
		strbuf_release(&sb);
		if (err)
			return -1;
	}
	if (!strip_extensions && istate->resolve_undo) {
		struct strbuf sb = STRBUF_INIT;

		resolve_undo_write(&sb, istate->resolve_undo);
		err = write_index_ext_header(&c, newfd, CACHE_EXT_RESOLVE_UNDO,
					     sb.len) < 0
			|| ce_write(&c, newfd, sb.buf, sb.len) < 0;
		strbuf_release(&sb);
		if (err)
			return -1;
	}
	if (!strip_extensions && istate->untracked) {
		struct strbuf sb = STRBUF_INIT;

		write_untracked_extension(&sb, istate->untracked);
		err = write_index_ext_header(&c, newfd, CACHE_EXT_UNTRACKED,
					     sb.len) < 0 ||
			ce_write(&c, newfd, sb.buf, sb.len) < 0;
		strbuf_release(&sb);
		if (err)
			return -1;
	}
	if (!strip_extensions && istate->fsmonitor_last_update) {
		struct strbuf sb = STRBUF_INIT;

		write_fsmonitor_extension(&sb, istate);
		err = write_index_ext_header(&c, newfd, CACHE_EXT_FSMONITOR, sb.len) < 0
			|| ce_write(&c, newfd, sb.buf, sb.len) < 0;
		strbuf_release(&sb);
		if (err)
			return -1;
	}

	if (ce_flush(&c, newfd, istate->oid.hash))
		return -1;
	if (close_tempfile_gently(tempfile)) {
		error(_("could not close '%s'"), tempfile->filename.buf);
		return -1;
	}
	if (stat(tempfile->filename.buf, &st))
		return -1;
	istate->timestamp.sec = (unsigned int)st.st_mtime;
	istate->timestamp.nsec = ST_MTIME_NSEC(st);
	trace_performance_since(start, "write index, changed mask = %x", istate->cache_changed);
	return 0;
}

void set_alternate_index_output(const char *name)
{
	alternate_index_output = name;
}

static int commit_locked_index(struct lock_file *lk)
{
	if (alternate_index_output)
		return commit_lock_file_to(lk, alternate_index_output);
	else
		return commit_lock_file(lk);
}

static int do_write_locked_index(struct index_state *istate, struct lock_file *lock,
				 unsigned flags)
{
	int ret = do_write_index(istate, lock->tempfile, 0);
	if (ret)
		return ret;
	if (flags & COMMIT_LOCK)
		return commit_locked_index(lock);
	return close_lock_file_gently(lock);
}

static int write_split_index(struct index_state *istate,
			     struct lock_file *lock,
			     unsigned flags)
{
	int ret;
	prepare_to_write_split_index(istate);
	ret = do_write_locked_index(istate, lock, flags);
	finish_writing_split_index(istate);
	return ret;
}

static const char *shared_index_expire = "2.weeks.ago";

static unsigned long get_shared_index_expire_date(void)
{
	static unsigned long shared_index_expire_date;
	static int shared_index_expire_date_prepared;

	if (!shared_index_expire_date_prepared) {
		git_config_get_expiry("splitindex.sharedindexexpire",
				      &shared_index_expire);
		shared_index_expire_date = approxidate(shared_index_expire);
		shared_index_expire_date_prepared = 1;
	}

	return shared_index_expire_date;
}

static int should_delete_shared_index(const char *shared_index_path)
{
	struct stat st;
	unsigned long expiration;

	/* Check timestamp */
	expiration = get_shared_index_expire_date();
	if (!expiration)
		return 0;
	if (stat(shared_index_path, &st))
		return error_errno(_("could not stat '%s'"), shared_index_path);
	if (st.st_mtime > expiration)
		return 0;

	return 1;
}

static int clean_shared_index_files(const char *current_hex)
{
	struct dirent *de;
	DIR *dir = opendir(get_git_dir());

	if (!dir)
		return error_errno(_("unable to open git dir: %s"), get_git_dir());

	while ((de = readdir(dir)) != NULL) {
		const char *sha1_hex;
		const char *shared_index_path;
		if (!skip_prefix(de->d_name, "sharedindex.", &sha1_hex))
			continue;
		if (!strcmp(sha1_hex, current_hex))
			continue;
		shared_index_path = git_path("%s", de->d_name);
		if (should_delete_shared_index(shared_index_path) > 0 &&
		    unlink(shared_index_path))
			warning_errno(_("unable to unlink: %s"), shared_index_path);
	}
	closedir(dir);

	return 0;
}

static int write_shared_index(struct index_state *istate,
			      struct tempfile **temp)
{
	struct split_index *si = istate->split_index;
	int ret;

	move_cache_to_base_index(istate);
	ret = do_write_index(si->base, *temp, 1);
	if (ret)
		return ret;
	ret = adjust_shared_perm(get_tempfile_path(*temp));
	if (ret) {
		error("cannot fix permission bits on %s", get_tempfile_path(*temp));
		return ret;
	}
	ret = rename_tempfile(temp,
			      git_path("sharedindex.%s", oid_to_hex(&si->base->oid)));
	if (!ret) {
		oidcpy(&si->base_oid, &si->base->oid);
		clean_shared_index_files(oid_to_hex(&si->base->oid));
	}

	return ret;
}

static const int default_max_percent_split_change = 20;

static int too_many_not_shared_entries(struct index_state *istate)
{
	int i, not_shared = 0;
	int max_split = git_config_get_max_percent_split_change();

	switch (max_split) {
	case -1:
		/* not or badly configured: use the default value */
		max_split = default_max_percent_split_change;
		break;
	case 0:
		return 1; /* 0% means always write a new shared index */
	case 100:
		return 0; /* 100% means never write a new shared index */
	default:
		break; /* just use the configured value */
	}

	/* Count not shared entries */
	for (i = 0; i < istate->cache_nr; i++) {
		struct cache_entry *ce = istate->cache[i];
		if (!ce->index)
			not_shared++;
	}

	return (int64_t)istate->cache_nr * max_split < (int64_t)not_shared * 100;
}

int write_locked_index(struct index_state *istate, struct lock_file *lock,
		       unsigned flags)
{
	int new_shared_index, ret;
	struct split_index *si = istate->split_index;

	if ((flags & SKIP_IF_UNCHANGED) && !istate->cache_changed) {
		if (flags & COMMIT_LOCK)
			rollback_lock_file(lock);
		return 0;
	}

	if (istate->fsmonitor_last_update)
		fill_fsmonitor_bitmap(istate);

	if (!si || alternate_index_output ||
	    (istate->cache_changed & ~EXTMASK)) {
		if (si)
			oidclr(&si->base_oid);
		ret = do_write_locked_index(istate, lock, flags);
		goto out;
	}

<<<<<<< HEAD
	if (git_env_bool("GIT_TEST_SPLIT_INDEX", 0)) {
		int v = si->base_sha1[0];
=======
	if (getenv("GIT_TEST_SPLIT_INDEX")) {
		int v = si->base_oid.hash[0];
>>>>>>> 7882fa22
		if ((v & 15) < 6)
			istate->cache_changed |= SPLIT_INDEX_ORDERED;
	}
	if (too_many_not_shared_entries(istate))
		istate->cache_changed |= SPLIT_INDEX_ORDERED;

	new_shared_index = istate->cache_changed & SPLIT_INDEX_ORDERED;

	if (new_shared_index) {
		struct tempfile *temp;
		int saved_errno;

		temp = mks_tempfile(git_path("sharedindex_XXXXXX"));
		if (!temp) {
			oidclr(&si->base_oid);
			ret = do_write_locked_index(istate, lock, flags);
			goto out;
		}
		ret = write_shared_index(istate, &temp);

		saved_errno = errno;
		if (is_tempfile_active(temp))
			delete_tempfile(&temp);
		errno = saved_errno;

		if (ret)
			goto out;
	}

	ret = write_split_index(istate, lock, flags);

	/* Freshen the shared index only if the split-index was written */
	if (!ret && !new_shared_index) {
		const char *shared_index = git_path("sharedindex.%s",
						    oid_to_hex(&si->base_oid));
		freshen_shared_index(shared_index, 1);
	}

out:
	if (flags & COMMIT_LOCK)
		rollback_lock_file(lock);
	return ret;
}

/*
 * Read the index file that is potentially unmerged into given
 * index_state, dropping any unmerged entries.  Returns true if
 * the index is unmerged.  Callers who want to refuse to work
 * from an unmerged state can call this and check its return value,
 * instead of calling read_cache().
 */
int read_index_unmerged(struct index_state *istate)
{
	int i;
	int unmerged = 0;

	read_index(istate);
	for (i = 0; i < istate->cache_nr; i++) {
		struct cache_entry *ce = istate->cache[i];
		struct cache_entry *new_ce;
		int size, len;

		if (!ce_stage(ce))
			continue;
		unmerged = 1;
		len = ce_namelen(ce);
		size = cache_entry_size(len);
		new_ce = xcalloc(1, size);
		memcpy(new_ce->name, ce->name, len);
		new_ce->ce_flags = create_ce_flags(0) | CE_CONFLICTED;
		new_ce->ce_namelen = len;
		new_ce->ce_mode = ce->ce_mode;
		if (add_index_entry(istate, new_ce, 0))
			return error("%s: cannot drop to stage #0",
				     new_ce->name);
	}
	return unmerged;
}

/*
 * Returns 1 if the path is an "other" path with respect to
 * the index; that is, the path is not mentioned in the index at all,
 * either as a file, a directory with some files in the index,
 * or as an unmerged entry.
 *
 * We helpfully remove a trailing "/" from directories so that
 * the output of read_directory can be used as-is.
 */
int index_name_is_other(const struct index_state *istate, const char *name,
		int namelen)
{
	int pos;
	if (namelen && name[namelen - 1] == '/')
		namelen--;
	pos = index_name_pos(istate, name, namelen);
	if (0 <= pos)
		return 0;	/* exact match */
	pos = -pos - 1;
	if (pos < istate->cache_nr) {
		struct cache_entry *ce = istate->cache[pos];
		if (ce_namelen(ce) == namelen &&
		    !memcmp(ce->name, name, namelen))
			return 0; /* Yup, this one exists unmerged */
	}
	return 1;
}

void *read_blob_data_from_index(const struct index_state *istate,
				const char *path, unsigned long *size)
{
	int pos, len;
	unsigned long sz;
	enum object_type type;
	void *data;

	len = strlen(path);
	pos = index_name_pos(istate, path, len);
	if (pos < 0) {
		/*
		 * We might be in the middle of a merge, in which
		 * case we would read stage #2 (ours).
		 */
		int i;
		for (i = -pos - 1;
		     (pos < 0 && i < istate->cache_nr &&
		      !strcmp(istate->cache[i]->name, path));
		     i++)
			if (ce_stage(istate->cache[i]) == 2)
				pos = i;
	}
	if (pos < 0)
		return NULL;
	data = read_object_file(&istate->cache[pos]->oid, &type, &sz);
	if (!data || type != OBJ_BLOB) {
		free(data);
		return NULL;
	}
	if (size)
		*size = sz;
	return data;
}

void stat_validity_clear(struct stat_validity *sv)
{
	FREE_AND_NULL(sv->sd);
}

int stat_validity_check(struct stat_validity *sv, const char *path)
{
	struct stat st;

	if (stat(path, &st) < 0)
		return sv->sd == NULL;
	if (!sv->sd)
		return 0;
	return S_ISREG(st.st_mode) && !match_stat_data(sv->sd, &st);
}

void stat_validity_update(struct stat_validity *sv, int fd)
{
	struct stat st;

	if (fstat(fd, &st) < 0 || !S_ISREG(st.st_mode))
		stat_validity_clear(sv);
	else {
		if (!sv->sd)
			sv->sd = xcalloc(1, sizeof(struct stat_data));
		fill_stat_data(sv->sd, &st);
	}
}

void move_index_extensions(struct index_state *dst, struct index_state *src)
{
	dst->untracked = src->untracked;
	src->untracked = NULL;
}<|MERGE_RESOLUTION|>--- conflicted
+++ resolved
@@ -2584,13 +2584,8 @@
 		goto out;
 	}
 
-<<<<<<< HEAD
 	if (git_env_bool("GIT_TEST_SPLIT_INDEX", 0)) {
-		int v = si->base_sha1[0];
-=======
-	if (getenv("GIT_TEST_SPLIT_INDEX")) {
 		int v = si->base_oid.hash[0];
->>>>>>> 7882fa22
 		if ((v & 15) < 6)
 			istate->cache_changed |= SPLIT_INDEX_ORDERED;
 	}
