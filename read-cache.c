--- conflicted
+++ resolved
@@ -2873,7 +2873,6 @@
 	}
 
 	/* Write extension data here */
-<<<<<<< HEAD
 	offset = lseek(newfd, 0, SEEK_CUR);
 	if (offset < 0) {
 		free(ieot);
@@ -2901,11 +2900,8 @@
 			return -1;
 	}
 
-	if (!strip_extensions && istate->split_index) {
-=======
 	if (!strip_extensions && istate->split_index &&
 	    !is_null_oid(&istate->split_index->base_oid)) {
->>>>>>> 6e37c8ed
 		struct strbuf sb = STRBUF_INIT;
 
 		err = write_link_extension(&sb, istate) < 0 ||
